# coding: utf-8

"""
Calibration methods for testing purposes.
"""

from ap.calibration import Calibrator, calibrator
from ap.util import maybe_import
from ap.columnar_util import set_ak_column
from ap.production.seeds import deterministic_seeds

np = maybe_import("numpy")
ak = maybe_import("awkward")


@calibrator(
    uses={
        "nJet", "Jet.pt", "Jet.mass",
    },
    produces={
        "Jet.pt", "Jet.mass",
        "Jet.pt_jec_up", "Jet.mass_jec_up",
        "Jet.pt_jec_down", "Jet.mass_jec_down",
    },
)
<<<<<<< HEAD
def jec_test(self, events, **kwargs):
=======
def jec_test(self: Calibrator, events: ak.Array, **kwargs) -> ak.Array:
>>>>>>> 3ad3c2ea
    # a) "correct" Jet.pt by scaling four momenta by 1.1 (pt<30) or 0.9 (pt<=30)
    # b) add 4 new columns representing the effect of JEC variations

    # a)
    a_mask = ak.flatten(events.Jet.pt < 30)
    n_jet_pt = np.asarray(ak.flatten(events.Jet.pt))
    n_jet_mass = np.asarray(ak.flatten(events.Jet.mass))
    n_jet_pt[a_mask] *= 1.1
    n_jet_pt[~a_mask] *= 0.9
    n_jet_mass[a_mask] *= 1.1
    n_jet_mass[~a_mask] *= 0.9

    # b)
    set_ak_column(events, "Jet.pt_jec_up", events.Jet.pt * 1.05)
    set_ak_column(events, "Jet.mass_jec_up", events.Jet.mass * 1.05)
    set_ak_column(events, "Jet.pt_jec_down", events.Jet.pt * 0.95)
    set_ak_column(events, "Jet.mass_jec_down", events.Jet.mass * 0.95)

    return events


<<<<<<< HEAD
@calibrator(uses={jec_test, deterministic_seeds}, produces={jec_test, deterministic_seeds})
def test(self, events, **kwargs):
    jec_test(events, **kwargs)
    deterministic_seeds(events, **kwargs)
=======
@calibrator(uses={jec_test}, produces={jec_test})
def test(self: Calibrator, events: ak.Array, **kwargs) -> ak.Array:
    self.stack.jec_test(events, **kwargs)
>>>>>>> 3ad3c2ea

    return events<|MERGE_RESOLUTION|>--- conflicted
+++ resolved
@@ -23,11 +23,7 @@
         "Jet.pt_jec_down", "Jet.mass_jec_down",
     },
 )
-<<<<<<< HEAD
-def jec_test(self, events, **kwargs):
-=======
 def jec_test(self: Calibrator, events: ak.Array, **kwargs) -> ak.Array:
->>>>>>> 3ad3c2ea
     # a) "correct" Jet.pt by scaling four momenta by 1.1 (pt<30) or 0.9 (pt<=30)
     # b) add 4 new columns representing the effect of JEC variations
 
@@ -49,15 +45,13 @@
     return events
 
 
-<<<<<<< HEAD
-@calibrator(uses={jec_test, deterministic_seeds}, produces={jec_test, deterministic_seeds})
-def test(self, events, **kwargs):
-    jec_test(events, **kwargs)
-    deterministic_seeds(events, **kwargs)
-=======
-@calibrator(uses={jec_test}, produces={jec_test})
+@calibrator(
+    uses={jec_test, deterministic_seeds},
+    produces={jec_test, deterministic_seeds},
+)
 def test(self: Calibrator, events: ak.Array, **kwargs) -> ak.Array:
     self.stack.jec_test(events, **kwargs)
->>>>>>> 3ad3c2ea
+
+    self.stack.deterministic_seeds(events, **kwargs)
 
     return events