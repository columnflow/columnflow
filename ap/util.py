--- conflicted
+++ resolved
@@ -7,14 +7,10 @@
 __all__ = [
     "UNSET", "env_is_remote", "env_is_dev", "primes",
     "maybe_import", "import_plt", "import_ROOT", "create_random_name", "expand_path", "real_path",
-<<<<<<< HEAD
     "ensure_dir", "wget", "call_thread", "call_proc", "ensure_proxy", "dev_sandbox", "safe_div",
     "is_pattern", "is_regex", "pattern_matcher",
-=======
-    "wget", "call_thread", "call_proc", "ensure_proxy", "dev_sandbox", "safe_div",
     "DotDict", "MockModule", "FunctionArgs", "ClassPropertyDescriptor", "classproperty",
     "DerivableMeta", "Derivable",
->>>>>>> 051c6b08
 ]
 
 
@@ -24,12 +20,9 @@
 import threading
 import subprocess
 import importlib
-<<<<<<< HEAD
 import fnmatch
 import re
-=======
 import inspect
->>>>>>> 051c6b08
 import multiprocessing
 import multiprocessing.pool
 from functools import wraps
@@ -59,125 +52,6 @@
 ]
 
 
-<<<<<<< HEAD
-class FunctionArgs(object):
-    """
-    Leight-weight utility class that wraps all passed *args* and *kwargs* and allows to invoke
-    different functions with them.
-    """
-
-    def __init__(self, *args, **kwargs):
-        super().__init__()
-
-        # store attributes
-        self.args = args
-        self.kwargs = kwargs
-
-    def __call__(self, func: Callable) -> Any:
-        return func(*self.args, **self.kwargs)
-
-
-class DotDict(OrderedDict):
-    """
-    Subclass of *OrderedDict* that provides read and write access to items via attributes by
-    implementing ``__getattr__`` and ``__setattr__``. In case a item is accessed via attribute and
-    it does not exist, an *AttriuteError* is raised rather than a *KeyError*. Example:
-
-    .. code-block:: python
-
-        d = DotDict()
-        d["foo"] = 1
-
-        print(d["foo"])
-        # => 1
-
-        print(d.foo)
-        # => 1
-
-        print(d["bar"])
-        # => KeyError
-
-        print(d.bar)
-        # => AttributeError
-
-        d.bar = 123
-        print(d.bar)
-        # => 123
-
-        # use wrap() to convert a nested dict
-        d = DotDict({"foo": {"bar": 1}})
-        print(d.foo.bar)
-        # => 1
-    """
-
-    def __getattr__(self, attr):
-        try:
-            return self[attr]
-        except KeyError:
-            raise AttributeError(f"'{self.__class__.__name__}' object has no attribute '{attr}'")
-
-    def __setattr__(self, attr, value):
-        self[attr] = value
-
-    def copy(self):
-        """"""
-        return self.__class__(self)
-
-    @classmethod
-    def wrap(cls, *args, **kwargs) -> "DotDict":
-        """
-        Takes a dictionary *d* and recursively replaces it and all other nested dictionary types
-        with :py:class:`DotDict`'s for deep attribute-style access.
-        """
-        wrap = lambda d: cls((k, wrap(v)) for k, v in d.items()) if isinstance(d, dict) else d
-        return wrap(OrderedDict(*args, **kwargs))
-
-
-class MockModule(object):
-    """
-    Mockup object that resembles a module with arbitrarily deep structure such that, e.g.,
-
-    .. code-block:: python
-
-        coffea = MockModule("coffea")
-        print(coffea.nanoevents.NanoEventsArray)
-        # -> "<MockupModule 'coffea' at 0x981jald1>"
-
-    will always succeed at declaration, but most likely fail at execution time. In fact, each
-    attribute access will return the mock object again. This might only be useful in places where
-    a module is potentially not existing (e.g. due to sandboxing) but one wants to import it either
-    way a) to perform only one top-level import as opposed to imports in all functions of a package,
-    or b) to provide type hints for documentation purposes.
-
-    .. py:attribute:: _name
-       type: str
-
-       The name of the mock module.
-    """
-
-    def __init__(self, name):
-        super().__init__()
-
-        self._name = name
-
-    def __getattr__(self, attr):
-        return self
-
-    def __repr__(self):
-        return f"<{self.__class__.__name__} '{self._name}' at {hex(id(self))}>"
-
-    def __call__(self, *args, **kwargs):
-        raise Exception(f"{self._name} is a mock module and cannot be called")
-
-    def __nonzero__(self):
-        return False
-
-    def __bool__(self):
-        return False
-
-
-=======
->>>>>>> 051c6b08
 def maybe_import(
     name: str,
     package: Optional[str] = None,
@@ -480,7 +354,6 @@
     return (a / b) if b else 0.0
 
 
-<<<<<<< HEAD
 def is_pattern(s: str) -> bool:
     """
     Returns *True* if a string *s* contains pattern characters such as "*" or "?", and *False*
@@ -546,12 +419,13 @@
 
     # fallback to string comparison
     return lambda s: s == pattern
-=======
-class DotDict(dict):
-    """
-    Subclass of *dict* that provides read access for items via attributes by implementing
-    ``__getattr__``. In case a item is accessed via attribute and it does not exist, an
-    *AttriuteError* is raised rather than a *KeyError*. Example:
+
+
+class DotDict(OrderedDict):
+    """
+    Subclass of *OrderedDict* that provides read and write access to items via attributes by
+    implementing ``__getattr__`` and ``__setattr__``. In case a item is accessed via attribute and
+    it does not exist, an *AttriuteError* is raised rather than a *KeyError*. Example:
 
     .. code-block:: python
 
@@ -569,6 +443,10 @@
 
         print(d.bar)
         # => AttributeError
+
+        d.bar = 123
+        print(d.bar)
+        # => 123
 
         # use wrap() to convert a nested dict
         d = DotDict({"foo": {"bar": 1}})
@@ -580,21 +458,23 @@
         try:
             return self[attr]
         except KeyError:
-            raise AttributeError("'{}' object has no attribute '{}'".format(
-                self.__class__.__name__, attr))
+            raise AttributeError(f"'{self.__class__.__name__}' object has no attribute '{attr}'")
+
+    def __setattr__(self, attr, value):
+        self[attr] = value
 
     def copy(self):
         """"""
         return self.__class__(self)
 
     @classmethod
-    def wrap(cls, d: dict) -> "DotDict":
+    def wrap(cls, *args, **kwargs) -> "DotDict":
         """
         Takes a dictionary *d* and recursively replaces it and all other nested dictionary types
         with :py:class:`DotDict`'s for deep attribute-style access.
         """
         wrap = lambda d: cls((k, wrap(v)) for k, v in d.items()) if isinstance(d, dict) else d
-        return wrap(d)
+        return wrap(OrderedDict(*args, **kwargs))
 
 
 class MockModule(object):
@@ -821,5 +701,4 @@
     @property
     def cls_name(self) -> str:
         # shorthand to the class name
-        return self.__class__.__name__
->>>>>>> 051c6b08
+        return self.__class__.__name__