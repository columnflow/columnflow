# coding: utf-8

"""
Collection of general helpers and utilities.
"""

__all__ = [
    "UNSET", "env_is_remote", "env_is_dev", "primes",
    "maybe_import", "import_plt", "import_ROOT", "create_random_name", "expand_path", "real_path",
<<<<<<< HEAD
    "ensure_dir", "wget", "call_thread", "call_proc", "ensure_proxy", "dev_sandbox", "safe_div",
    "is_pattern", "is_regex", "pattern_matcher",
=======
    "wget", "call_thread", "call_proc", "ensure_proxy", "dev_sandbox", "safe_div", "test_float",
>>>>>>> be658ba0
    "DotDict", "MockModule", "FunctionArgs", "ClassPropertyDescriptor", "classproperty",
    "DerivableMeta", "Derivable",
]


import os
import uuid
import queue
import threading
import subprocess
import importlib
import fnmatch
import re
import inspect
import multiprocessing
import multiprocessing.pool
from functools import wraps
from collections import OrderedDict
from typing import Tuple, Callable, Any, Optional, Union, Sequence
from types import ModuleType

import law


#: Placeholder for an unset value.
UNSET = object()

#: Boolean denoting whether the environment is in a remote job (based on ``AP_REMOTE_JOB``).
env_is_remote = law.util.flag_to_bool(os.getenv("AP_REMOTE_JOB", "0"))

#: Boolean denoting whether the environment is used for development (based on ``AP_DEV``).
env_is_dev = not env_is_remote and law.util.flag_to_bool(os.getenv("AP_DEV", "0"))

#: List of the first 100 primes.
primes = [
    2, 3, 5, 7, 11, 13, 17, 19, 23, 29, 31, 37, 41, 43, 47, 53, 59, 61, 67, 71, 73, 79, 83, 89, 97,
    101, 103, 107, 109, 113, 127, 131, 137, 139, 149, 151, 157, 163, 167, 173, 179, 181, 191, 193,
    197, 199, 211, 223, 227, 229, 233, 239, 241, 251, 257, 263, 269, 271, 277, 281, 283, 293, 307,
    311, 313, 317, 331, 337, 347, 349, 353, 359, 367, 373, 379, 383, 389, 397, 401, 409, 419, 421,
    431, 433, 439, 443, 449, 457, 461, 463, 467, 479, 487, 491, 499, 503, 509, 521, 523, 541,
]


def maybe_import(
    name: str,
    package: Optional[str] = None,
    force: bool = False,
) -> Union[ModuleType, "MockModule"]:
    """
    Calls *importlib.import_module* internally and returns the module if it exists, or otherwise a
    :py:class:`MockModule` instance with the same name. When *force* is *True* and the import fails,
    an *ImportError* is raised.
    """
    try:
        return importlib.import_module(name, package)
    except ImportError:
        if force:
            raise
        if package:
            name = package + name
        return MockModule(name)


_plt = None


def import_plt() -> ModuleType:
    """
    Lazily imports and configures matplotlib pyplot.
    """
    global _plt

    if not _plt:
        import matplotlib

        matplotlib.use("Agg")
        matplotlib.rc("text", usetex=True)
        matplotlib.rcParams["text.latex.preamble"] = [r"\usepackage{amsmath}"]
        matplotlib.rcParams["legend.edgecolor"] = "white"
        import matplotlib.pyplot as plt

        _plt = plt

    return _plt


_ROOT = None


def import_ROOT() -> ModuleType:
    """
    Lazily imports and configures ROOT.
    """
    global _ROOT

    if not _ROOT:
        import ROOT

        ROOT.PyConfig.IgnoreCommandLineOptions = True
        ROOT.gROOT.SetBatch()

        _ROOT = ROOT

    return _ROOT


def create_random_name() -> str:
    """
    Returns a random string based on UUID v4.
    """
    return str(uuid.uuid4())


def expand_path(*path: str) -> str:
    """
    Takes *path* fragments, joins them and recursively expands all contained environment variables.
    """
    path = os.path.join(*map(str, path))
    while "$" in path or "~" in path:
        path = os.path.expandvars(os.path.expanduser(path))

    return path


def real_path(*path: str) -> str:
    """
    Takes *path* fragments and returns the joined,  real and absolute location with all variables
    expanded.
    """
    return os.path.realpath(expand_path(*path))


def ensure_dir(path: str) -> str:
    """
    Ensures that a directory at *path* (and its subdirectories) exists and returns the full,
    expanded path.
    """
    path = real_path(path)
    if not os.path.exists(path):
        os.makedirs(path)
    return path


def wget(src: str, dst: str, force: bool = False) -> str:
    """
    Downloads a file from a remote *src* to a local destination *dst*, creating intermediate
    directories when needed. When *dst* refers to an existing file, an exception is raised unless
    *force* is *True*.

    The full, normalized destination path is returned.
    """
    # check if the target directory exists
    dst = real_path(dst)
    if os.path.isdir(dst):
        dst = os.path.join(dst, os.path.basename(src))
    else:
        dst_dir = os.path.dirname(dst)
        if not os.path.exists(dst_dir):
            raise IOError(f"target directory '{dst_dir}' does not exist")

    # remove existing dst or complain
    if os.path.exists(dst):
        if force:
            os.remove(dst)
        else:
            raise IOError(f"target '{dst}' already exists")

    # actual download
    cmd = ["wget", src, "-O", dst]
    code, _, error = law.util.interruptable_popen(law.util.quote_cmd(cmd), shell=True,
        executable="/bin/bash", stderr=subprocess.PIPE)
    if code != 0:
        raise Exception(f"wget failed: {error}")

    return dst


def call_thread(
    func: Callable,
    args: tuple = (),
    kwargs: Optional[dict] = None,
    timeout: Optional[float] = None,
) -> Tuple[bool, Any, Optional[str]]:
    """
    Execute a function *func* in a thread and aborts the call when *timeout* is reached. *args* and
    *kwargs* are forwarded to the function.

    The return value is a 3-tuple (finsihed_in_time, func(), err).
    """
    def wrapper(q, *args, **kwargs):
        try:
            ret = (func(*args, **kwargs), None)
        except Exception as e:
            ret = (None, str(e))
        q.put(ret)

    q = queue.Queue(1)

    thread = threading.Thread(target=wrapper, args=(q,) + args, kwargs=kwargs or {})
    thread.start()
    thread.join(timeout)

    if thread.is_alive():
        return (False, None, None)
    else:
        return (True,) + q.get()


def call_proc(
    func: Callable,
    args: tuple = (),
    kwargs: Optional[dict] = None,
    timeout: Optional[float] = None,
) -> Tuple[bool, Any, Optional[str]]:
    """
    Execute a function *func* in a process and aborts the call when *timeout* is reached. *args* and
    *kwargs* are forwarded to the function.

    The return value is a 3-tuple (finsihed_in_time, func(), err).
    """
    def wrapper(q, *args, **kwargs):
        try:
            ret = (func(*args, **kwargs), None)
        except Exception as e:
            ret = (None, str(e))
        q.put(ret)

    q = multiprocessing.Queue(1)

    proc = multiprocessing.Process(target=wrapper, args=(q,) + args, kwargs=kwargs or {})
    proc.start()
    proc.join(timeout)

    if proc.is_alive():
        proc.terminate()
        return (False, None, None)
    else:
        return (True,) + q.get()


@law.decorator.factory(accept_generator=True)
def ensure_proxy(
    fn: Callable,
    opts: dict,
    task: law.Task,
    *args,
    **kwargs,
) -> Tuple[Callable, Callable, Callable]:
    """
    Law task decorator that checks whether either a voms or arc proxy is existing before calling
    the decorated method.
    """
    def before_call():
        # do nothing for grid jobs
        if os.getenv("AP_ON_GRID") == "1":
            return None

        # check the proxy validity
        if not law.wlcg.check_voms_proxy_validity() and not law.arc.check_arc_proxy_validity():
            raise Exception("neither voms nor arc proxy valid")

    def call(state):
        return fn(task, *args, **kwargs)

    def after_call(state):
        return

    return before_call, call, after_call


def dev_sandbox(sandbox: str) -> str:
    """
    Takes a sandbox key *sandbox* and injects the subtring "_dev" right before the file extension
    (if any) in case the current environment is used for development (see :py:attr:`env_is_dev`) and
    the corresponding sandbox exists. Otherwise *sandbox* is returned unchanged.

    .. code-block:: python

        # if env_is_dev and /path/to/script_dev.sh exists
        dev_sandbox("bash::/path/to/script.sh")
        # -> "bash::/path/to/script_dev.sh"

        # otherwise
        dev_sandbox("bash::/path/to/script.sh")
        # -> "bash::/path/to/script.sh"
    """
    # do nothing when not in dev env
    if not env_is_dev:
        return sandbox

    # only take into account venv and bash sandboxes
    _type, path = law.Sandbox.split_key(sandbox)
    if _type not in ["venv", "bash"]:
        return sandbox

    # create the dev path and check if it exists
    dev_path = "{}_dev{}".format(*os.path.splitext(path))
    if not os.path.exists(real_path(dev_path)):
        return sandbox

    # all checks passed
    return law.Sandbox.join_key(_type, dev_path)


def freeze(cont: Any) -> Any:
    """Constructs an immutable version of a native Python container.

    Recursively replaces all mutable containers (``dict``, ``list``, ``set``) encountered within
    *cont* by an immutable equivalent: Lists are converted to tuples, sets to ``frozenset``
    objects, and dictionaries to tuples of (*key*, *value*) pairs.
    """

    if isinstance(cont, dict):
        return tuple((k, freeze(v)) for k, v in cont.items())
    elif isinstance(cont, (list, tuple)):
        return tuple(freeze(v) for v in cont)
    elif isinstance(cont, set):
        return frozenset(freeze(v) for v in cont)
    return cont


def memoize(f: Callable) -> Callable:
    """
    Function decorator that implements memoization. Function results are cached on
    first call and returned from cache on every subsequent call with the same arguments.
    """
    _cache = {}

    @wraps(f)
    def wrapper(*args, **kwargs):
        frozen_args = freeze(dict(args=args, kwargs=kwargs))
        if frozen_args not in _cache:
            _cache[frozen_args] = f(*args, **kwargs)
        return _cache[frozen_args]

    return wrapper


def safe_div(a: Union[int, float], b: Union[int, float]) -> float:
    """
    Returns *a* divided by *b* if *b* is not zero, and zero otherwise.
    """
    return (a / b) if b else 0.0


<<<<<<< HEAD
def is_pattern(s: str) -> bool:
    """
    Returns *True* if a string *s* contains pattern characters such as "*" or "?", and *False*
    otherwise.
    """
    return "*" in s or "?" in s


def is_regex(s: str) -> bool:
    """
    Returns *True* if a string *s* is a regular expression starting with "^" and ending with "$",
    and *False* otherwise.
=======
def test_float(f: Any) -> bool:
    """
    Tests whether a value *i* can be converted to a float.
    """
    try:
        float(f)
        return True
    except (ValueError, TypeError):
        return False


class DotDict(dict):
>>>>>>> be658ba0
    """
    return s.startswith("^") and s.endswith("$")


def pattern_matcher(pattern: Union[Sequence[str], str], mode=any) -> Callable[[str], bool]:
    r"""
    Takes a string *pattern* which might be an actual pattern for fnmatching, a regular expressions
    or just a plain string and returns a function that can be used to test of a string matches that
    pattern.

    When *pattern* is a sequence, all its patterns are compared the same way and the result is the
    combination given a *mode* which typically should be *any* or *all*.

    Example:

    .. code-block:: python

        matcher = pattern_matcher("foo*")
        matcher("foo123")  # -> True
        matcher("bar123")  # -> False

        matcher = pattern_matcher(r"^foo\d+.*$")
        matcher("foox")  # -> False
        matcher("foo1")  # -> True

        matcher = pattern_matcher(("foo*", "*bar"), mode=any)
        matcher("foo123")  # -> True
        matcher("123bar")  # -> True

        matcher = pattern_matcher(("foo*", "*bar"), mode=all)
        matcher("foo123")     # -> False
        matcher("123bar")     # -> False
        matcher("foo123bar")  # -> True
    """
    if isinstance(pattern, (list, tuple, set)):
        matchers = [pattern_matcher(p) for p in pattern]
        return lambda s: mode(matcher(s) for matcher in matchers)

    # special cases
    if pattern in ["*", "^.*$"]:
        return lambda s: True

    # identify fnmatch patterns
    if is_pattern(pattern):
        return lambda s: fnmatch.fnmatch(s, pattern)

    # identify regular expressions
    if is_regex(pattern):
        cre = re.compile(pattern)
        return lambda s: cre.match(s) is not None

    # fallback to string comparison
    return lambda s: s == pattern


class DotDict(OrderedDict):
    """
    Subclass of *OrderedDict* that provides read and write access to items via attributes by
    implementing ``__getattr__`` and ``__setattr__``. In case a item is accessed via attribute and
    it does not exist, an *AttriuteError* is raised rather than a *KeyError*. Example:

    .. code-block:: python

        d = DotDict()
        d["foo"] = 1

        print(d["foo"])
        # => 1

        print(d.foo)
        # => 1

        print(d["bar"])
        # => KeyError

        print(d.bar)
        # => AttributeError

        d.bar = 123
        print(d.bar)
        # => 123

        # use wrap() to convert a nested dict
        d = DotDict({"foo": {"bar": 1}})
        print(d.foo.bar)
        # => 1
    """

    def __getattr__(self, attr):
        try:
            return self[attr]
        except KeyError:
            raise AttributeError(f"'{self.__class__.__name__}' object has no attribute '{attr}'")

    def __setattr__(self, attr, value):
        self[attr] = value

    def copy(self):
        """"""
        return self.__class__(self)

    @classmethod
    def wrap(cls, *args, **kwargs) -> "DotDict":
        """
        Takes a dictionary *d* and recursively replaces it and all other nested dictionary types
        with :py:class:`DotDict`'s for deep attribute-style access.
        """
        wrap = lambda d: cls((k, wrap(v)) for k, v in d.items()) if isinstance(d, dict) else d
        return wrap(OrderedDict(*args, **kwargs))


class MockModule(object):
    """
    Mockup object that resembles a module with arbitrarily deep structure such that, e.g.,

    .. code-block:: python

        coffea = MockModule("coffea")
        print(coffea.nanoevents.NanoEventsArray)
        # -> "<MockupModule 'coffea' at 0x981jald1>"

    will always succeed at declaration, but most likely fail at execution time. In fact, each
    attribute access will return the mock object again. This might only be useful in places where
    a module is potentially not existing (e.g. due to sandboxing) but one wants to import it either
    way a) to perform only one top-level import as opposed to imports in all functions of a package,
    or b) to provide type hints for documentation purposes.

    .. py:attribute:: _name
       type: str

       The name of the mock module.
    """

    def __init__(self, name):
        super().__init__()

        self._name = name

    def __getattr__(self, attr):
        return self

    def __repr__(self):
        return f"<{self.__class__.__name__} '{self._name}' at {hex(id(self))}>"

    def __call__(self, *args, **kwargs):
        raise Exception(f"{self._name} is a mock module and cannot be called")

    def __nonzero__(self):
        return False

    def __bool__(self):
        return False


class FunctionArgs(object):
    """
    Leight-weight utility class that wraps all passed *args* and *kwargs* and allows to invoke
    different functions with them.
    """

    def __init__(self, *args, **kwargs):
        super().__init__()

        # store attributes
        self.args = args
        self.kwargs = kwargs

    def __call__(self, func: Callable) -> Any:
        return func(*self.args, **self.kwargs)


class ClassPropertyDescriptor(object):
    """
    Generic descriptor class that is used by :py:func:`classproperty`.
    """

    def __init__(self, fget: Callable, fset: Optional[Callable] = None):
        super().__init__()

        self.fget = fget
        self.fset = fset

    def __get__(self, obj: type, cls: Optional[type] = None) -> Any:
        if cls is None:
            cls = type(obj)

        return self.fget.__get__(obj, cls)()

    def __set__(self, obj: type, value: Any) -> None:
        # fset must exist
        if not self.fset:
            raise AttributeError("can't set attribute")

        return self.fset.__get__(obj, type(obj))(value)


def classproperty(func):
    """
    Propety decorator for class-level methods.
    """
    if not isinstance(func, (classmethod, staticmethod)):
        func = classmethod(func)

    return ClassPropertyDescriptor(func)


class DerivableMeta(type):
    """
    Meta class for :py:class:`Derivable` objects providing class-level features such as improved
    tracing and lookup of subclasses, and single-line subclassing for partial-like overwriting of
    class-level attributes.
    """

    _classes = {}

    def __new__(
        metacls,
        cls_name: str,
        bases: tuple,
        cls_dict: dict,
    ) -> "DerivableMeta":
        """
        Class creation.
        """
        # default attributes, irrespective of inheritance
        cls_dict.setdefault("_subclasses", {})

        # create the class
        cls = super().__new__(metacls, cls_name, bases, cls_dict)

        # save the class in the meta class dict
        metacls._classes[cls_name] = cls

        # save the class in the class cache of all subclassable base classes
        for base in bases:
            if isinstance(base, metacls):
                # TODO: is it safe to overwrite here? probably yes
                base._subclasses[cls_name] = cls

        return cls

    def has_cls(
        cls,
        cls_name: str,
        deep: bool = True,
    ) -> bool:
        """
        Returns *True* if this class has a subclass named *cls_name* and *False* otherwise. When
        *deep* is *True*, the lookup is recursive through all levels of subclasses.
        """
        return cls.get_cls(cls_name, deep=deep, silent=True) is not None

    def get_cls(
        cls,
        cls_name: str,
        deep: bool = True,
        silent: bool = False,
    ) -> Union["DerivableMeta", None]:
        """
        Returns a previously created subclass named *cls_name*. When *deep* is *True*, the lookup is
        recursive through all levels of subclasses. When no such subclass was found an exception is
        raised, unless *silent* is *True* in which case *None* is returned.
        """
        if not deep:
            if cls_name not in cls._subclasses:
                if silent:
                    return None
                raise ValueError(f"no subclass named '{cls_name}' found")

        # recursive implementation
        lookup = [cls._subclasses]
        while lookup:
            subclasses = lookup.pop(0)
            if cls_name in subclasses:
                return subclasses[cls_name]
            lookup.extend(
                subcls._subclasses
                for subcls in subclasses.values()
                if issubclass(subcls, cls)
            )

        # lookup empty
        if silent:
            return None
        raise ValueError(f"no subclass named '{cls_name}' found")

    def derive(
        cls,
        cls_name: str,
        bases: tuple = (),
        cls_dict: Optional[dict] = None,
    ) -> "DerivableMeta":
        """
        Creates a subclass named *cls_name* inheriting from *this* class an additional, optional
        *bases*. *cls_dict* will be attached as class-level attributes.
        """
        # prepare bases
        bases = tuple(bases) if isinstance(bases, (list, tuple)) else (bases,)

        # create the subclass
        subcls = cls.__class__(cls_name, (cls,) + bases, cls_dict or {})

        # overwrite __module__ to point to the module of the calling stack
        frame = inspect.stack()[1]
        module = inspect.getmodule(frame[0])
        if module:
            subcls.__module__ = module.__name__

        return subcls

    def derived_by(cls, other: "DerivableMeta") -> bool:
        """
        Returns if a class *other* is either *this* or derived from *this* class, and *False*
        otherwise.
        """
        return isinstance(other, DerivableMeta) and issubclass(other, cls)


class Derivable(object, metaclass=DerivableMeta):
    """
    Derivable base class with features provided by the meta :py:class:`DerivableMeta`.

    .. py:attribute:: cls_name
       type: str
       read-only

       A shorthand to access the name of the class.
    """

    @property
    def cls_name(self) -> str:
        # shorthand to the class name
        return self.__class__.__name__<|MERGE_RESOLUTION|>--- conflicted
+++ resolved
@@ -7,12 +7,8 @@
 __all__ = [
     "UNSET", "env_is_remote", "env_is_dev", "primes",
     "maybe_import", "import_plt", "import_ROOT", "create_random_name", "expand_path", "real_path",
-<<<<<<< HEAD
     "ensure_dir", "wget", "call_thread", "call_proc", "ensure_proxy", "dev_sandbox", "safe_div",
-    "is_pattern", "is_regex", "pattern_matcher",
-=======
-    "wget", "call_thread", "call_proc", "ensure_proxy", "dev_sandbox", "safe_div", "test_float",
->>>>>>> be658ba0
+    "test_float", "is_pattern", "is_regex", "pattern_matcher",
     "DotDict", "MockModule", "FunctionArgs", "ClassPropertyDescriptor", "classproperty",
     "DerivableMeta", "Derivable",
 ]
@@ -358,20 +354,6 @@
     return (a / b) if b else 0.0
 
 
-<<<<<<< HEAD
-def is_pattern(s: str) -> bool:
-    """
-    Returns *True* if a string *s* contains pattern characters such as "*" or "?", and *False*
-    otherwise.
-    """
-    return "*" in s or "?" in s
-
-
-def is_regex(s: str) -> bool:
-    """
-    Returns *True* if a string *s* is a regular expression starting with "^" and ending with "$",
-    and *False* otherwise.
-=======
 def test_float(f: Any) -> bool:
     """
     Tests whether a value *i* can be converted to a float.
@@ -383,8 +365,18 @@
         return False
 
 
-class DotDict(dict):
->>>>>>> be658ba0
+def is_pattern(s: str) -> bool:
+    """
+    Returns *True* if a string *s* contains pattern characters such as "*" or "?", and *False*
+    otherwise.
+    """
+    return "*" in s or "?" in s
+
+
+def is_regex(s: str) -> bool:
+    """
+    Returns *True* if a string *s* is a regular expression starting with "^" and ending with "$",
+    and *False* otherwise.
     """
     return s.startswith("^") and s.endswith("$")
 
