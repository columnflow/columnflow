--- conflicted
+++ resolved
@@ -7,7 +7,7 @@
 __all__ = [
     "UNSET", "env_is_remote", "env_is_dev", "primes",
     "maybe_import", "import_plt", "import_ROOT", "create_random_name", "expand_path", "real_path",
-    "wget", "call_thread", "call_proc", "ensure_proxy", "dev_sandbox", "safe_div",
+    "wget", "call_thread", "call_proc", "ensure_proxy", "dev_sandbox", "safe_div", "test_float",
     "DotDict", "MockModule", "FunctionArgs", "ClassPropertyDescriptor", "classproperty",
     "DerivableMeta", "Derivable",
 ]
@@ -339,14 +339,17 @@
     return (a / b) if b else 0.0
 
 
-<<<<<<< HEAD
-def test_float(i):
+def test_float(f: Any) -> bool:
+    """
+    Tests whether a value *i* can be converted to a float.
+    """
     try:
-        float(i)
+        float(f)
         return True
     except (ValueError, TypeError):
         return False
-=======
+
+
 class DotDict(dict):
     """
     Subclass of *dict* that provides read access for items via attributes by implementing
@@ -621,5 +624,4 @@
     @property
     def cls_name(self) -> str:
         # shorthand to the class name
-        return self.__class__.__name__
->>>>>>> 051c6b08
+        return self.__class__.__name__