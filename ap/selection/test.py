# coding: utf-8

"""
Selection methods for testing purposes.
"""

from ap.util import maybe_import
from ap.selection import selector, SelectionResult

ak = maybe_import("awkward")
np = maybe_import("numpy")

""" inputs jagged array and index and returns padded array from given index """
def extract(array, idx):
    import awkward as ak
    array = ak.pad_none(array, idx+1)
    array = ak.fill_none(array[:,idx], -999)
    return array

# object definitions
# TODO: ArrayFunction instead of Selector
@selector(uses={"Jet_pt", "Jet_eta"})
def req_jet(events): 
    mask = (events.Jet.pt > 30) & (abs(events.Jet.eta) < 2.4)
    return ak.argsort(events.Jet.pt, axis=-1, ascending=False)[mask]
@selector(uses={"Electron_pt", "Electron_eta", "Electron_cutBased"})
def req_electron(events): 
    mask = (events.Electron.pt > 25) & (abs(events.Electron.eta) < 2.4) & (events.Electron.cutBased==4)
    return ak.argsort(events.Electron.pt, axis=-1, ascending=False)[mask]
@selector(uses={"Muon_pt", "Muon_eta", "Muon_tightId"})
def req_muon(events):
    mask = (events.Muon.pt > 25) & (abs(events.Muon.eta) < 2.4) & (events.Muon.tightId)
    return ak.argsort(events.Muon.pt, axis=-1, ascending=False)[mask]
@selector(uses={"Jet_pt", "Jet_eta"})
def req_forwardJet(events):
    mask = (events.Jet.pt > 30) & (abs(events.Jet.eta) > 2.4) & (abs(events.Jet.eta) < 5.0)
    return ak.argsort(events.Jet.pt, axis=-1, ascending=False)[mask]
@selector(uses={"Jet_pt", "Jet_eta", "Jet_btagDeepFlavB"})
def req_deepjet(events):
    mask = (events.Jet.pt > 30) & (abs(events.Jet.eta) < 2.4) & (events.Jet.btagDeepFlavB > 0.3)
    return ak.argsort(events.Jet.pt, axis=-1, ascending=False)[mask]


# variables (after reducing events)
@selector(uses={"Electron_pt", "Electron_eta", "Muon_pt", "Muon_eta", "Jet_pt", "Jet_eta", "Deepjet_pt"})
def variables(events):
    columns = {}
    columns["HT"] = ak.sum(events.Jet.pt, axis=1)
    for i in range(1,5):
        columns["Jet"+str(i)+"_pt"] = extract(events.Jet.pt, i-1)
        columns["Jet"+str(i)+"_eta"] = extract(events.Jet.eta, i-1)

    columns["nJet"] = ak.num(events.Jet.pt, axis=1)
    columns["nElectron"] = ak.num(events.Electron.pt, axis=1)
    columns["nMuon"] = ak.num(events.Muon.pt, axis=1)
    columns["nDeepjet"] = ak.num(events.Deepjet.pt, axis=1)

    columns["Electron1_pt"] = extract(events.Electron.pt, 0)
    columns["Muon1_pt"] = extract(events.Muon.pt, 0)

    return SelectionResult(columns=columns)


@selector(uses={req_jet})
def var_nJet(events):
    return ak.num(req_jet(events), axis=1)
@selector(uses={req_deepjet})
def var_nDeepjet(events):
    return ak.num(req_deepjet(events), axis=1)
@selector(uses={req_electron})
def var_nElectron(events):
    return ak.num(req_electron(events), axis=1)
@selector(uses={req_muon})
def var_nMuon(events):
    import awkward as ak
    return ak.num(req_muon(events), axis=1)
@selector(uses={req_jet, "Jet_pt"})
def var_HT(events):
    jet_pt_sorted = events.Jet.pt[req_jet(events)]
    return ak.sum(jet_pt_sorted, axis=1)

# selection for the main categories
@selector(uses={var_nMuon, var_nElectron})
def sel_1e(events):
    return (var_nMuon(events)==0) & (var_nElectron(events)==1)
@selector(uses={var_nMuon, var_nElectron})
def sel_1mu(events):
    return (var_nMuon(events)==1) & (var_nElectron(events)==0)

# selection for the sub-categories
@selector(uses={sel_1e, var_nDeepjet})
def sel_1e_eq1b(events):
    return (sel_1e(events)) & (var_nDeepjet(events)==1)
@selector(uses={sel_1e, var_nDeepjet})
def sel_1e_ge2b(events):
    return (sel_1e(events)) & (var_nDeepjet(events)>=2)

@selector(uses={sel_1mu, var_nDeepjet})
def sel_1mu_eq1b(events):
    return (sel_1mu(events)) & (var_nDeepjet(events)==1)
@selector(uses={sel_1mu, var_nDeepjet})
def sel_1mu_ge2b(events):
    return (sel_1mu(events)) & (var_nDeepjet(events)>=2)
@selector(uses={sel_1mu_ge2b, var_HT})
def sel_1mu_ge2b_lowHT(events):
    return (sel_1mu_ge2b(events)) & (var_HT(events)<=300)
@selector(uses={sel_1mu_ge2b, var_HT})
def sel_1mu_ge2b_highHT(events):
    return (sel_1mu_ge2b(events)) & (var_HT(events)> 300)




'''
# combination of all categories, taking categories from each level into account, not only leaf categories
@selector(uses={sel_1e_eq1b, sel_1e_ge2b, sel_1mu_eq1b, sel_1mu_ge2b, sel_1mu_ge2b_highHT, sel_1mu_ge2b_lowHT})
def categories(events, config):
    cat_titles = []# ["no_cat"]
    cat_array = "no_cat"
    mask_int = 0

    def write_cat_array(events, categories, cat_titles, cat_array):
        for cat in categories:
            cat_titles.append(cat.name)
            mask = globals()[cat.selection](events)
            cat_array = np.where(mask, cat.name, cat_array)
            if not cat.is_leaf_category:
                cat_titles, cat_array = write_cat_array(events, cat.categories, cat_titles, cat_array)
        return cat_titles, cat_array

    cat_titles, cat_array = write_cat_array(events, config.categories, cat_titles, cat_array)
    # TODO checks that categories are set up properly
    return SelectionResult(
        #columns={"cat_titles": cat_titles, "cat_array": cat_array}
        columns={"cat_array": cat_array}
    )
            
'''

# combination of all leaf categories
@selector(uses={sel_1e_eq1b, sel_1e_ge2b, sel_1mu_eq1b, sel_1mu_ge2b})
def categories(events, config):
    cat_array = -1
    mask_int = 0
    for cat in config.get_leaf_categories():
        #print(cat.name)
        cat_sel = cat.selection
        mask = globals()[cat_sel](events)
        cat_array = np.where(mask, cat.id, cat_array)
        mask_int = mask_int + np.where(mask,1,0) # to check orthogonality of categories
    if not ak.all(mask_int==1):
        if ak.any(mask_int>=2):
            #raise ValueError('Leaf categories are supposed to be fully orthogonal')
            print('Leaf categories are not fully orthogonal')
        else:
            #raise ValueError('Some events are without leaf category')
            print('Some events are without leaf category')
    return SelectionResult(
        columns={"cat_array": cat_array}
    )


@selector(uses={req_jet})
def jet_selection_test(events, stats):
    # example cuts:
    # - require at least 4 jets with pt>30, eta<2.4
    # example columns:
    # - high jet multiplicity region (>=6 selected jets)

    jet_indices = req_jet(events)
    jet_sel = ak.num(jet_indices, axis=1) >= 4
    jet_high_multiplicity = ak.num(jet_indices, axis=1) >= 6

    # build and return selection results
    return SelectionResult(
        steps={"Jet": jet_sel},
        objects={"Jet": jet_indices},
        columns={"jet_high_multiplicity": jet_high_multiplicity},
    )


@selector(uses={req_deepjet})
def deepjet_selection_test(events, stats):
    deepjet_indices = req_deepjet(events)
    deepjet_sel = ak.num(deepjet_indices, axis=1) >= 1

    return SelectionResult(
        steps={"deepjet": deepjet_sel},
        objects={"deepjet": deepjet_indices},
    )

@selector(uses={req_muon})
def muon_selection_test(events, stats):
    # example cuts:
    # - require exactly one muon with pt>25, eta<2.4 and tight Id

    muon_indices = req_muon(events)
    muon_sel = ak.num(muon_indices, axis=1) == 1

    # build and return selection results
    return SelectionResult(
        steps={"Muon": muon_sel},
        objects={"Muon": muon_indices},
    )

@selector(uses={req_electron})
def electron_selection_test(events, stats):
    # example cuts:
    # - require exactly one muon with pt>25, eta<2.4 and tight Id

    electron_indices = req_electron(events)
    electron_sel = ak.num(electron_indices, axis=1) == 1

    # build and return selection results
    return SelectionResult(
        steps={"electron": electron_sel},
        objects={"electron": electron_indices},
    )

@selector(uses={req_muon, req_electron})
def lepton_selection_test(events, stats):
    # example cuts:
    # - require exactly one lepton with pt>25, eta<2.4 and tight Id

    muon_indices = req_muon(events)
    electron_indices = req_electron(events)
    lepton_sel = ak.num(muon_indices, axis=1)+ak.num(electron_indices, axis=1) == 1

<<<<<<< HEAD
    # build and return selection results
    return SelectionResult(
        steps={"lepton": lepton_sel},
        objects={"muon": muon_indices, "electron": electron_indices},
    )



@selector(uses={jet_selection_test, lepton_selection_test, deepjet_selection_test, "LHEWeight_originalXWGTUP"})
def select_test(events, stats, config):
=======
@selector(uses={jet_selection_test, muon_selection_test, "LHEWeight_originalXWGTUP"})
def test(events, stats):
>>>>>>> e3b165f4
    # example cuts:
    # - jet_selection_test
    # - lepton_selection_test
    # example stats:
    # - number of events before and after selection
    # - sum of mc weights before and after selection

    jet_results = jet_selection_test(events, stats)
    lepton_results = lepton_selection_test(events, stats)
    deepjet_results = deepjet_selection_test(events, stats)

    # combined event selection after all steps
<<<<<<< HEAD
    event_sel = jet_results.steps.jet & lepton_results.steps.lepton & deepjet_results.steps.deepjet
=======
    event_sel = jet_results.steps.Jet & muon_results.steps.Muon
>>>>>>> e3b165f4

    # build and merge selection results
    results = SelectionResult(main={"event": event_sel})
    results += jet_results
    results += lepton_results
    results += deepjet_results


    # include categories into results
    category_results = categories(events, config)
    results += category_results

    # increment stats
    events_sel = events[event_sel]
    stats["n_events"] += len(events)
    stats["n_events_selected"] += ak.sum(event_sel, axis=0)
    stats["sum_mc_weight"] += ak.sum(events.LHEWeight.originalXWGTUP)
    stats["sum_mc_weight_selected"] += ak.sum(events_sel.LHEWeight.originalXWGTUP)

    return results<|MERGE_RESOLUTION|>--- conflicted
+++ resolved
@@ -185,8 +185,8 @@
     deepjet_sel = ak.num(deepjet_indices, axis=1) >= 1
 
     return SelectionResult(
-        steps={"deepjet": deepjet_sel},
-        objects={"deepjet": deepjet_indices},
+        steps={"Deepjet": deepjet_sel},
+        objects={"Deepjet": deepjet_indices},
     )
 
 @selector(uses={req_muon})
@@ -213,8 +213,8 @@
 
     # build and return selection results
     return SelectionResult(
-        steps={"electron": electron_sel},
-        objects={"electron": electron_indices},
+        steps={"Electron": electron_sel},
+        objects={"Electron": electron_indices},
     )
 
 @selector(uses={req_muon, req_electron})
@@ -226,21 +226,16 @@
     electron_indices = req_electron(events)
     lepton_sel = ak.num(muon_indices, axis=1)+ak.num(electron_indices, axis=1) == 1
 
-<<<<<<< HEAD
-    # build and return selection results
-    return SelectionResult(
-        steps={"lepton": lepton_sel},
-        objects={"muon": muon_indices, "electron": electron_indices},
+    # build and return selection results
+    return SelectionResult(
+        steps={"Lepton": lepton_sel},
+        objects={"Muon": muon_indices, "Electron": electron_indices},
     )
 
 
 
 @selector(uses={jet_selection_test, lepton_selection_test, deepjet_selection_test, "LHEWeight_originalXWGTUP"})
-def select_test(events, stats, config):
-=======
-@selector(uses={jet_selection_test, muon_selection_test, "LHEWeight_originalXWGTUP"})
-def test(events, stats):
->>>>>>> e3b165f4
+def test(events, stats, config):
     # example cuts:
     # - jet_selection_test
     # - lepton_selection_test
@@ -253,11 +248,7 @@
     deepjet_results = deepjet_selection_test(events, stats)
 
     # combined event selection after all steps
-<<<<<<< HEAD
-    event_sel = jet_results.steps.jet & lepton_results.steps.lepton & deepjet_results.steps.deepjet
-=======
-    event_sel = jet_results.steps.Jet & muon_results.steps.Muon
->>>>>>> e3b165f4
+    event_sel = jet_results.steps.Jet & lepton_results.steps.Lepton & deepjet_results.steps.Deepjet
 
     # build and merge selection results
     results = SelectionResult(main={"event": event_sel})
