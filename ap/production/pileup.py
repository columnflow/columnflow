--- conflicted
+++ resolved
@@ -19,11 +19,7 @@
     produces={"pu_weight", "pu_weight_minbias_xs_up", "pu_weight_minbias_xs_down"},
 )
 def pu_weights(
-<<<<<<< HEAD
-    self,
-=======
     self: Producer,
->>>>>>> 3ad3c2ea
     events: ak.Array,
     pu_weights: ak.Array,
     dataset_inst: od.Dataset,
