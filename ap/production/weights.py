--- conflicted
+++ resolved
@@ -19,16 +19,12 @@
     uses={"Jet.pt"},
     produces={"top_pt_weight", "top_pt_weight_up", "top_pt_weight_down"},
 )
-<<<<<<< HEAD
-def top_pt_weights(self, events: ak.Array, dataset_inst: od.Dataset, **kwargs) -> ak.Array:
-=======
 def top_pt_weights(
     self: Producer,
     events: ak.Array,
     dataset_inst: od.Dataset,
     **kwargs,
 ) -> ak.Array:
->>>>>>> 3ad3c2ea
     """
     Adds a dummy top pt weight and its variations to *events* in case *dataset_inst* represents a
     ttbar dataset.
@@ -50,11 +46,7 @@
     produces={normalization_weights, pu_weights, top_pt_weights},
     shifts={"minbias_xs_up", "minbias_xs_down"},
 )
-<<<<<<< HEAD
-def event_weights(self, events: ak.Array, **kwargs) -> ak.Array:
-=======
 def event_weights(self: Producer, events: ak.Array, **kwargs) -> ak.Array:
->>>>>>> 3ad3c2ea
     """
     Opinionated wrapper of several event weight producers. It declares dependence all shifts that
     might possibly change any of the weights.
