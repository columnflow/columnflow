# coding: utf-8

"""
Column production methods related detecting truth processes.
"""

import order as od

from ap.production import Producer, producer
from ap.util import maybe_import
from ap.columnar_util import set_ak_column

ak = maybe_import("awkward")


@producer(
    uses={"event"},
    produces={"process_id"},
)
<<<<<<< HEAD
def process_ids(self, events: ak.Array, dataset_inst: od.Dataset, **kwargs) -> ak.Array:
=======
def process_ids(self: Producer, events: ak.Array, dataset_inst: od.Dataset, **kwargs) -> ak.Array:
>>>>>>> 3ad3c2ea
    """
    Assigns each event a single process id, based on the first process that is registered for the
    *dataset_inst*. This is rather a dummy method and should be further implemented depending on
    future needs (e.g. for sample stitching).
    """
    # trivial case
    if len(dataset_inst.processes) != 1:
        raise NotImplementedError(
            f"dataset {dataset_inst.name} has {len(dataset_inst.processes)} processes assigned, "
            "which is not yet implemented",
        )
    process_id = dataset_inst.processes.get_first().id

    # store the column
    set_ak_column(events, "process_id", ak.ones_like(events.event) * process_id)

    return events<|MERGE_RESOLUTION|>--- conflicted
+++ resolved
@@ -17,11 +17,7 @@
     uses={"event"},
     produces={"process_id"},
 )
-<<<<<<< HEAD
-def process_ids(self, events: ak.Array, dataset_inst: od.Dataset, **kwargs) -> ak.Array:
-=======
 def process_ids(self: Producer, events: ak.Array, dataset_inst: od.Dataset, **kwargs) -> ak.Array:
->>>>>>> 3ad3c2ea
     """
     Assigns each event a single process id, based on the first process that is registered for the
     *dataset_inst*. This is rather a dummy method and should be further implemented depending on
