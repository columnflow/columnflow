# coding: utf-8

"""
Helpers and utilities for working with columnar libraries.
"""

__all__ = [
    "mandatory_coffea_columns",
    "Route", "ArrayFunction", "TaskArrayFunction", "ChunkedReader", "PreloadedNanoEventsFactory",
    "get_ak_routes", "has_ak_column", "set_ak_column", "remove_ak_column", "add_ak_alias",
    "add_ak_aliases", "update_ak_array", "flatten_ak_array", "sort_ak_fields",
    "sorted_ak_to_parquet",
]


import math
import time
import copy as _copy
import weakref
import multiprocessing
import multiprocessing.pool
from functools import partial
from collections import namedtuple, OrderedDict
from typing import Optional, Union, Sequence, Set, Tuple, List, Dict, Callable, Any

import law

from ap.util import maybe_import

ak = maybe_import("awkward")
uproot = maybe_import("uproot")
coffea = maybe_import("coffea")
maybe_import("coffea.nanoevents")
maybe_import("coffea.nanoevents.methods.base")
pq = maybe_import("pyarrow.parquet")


#: columns that are always required when opening a nano file with coffea
mandatory_coffea_columns = {"run", "luminosityBlock", "event"}


class Route(object):
    """
    Route objects describe the location of columns in nested arrays and are basically wrapper around
    a sequence of nested fields. Additionally, they provide convenience methods for conversions into
    column names, either in dot or nano-style underscore format.

    The constructor takes another *route* instance, a sequence of strings, or a string in dot format
    to initialize the fields. Most operators are overwritten to work with routes in a tuple-like
    fashion. Examples:

    .. code-block:: python

        route = Route("Jet.pt")
        # same as Route(("Jet", "pt"))

        len(route)
        # -> 2

        route.fields
        # -> ("Jet", "pt")

        route.column
        # -> "Jet.pt"

        route.nano_column
        # -> "Jet_pt"

        route[-1]
        # -> "pt"

        route += "jec_up"
        route.fields
        # -> ("Jet", "pt", "jec_up")

        route[1:]
        # -> "pt.jec_up"

    .. py:attribute:: fields
       type: tuple
       read-only

       The fields of this route.

    .. py:attribute:: column
       type: string
       read-only

       The name of the corresponding column in dot format.

    .. py:attribute:: nano_column
       type: string
       read-only

       The name of the corresponding column in nano-style underscore format.
    """

    @classmethod
    def join(cls, fields: Sequence[str]) -> str:
        """
        Joins a sequence of strings into a string in dot format and returns it.
        """
        return ".".join(fields)

    @classmethod
    def join_nano(cls, fields: Sequence[str]) -> str:
        """
        Joins a sequence of strings into a string in nano-style underscore format and returns it.
        """
        return "_".join(fields)

    @classmethod
    def split(cls, column: str) -> List[str]:
        """
        Splits a string assumed to be in dot format and returns the string fragments.
        """
        return column.split(".")

    @classmethod
    def split_nano(cls, column: str) -> List[str]:
        """
        Splits a string assumed to be in nano-style underscore format and returns the string
        fragments.
        """
        return column.split("_")

    @classmethod
    def check(cls, route: Union["Route", Sequence[str], str]):
        """
        Returns *route* if it is already a :py:class:`Route` instance, and otherwise uses its
        constructor to convert it into one.
        """
        return route if isinstance(route, cls) else cls(route)

    def __init__(self, route=None):
        super().__init__()

        # initial storage of fields
        self._fields = []

        # use the add method to set the initial value
        if route:
            self.add(route)

    @property
    def fields(self):
        return tuple(self._fields)

    @property
    def column(self):
        return self.join(self._fields)

    @property
    def nano_column(self):
        return self.join_nano(self._fields)

    def __str__(self) -> str:
        return self.join(self._fields)

    def __repr__(self) -> str:
        return f"<{self.__class__.__name__} '{self}' at {hex(id(self))}>"

    def __hash__(self) -> int:
        return hash(self.fields)

    def __len__(self) -> int:
        return len(self._fields)

    def __eq__(self, other: Union["Route", Sequence[str], str]) -> bool:
        if isinstance(other, self.__class__):
            return self.fields == other.fields
        elif isinstance(other, (list, tuple)):
            return self.fields == tuple(other)
        elif isinstance(other, str):
            return self.column == other
        return False

    def __bool__(self) -> bool:
        return bool(self._fields)

    def __nonzero__(self) -> bool:
        return self.__bool__()

    def __add__(self, other: Union["Route", Sequence[str], str]) -> "Route":
        route = self.__class__(self)
        route.add(other)
        return route

    def __radd__(self, other: Union["Route", Sequence[str], str]) -> "Route":
        return self.__add__(other)

    def __iadd__(self, other: Union["Route", Sequence[str], str]) -> "Route":
        self.add(other)
        return self

    def __getitem__(self, index) -> Union["Route", str]:
        # detect slicing and return a new instance with the selected fields
        field = self._fields.__getitem__(index)
        return field if isinstance(index, int) else self.__class__(field)

    def __setitem__(self, index, value) -> None:
        self._fields.__setitem__(index, value)

    def add(self, other: Union["Route", Sequence[str], str]) -> None:
        """
        Adds an *other* route instance, or the fields extracted from either a sequence of strings or
        a string in dot format to the fields if *this* instance. A *ValueError* is raised when
        *other* could not be interpreted.
        """
        if isinstance(other, str):
            self._fields.extend(self.split(other))
        elif isinstance(other, (list, tuple)):
            self._fields.extend(list(other))
        elif isinstance(other, self.__class__):
            self._fields.extend(other._fields)
        else:
            raise ValueError(f"cannot add '{other}' to route '{self}'")

    def pop(self, index: int = -1) -> str:
        """
        Removes a field at *index* and returns it.
        """
        return self._fields.pop(index)

    def reverse(self) -> None:
        """
        Reverses the fields of this route in-place.
        """
        self._fields[:] = self._fields[::-1]

    def copy(self) -> "Route":
        """
        Returns a copy if this instance.
        """
        return self.__class__(self)


def get_ak_routes(
    ak_array: ak.Array,
    max_depth: int = 0,
) -> List[Route]:
    """
    Extracts all routes pointing to columns of a potentially deeply nested awkward array *ak_array*
    and returns them in a list of :py:class:`Route` instances. Example:

    .. code-block:: python

        # let arr be a nested array (e.g. from opening nano files via coffea)
        # (note that route objects serialize to strings using dot format)

        print(get_ak_routes(arr))
        # [
        #    "event",
        #    "luminosityBlock",
        #    "run",
        #    "Jet.pt",
        #    "Jet.mass",
        #    ...
        # ]

    When positive, *max_depth* controls the maximum size of returned route tuples. When negative,
    routes are shortened by the passed amount of elements. In both cases, only unique routes are
    returned.
    """
    routes = []

    # use recursive lookup pattern over (container, current route) pairs
    lookup = [(ak_array, ())]
    while lookup:
        arr, fields = lookup.pop(0)
        if arr.fields and (max_depth <= 0 or len(fields) < max_depth):
            # extend the lookup with nested fields
            lookup.extend([
                (getattr(arr, field), fields + (field,))
                for field in arr.fields
            ])
        else:
            # no sub fields found or positive max_depth reached, store the route
            # but check negative max_depth first
            if max_depth < 0:
                fields = fields[:max_depth]
            # create the route
            route = Route(fields)
            # add when not empty and unique
            if route and route not in routes:
                routes.append(route)

    return routes


def has_ak_column(
    ak_array: ak.Array,
    route: Union[Route, Sequence[str], str],
) -> bool:
    """
    Returns whether an awkward array *ak_array* contains a nested field identified by a *route*. A
    route can be a :py:class:`Route` instance, a tuple of strings where each string refers to a
    subfield, e.g. ``("Jet", "pt")``, or a string with dot format (e.g. ``"Jet.pt"``).
    """
    route = Route.check(route)

    try:
        ak_array[route.fields]
    except ValueError:
        return False

    return True


def set_ak_column(
    ak_array: ak.Array,
    route: Union[Route, Sequence[str], str],
    value: ak.Array,
) -> ak.Array:
    """
    Inserts a new column into awkward array *ak_array* and returns it. The column can be defined
    through a route, i.e., a :py:class:`Route` instance, a tuple of strings where each string refers
    to a subfield, e.g. ``("Jet", "pt")``, or a string with dot format (e.g. ``"Jet.pt"``), and the
    column *value* itself. Intermediate, non-existing fields are automatically created. Example:

    .. code-block:: python

        arr = ak.zip({"Jet": {"pt": [30], "eta": [2.5]}})

        set_ak_column(arr, "Jet.mass", [40])
        set_ak_column(arr, "Muon.pt", [25])  # creates subfield "Muon" first
    """
    route = Route.check(route)

    # trivial case
    if len(route) == 1:
        ak_array.__setitem__(route[0], value)
        return ak_array

    # identify the existing part of the subroute
    # example: route is ("a", "b", "c"), "a" exists, the sub field "b" does not, "c" should be set
    sub_route = route.copy()
    missing_sub_route = Route()
    while sub_route:
        if has_ak_column(ak_array, sub_route):
            break
        missing_sub_route += sub_route.pop()
    missing_sub_route.reverse()

    # add the first missing field to the sub route which will be used by __setitem__
    if missing_sub_route:
        sub_route += missing_sub_route.pop(0)

    # use the remaining missing sub route to wrap the value via ak.zip, generating new sub fields
    while missing_sub_route:
        value = ak.zip({missing_sub_route.pop(): value})

    # insert the value
    ak_array.__setitem__(sub_route.fields, value)

    return ak_array


def remove_ak_column(
    ak_array: ak.Array,
    route: Union[Route, Sequence[str], str],
    silent: bool = False,
) -> ak.Array:
    """
    Removes a *route* from an awkward array *ak_array* and returns a new view with the corresponding
    column missing. *route* can be a :py:class:`Route` instance, a tuple of strings where each
    string refers to a subfield, e.g. ``("Jet", "pt")``, or a string with dot format (e.g.
    ``"Jet.pt"``). Unless *silent* is *True*, a *ValueError* is raised when the route does not
    exist.
    """
    # verify that the route exists
    route = Route.check(route)
    if not has_ak_column(ak_array, route):
        if silent:
            return ak_array
        raise ValueError(f"no column found in array for route '{route}'")

    if len(route) == 1:
        # trivial case: remove a top level column
        ak_array = ak_array[[f for f in ak_array.fields if f != route[0]]]
    else:
        # nested case: given the route ("a", "b", "c"), set ak_array["a", "b"] to a view of "b"
        # with all fields but "c" using __setitem__ syntax (and in particular not __setattr__!)
        sub_route, remove_field = route[:-1], route[-1]
        sub_array = ak_array[sub_route.fields]
        # determine remaining fields
        remaining_fields = [f for f in sub_array.fields if f != remove_field]
        # if no fields are left, remove the entire sub_view
        if not remaining_fields:
            return remove_ak_column(ak_array, route[:-1])
        # set the reduced view
        ak_array.__setitem__(sub_route.fields, sub_array[remaining_fields])

    return ak_array


def add_ak_alias(
    ak_array: ak.Array,
    src_route: Union[Route, Sequence[str], str],
    dst_route: Union[Route, Sequence[str], str],
    remove_src: bool = False,
) -> ak.Array:
    """
    Adds an alias to an awkward array *ak_array*, pointing the array at *src_route* to
    *dst_route*. Both routes can be a :py:class:`Route` instance, a tuple of strings where each
    string refers to a subfield, e.g. ``("Jet", "pt")``, or a string with dot format (e.g.
    ``"Jet.pt"``). A *ValueError* is raised when *src_route* does not exist.

    Note that existing columns referred to by *dst_route* might be overwritten. When *remove_src* is
    *True*, a view of the input array is returned with the column referred to by *src_route*
    missing. Otherwise, the input array is returned with all columns.
    """
    src_route = Route.check(src_route)
    dst_route = Route.check(dst_route)

    # check that the src exists
    if not has_ak_column(ak_array, src_route):
        raise ValueError(f"no column found in array for route '{src_route}'")

    # add the alias, potentially overwriting existing columns
    ak_array = set_ak_column(ak_array, dst_route, ak_array[src_route.fields])

    # create a view without the source if requested
    if remove_src:
        ak_array = remove_ak_column(ak_array, src_route)

    return ak_array


def add_ak_aliases(
    ak_array: ak.Array,
    aliases: Dict[Union[Route, Sequence[str], str], Union[Route, Sequence[str], str]],
    remove_src: bool = False,
) -> ak.Array:
    """
    Adds multiple *aliases*, given in a dictionary mapping destination columns to source columns, to
    an awkward array *ak_array*. Each column in this dictionary can be referred to by a
    :py:class:`Route` instance, a tuple of strings where each string refers to a subfield, e.g.
    ``("Jet", "pt")``, or a string with dot format (e.g. ``"Jet.pt"``). See
    :py:func:`add_ak_aliases` for more info. When *remove_src* is *True*, a view of the input array
    is returned with all source columns missing. Otherwise, the input array is returned with all
    columns.
    """
    # add all aliases
    for dst_route, src_route in aliases.items():
        ak_array = add_ak_alias(ak_array, src_route, dst_route, remove_src=remove_src)

    return ak_array


def update_ak_array(
    ak_array: ak.Array,
    *others: ak.Array,
    overwrite_routes: Union[bool, List[Union[Route, Sequence[str], str]]] = True,
    add_routes: Union[bool, List[Union[Route, Sequence[str], str]]] = False,
    concat_routes: Union[bool, List[Union[Route, Sequence[str], str]]] = False,
) -> ak.Array:
    """
    Updates an awkward array *ak_array* in-place with the content of multiple different arrays
    *others*. Internally, :py:func:`get_ak_routes` is used to obtain the list of all routes pointing
    to potentially deeply nested arrays. The input array is also returned.

    If two columns overlap during this update process, four different cases can be configured to
    occur:

        1. If *concat_routes* is either *True* or a list of routes containing the route in question,
           the columns are concatenated along axis 1. This obviously implies that their shapes must
           be compatible.
        2. If case 1 does not apply and *add_routes* is either *True* or a list of routes containing
           the route in question, the columns are added using the plus operator, forwarding the
           actual implementation to awkward.
        3. If cases 1 and 2 do not apply and *overwrite_routes* is either *True* or a list of routes
           containing the route in question, new columns (right most in *others*) overwrite
           existing ones.
        4. If none of the cases above apply, an exception is raised.
    """
    # trivial case
    if not others:
        return ak_array

    # helpers to cache calls to has_ak_column for ak_array
    _has_column_cache = {Route.check(route): True for route in get_ak_routes(ak_array)}

    def has_ak_column_cached(route):
        if route not in _has_column_cache:
            _has_column_cache[route] = has_ak_column(ak_array, route)
        return _has_column_cache[route]

    # helpers to check if routes can be overwritten, added or concatenated
    def _match_route(bool_or_list, cache, route):
        if route not in cache:
            cache[route] = route in bool_or_list if isinstance(bool_or_list, list) else bool_or_list
        return cache[route]

    do_overwrite = partial(_match_route, overwrite_routes, {})
    do_add = partial(_match_route, add_routes, {})
    do_concat = partial(_match_route, concat_routes, {})

    # go through all other arrays and merge their columns
    for other in others:
        for route in get_ak_routes(other):

            if has_ak_column_cached(route):
                if do_concat(route):
                    # concat and reassign
                    set_ak_column(
                        ak_array,
                        route,
                        ak.concatenate((ak_array[route.fields], other[route.fields]), axis=1),
                    )
                elif do_add(route):
                    # add and reassign
                    set_ak_column(ak_array, route, ak_array[route.fields] + other[route.fields])
                elif do_overwrite(route):
                    # just replace the column
                    set_ak_column(ak_array, route, other[route.fields])
                else:
                    raise Exception(f"cannot update already existing array column '{route}'")
            else:
                # the route is new, so add it and manually tell the cache
                set_ak_column(ak_array, route, other[route.fields])
                _has_column_cache[route] = True

    return ak_array


def flatten_ak_array(
    ak_array: ak.Array,
    routes: Optional[Union[Sequence, set, Callable[[str], bool]]] = None,
) -> OrderedDict:
    """
    Flattens a nested awkward array *ak_array* into a dictionary that maps joined column names to
    single awkward arrays. The returned dictionary might be used in conjuction with ``ak.Array`` to
    create a single array again.

    :py:func:`get_ak_routes` is used internally to determine the nested structure of the array. The
    name of flat columns in the returned dictionary follows the standard dot format. The columns to
    save can be defined via *routes* which can be a sequence or set of column names or a function
    receiving a column name and returning a bool.
    """
    # use an ordered mapping to somewhat preserve row adjacency
    flat_array = OrderedDict()

    # helper to evaluate whether to keep a column
    keep_route = lambda column: True
    if isinstance(routes, (list, tuple, set)):
        keep_route = lambda column: column in routes
    elif callable(routes):
        keep_route = routes

    # go through routes, create new names and store arrays
    for route in get_ak_routes(ak_array):
        if keep_route(route.column):
            flat_array[route.column] = ak_array[route.fields]

    return flat_array


def sort_ak_fields(
    ak_array: ak.Array,
    sort_fn: Optional[Callable[[str], int]] = None,
) -> ak.Array:
    """
    Recursively sorts all fields of an awkward array *ak_array* and returns a new view. When a
    *sort_fn* is set, it is used internally for sorting field names.
    """
    # sort the top level fields
    ak_array = ak_array[sorted(ak_array.fields, key=sort_fn)]

    # identify fields with nested structure, then sort and reassign them
    nested_fields = [field for field in ak_array.fields if ak_array[field].fields]
    for field in nested_fields:
        setattr(ak_array, field, sort_ak_fields(ak_array[field], sort_fn=sort_fn))

    return ak_array


def sorted_ak_to_parquet(
    ak_array: ak.Array,
    *args,
    **kwargs,
) -> None:
    """
    Sorts the fields in an awkward array *ak_array* resurvively with :py:func:`sort_nano_fields` and
    saves it as a parquet file using ``awkward.to_parquet`` which receives all additional *args* and
    *kwargs*.

    .. note::

        Since the order of fields in awkward arrays resulting from reading nano files might be
        arbitrary (depending on streamer info in the original root files), but formats such as
        parquet highly depend on the order for building internal table schemes, one should always
        make use of this function! Otherwise, operations like file merging might fail due to
        differently ordered schemas.
    """
    ak.to_parquet(sort_ak_fields(ak_array), *args, **kwargs)


class ArrayFunction(object):
    """
    Base class for function wrappers that act on arrays and keep track of used as well as produced
    columns, next to the implementation. In addition, they have a unique name which is used to store
    them in and retrieve them from an instance cache. This is automatically done when created with
    :py:meth:`new` (recommended).

    .. code-block:: python

        # define the function to wrap
        def my_func(arr):
            foo = arr.foo
            arr["bar"] = foo * 2
            return arr

        # define the function
        ArrayFunction.new(my_func, uses={"foo"}, produces={"bar"})

        # retrieve it later on
        func = ArrayFunction.get(my_func)
        print(func.used_columns)  # -> {"foo"}
        print(func.produced_columns)  # -> {"bar"}
        func(some_array)

    The signatures of the constructor and :py:meth:`new` are identical. *func* refers to the
    function to be wrapped. Unless a custom *name* is given, the function's name is used as a key to
    store it in the cache. *uses* and *produces* should be strings denoting a column in underscore
    format, other :py:class:`ArrayFunction` instances, or a sequence or set of the two.

    Knowledge of the columns to load (save) is especially useful when opening (writing) files and
    selecting the content to deserialize (serialize). The :py:attr:`used_columns` and
    :py:attr:`produced_columns` properties each return a set of column names, potentially resolving
    information from other :py:class:`ArrayFunction` instances.

    .. py:attribute:: func
       type: callable

       The wrapped function.

    .. py:attribute:: name
       type: str

       The name of the instance in the cache dictionary.

    .. py:attribute:: uses
       type: set

       The set of used column names or other instances to recursively resolve the names of used
       columns.

    .. py::attribute:: used_columns
       type: set
       read-only

       The resolved, flat set of used column names.

    .. py:attribute:: produces
       type: set

       The set of produced column names or other instances to recursively resolve the names of
       produced columns.

    .. py::attribute:: produced_columns
       type: set
       read-only

       The resolved, flat set of produced column names.
    """

    _instances = {}

    @classmethod
    def new(cls, *args, **kwargs) -> "ArrayFunction":
        """
        Creates a new instance with all *args* and *kwargs*, adds it to the instance cache using its
        name attribute, and returns it. An exception is raised if an instance with the same name was
        already reigstered.
        """
        inst = cls(*args, **kwargs)

        if inst.name in cls._instances:
            raise ValueError(f"{cls.__name__} named '{inst.name}' was already registered")

        cls._instances[inst.name] = inst

        return inst

    @classmethod
    def get(cls, name: str, copy: bool = False) -> "ArrayFunction":
        """
        Returns a previously registered instance named *name* from the cache. If *copy* is *True*
        a copy is returned.
        """
        if name not in cls._instances:
            raise ValueError(f"no {cls.__name__} named '{name}' registered")

        return _copy.copy(cls._instances[name]) if copy else cls._instances[name]

    def __init__(
        self,
        func: Callable,
        name: Optional[str] = None,
        uses: Optional[Union[
            str, "ArrayFunction", Sequence[str], Sequence["ArrayFunction"], Set[str],
            Set["ArrayFunction"],
        ]] = None,
        produces: Optional[Union[
            str, "ArrayFunction", Sequence[str], Sequence["ArrayFunction"], Set[str],
            Set["ArrayFunction"],
        ]] = None,
        **kwargs,
    ):
        super().__init__()

        self.func = func
        self.name = name or self.func.__name__
        self.uses = set(law.util.make_list(uses)) if uses else set()
        self.produces = set(law.util.make_list(produces)) if produces else set()

    @property
    def used_columns(self) -> Set[str]:
        columns = set()

        # add those of all other known intances
        for obj in self.uses:
            if isinstance(obj, self.__class__):
                columns |= obj.used_columns
            else:
                columns.add(obj)

        return columns

    @property
    def produced_columns(self) -> Set[str]:
        columns = set()

        # add those of all other known intances
        for obj in self.produces:
            if isinstance(obj, self.__class__):
                columns |= obj.produced_columns
            else:
                columns.add(obj)

        return columns

    def __repr__(self) -> str:
        """
        Returns a unique string representation.
        """
        return f"<{self.__class__.__name__} '{self.name}' at {hex(id(self))}>"

    def __call__(self, *args, **kwargs):
        """
        Invokes the wrapped :py:attr:`func`, forwarding all *args* and *kwargs*.
        """
        return self.func(*args, **kwargs)


class TaskArrayFunction(ArrayFunction):
    """
    Subclass of :py:class:`ArrayFunction` providing an interface to certain task features such as
    declaring dependent or produced shifts, task requirements, and defining a custom setup
    function. In addition, there is the option to update all these configurations based on task
    attributes.

    *shifts* can be defined similarly to columns to use and/or produce in the
    :py:class:`ArrayFunction` base class. It can be a sequence or set of shift names, or other
    instances that are called by this one. The :py:attr:`all_shifts` property returns a flat set of
    all shifts, potentially resolving information from other :py:class:`TaskArrayFunction`
    instances registered in `py:attr:`uses`, `py:attr:`produces` and `py:attr:`shifts` itself.

    Custom task requirements are be defined in a programmatic way by wrapping a function through a
    decorator. A custom setup function, using results of the custom task requirements to (e.g.)
    initialize some state, can be defined in a similar way. Any of these configurations can also be
    updated based on attributes of a task using another wrapped function. Example:

    .. code-block:: python

        # define the function to wrap, that requires some weights that are defined
        def my_func(arr, weights, **kwargs):
            foo = arr.foo
            arr["bar"] = foo * weights
            return arr

        # define the function
        ArrayFunction.new(my_func, uses={"foo"}, produces={"bar"})

        # define config-dependent updates (e.g. extending shifts, or used and produced columns)
        @my_func.update
        def update(self, config_inst):
            self.shifts |= {"some_shift_up", "some_shift_down"}

        # define requirements that (e.g.) compute the weights
        @my_func.requires
        def requires(self, task, reqs):
            # fill the requirements dict
            reqs["weights_task"] = SomeWeightsTask.req(task)

        # define the setup step that loads event weights from the required task
        @my_func.setup
        def setup(self, task, inputs, call_kwargs):
            # load the weights once
            weights = inputs["weights_task"].load(formatter="json")
            # add it to the call_kwargs which will be forwarded to every call to the main function
            call_kwargs["weights"] = weights

    For a possible implementation, see :py:mod:`ap.production.pileup`.

    .. py:attribute:: shifts
       type: set

       The set of dependent or produced shifts, or other instances to recursively resolve the full
       list of shifts.

    .. py:attribute:: all_shifts
       type: set
       read-only

       The resolved, flat set of dependent or produced shifts.

    .. py:attribute: update_func
       type: callable

       The registered function defining what to update, or *None*.

    .. py:attribute: requires_func
       type: callable

       The registered function defining requirements, or *None*.

    .. py:attribute:: setup_func
       type: callable

       The registered function performing the custom setup step, or *None*.

    .. py:attribute:: call_kwargs
       type: dict

       A dictionary of arguments that are set by :py:attr:`setup_func` and forwarded to the
       invocation of the wrapped functon.
    """

    def __init__(
        self,
        *args,
        shifts: Optional[Union[
            str, "TaskArrayFunction", Sequence[str], Sequence["TaskArrayFunction"], Set[str],
            Set["TaskArrayFunction"],
        ]] = None,
        **kwargs,
    ):
        super().__init__(*args, **kwargs)

        # store attributes
        self.shifts = set(law.util.make_list(shifts)) if shifts else set()
        self.update_func = None
        self.requires_func = None
        self.setup_func = None
        self.call_kwargs = None

    @property
    def all_shifts(self):
        shifts = set()

        # add those of all other known intances
        for obj in self.uses | self.produces | self.shifts:
            if isinstance(obj, self.__class__):
                shifts |= obj.all_shifts
<<<<<<< HEAD
=======
            else:
                shifts.add(obj)
>>>>>>> 27a9b55d

        return shifts

    def update(self, func: Callable[["TaskArrayFunction", Any], None]) -> None:
        """
        Decorator to wrap a function *func* that should be registered as :py:attr:`update_func`
        which is used to update *this* instance dependent on specific task attributes. The function
        should accept

            - *self* (positional), the instance of the array function itself,
            - and additional keyword arguments that are set depending on the task that invokes the
              update.

        In any case it is recommended for the wrapped function to catch all additional keyword
        arguments. The decorator does not return the wrapped function.

        .. note::

            When the task invoking the requirement is workflow, be aware that both the actual
            workflow instance as well as branch tasks might call the wrapped function. When the
            requirements should differ between them, make sure to use the
            :py:meth:`BaseWorkflow.is_workflow` and :py:meth:`BaseWorkflow.is_branch` methods to
            distinguish the cases.
        """
        self.update_func = func

    def run_update(self, **kwargs) -> None:
        """
        Recursively runs the update function of this and all other known instances (via
        :py:attr:`uses`, :py:attr:`produces` and :py:attr:`shifts`) forwarding *this* instance and
        all additional *kwargs*.
        """
        # run the update of all other known instances
        for obj in self.uses | self.produces | self.shifts:
            if isinstance(obj, self.__class__):
                obj.run_update(**kwargs)

        # run this instance's update function
        if self.update_func:
            self.update_func(self, **kwargs)

    def requires(self, func: Callable[["TaskArrayFunction", law.Task, dict], dict]) -> None:
        """
        Decorator to wrap a function *func* that should be registered as :py:attr:`requires_func`
        which is used to define additional task requirements. The function should accept three
        arguments,

            - *self* (positional), the instance of the array function itself,
            - *task* (positional), the :py:class:`law.Task` instance, and
            - *reqs* (positional), a dictionary into which requirements should be inserted.

        The decorator does not return the wrapped function.

        .. note::

            When the task invoking the requirement is workflow, be aware that both the actual
            workflow instance as well as branch tasks might call the wrapped function. When the
            requirements should differ between them, make sure to use the
            :py:meth:`BaseWorkflow.is_workflow` and :py:meth:`BaseWorkflow.is_branch` methods to
            distinguish the cases.
        """
        self.requires_func = func

    def run_requires(self, task: law.Task, reqs: Optional[dict] = None) -> dict:
        """
        Recursively creates the requirements of this and all other known instances (via
        :py:attr:`uses`, :py:attr:`produces` and :py:attr:`shifts`) given the *task* using this
        instance. *reqs* defaults to an empty dictionary which should be filled to store the
        requirements.
        """
        if reqs is None:
            reqs = {}

        # run the requirements of all other known instances
        for obj in self.uses | self.produces | self.shifts:
            if isinstance(obj, self.__class__):
                obj.run_requires(task, reqs=reqs)

        # run this instance's requires function
        if self.requires_func:
            self.requires_func(self, task, reqs)

        return reqs

    def setup(self, func: Callable[[law.Task, dict, dict], dict]) -> None:
        """
        Decorator to wrap a function *func* that should be registered as :py:attr:`setup_func`
        which is used to perform a custom setup of objects. The function should accept four
        arguments,

            - *self* (positional), the instance of the array function itself,
            - *task*, the :py:class:`law.Task` instance,
            - *inputs*, a dictionary with input targets corresponding to the requirements created by
              :py:meth:`run_requires`, and
            - *call_kwargs*, a dictionary into which arguments should be inserted that are later
              on passed to the wrapped function.

        The decorator does not return the wrapped function.
        """
        self.setup_func = func

    def run_setup(self, task: law.Task, inputs: dict, call_kwargs: Optional[dict] = None) -> None:
        """
        Recursively runs the setup function of this and all other known instances (via
        :py:attr:`uses`, :py:attr:`produces` and :py:attr:`shifts`) given the *task* and *inputs*
        corresponding to the requirements created by :py:func:`run_requires`. *call_kwargs* defaults
        to an empty dictionary which should be filled to store arguments which are later on passed
        to the wrapped function.
        """
        if call_kwargs is None:
            call_kwargs = {}

        # run the setup of all other known instances
        for obj in self.uses | self.produces | self.shifts:
            if isinstance(obj, self.__class__):
                obj.run_setup(task, inputs, call_kwargs=call_kwargs)

        # run this instance's setup function
        if self.setup_func:
            self.setup_func(self, task, inputs, call_kwargs)

        # store it
        self.call_kwargs = call_kwargs

    def __call__(self, *args, **kwargs):
        """
        Calls the wrapped function with all *args* and *kwargs*, update with :py:attr:`call_kwargs`
        when set.
        """
        if self.call_kwargs:
            kwargs.update(self.call_kwargs)

        return super().__call__(*args, **kwargs)


class PreloadedNanoEventsFactory(coffea.nanoevents.NanoEventsFactory or object):
    """
    Custom NanoEventsFactory that re-implements the ``events()`` method that immediately loads
    an event chunk into memory.
    """

    def events(self):
        """
        Builds and returns the eager (non-lazy) awkward array describing the event content of the
        wrapped mapping.
        """
        events = self._events()
        if events is None:
            behavior = dict(self._schema.behavior)
            behavior["__events_factory__"] = self
            key_format = partial(coffea.nanoevents.factory._key_formatter, self._partition_key)
            events = ak.from_buffers(
                self._schema.form,
                len(self),
                self._mapping,
                key_format=key_format,
                lazy=False,
                behavior=behavior,
            )
            self._events = weakref.ref(events)
        return events


class ChunkedReader(object):
    """
    Allows reading one or multiple files and iterating through chunks of their content with
    multi-threaded read operations. Chunks and their positions (denoted by start and stop markers,
    and the index of the chunk itself) are accessed by iterating through the reader.

    The content to load is configurable through *source*, which can be a file path or an opened file
    object, and a *source_type*, which defines how the *source* should be opened and traversed for
    chunking. See the classmethods ``open_...`` and ``read_...`` below for implementation details
    and :py:meth:`get_source_handlers` for a list of currently supported sources.

    Example:

    .. code-block:: python

        # iterate through a single file
        # (creating the reader and iterating through it in the same line)
        for chunk, position in ChunkedReader("data.root", source_type="coffea_root"):
            # chunk is a NanoAODEventsArray as returned by read_coffea_root
            jet_pts = chunk.Jet.pt
            print(f"jet pts of chunk {chunk.index}: {jet_pts}")

    .. code-block:: python

        # iterate through multiple files simultaneously
        # (also, now creating the reader first and then iterating through it)
        with ChunkedReader(
            ("data.root", "masks.parquet"),
            source_type=("coffea_root", "awkward_parquet"),
        ) as reader:
            for (chunk, masks), position in reader:
                # chunk is a NanoAODEventsArray as returned by read_coffea_root
                # masks is a awkward array as returned by read_awkward_parquet
                selected_jet_pts = chunk[masks].Jet.pt
                print(f"selected jet pts of chunk {chunk.index}: {selected_jet_pts}")

    The maximum size of the chunks and the number of threads to load them can be configured through
    *chunk_size* and *pool_size*. Unless *lazy* is *True*, chunks are fully loaded into memory
    before they are yielded to be used in the main thread. In addition, *open_options* and
    *read_options* are forwarded to internal open and read implementations to further control and
    optimize IO.

    If *source* refers to a single object, *source_type*, *lazy*, *open_options* and *read_options*
    should be single values as well. Otherwise, if *source* is a sequence of sources, the other
    arguments can be sequences as well with the same length.

    During iteration, before chunks are yielded, an optional message *iter_message* is printed when
    set, receiving the chunk position as the field *pos* for formatting.
    """

    # chunk position container
    ChunkPosition = namedtuple("ChunkPosition", ["index", "entry_start", "entry_stop"])

    # read result containers
    ReadResult = namedtuple("ReadResult", ["chunk", "chunk_pos"])

    def __init__(
        self,
        source: Any,
        source_type: Optional[Union[str, List[str]]] = None,
        chunk_size: int = 50000,
        pool_size: int = 4,
        lazy: Union[bool, List[bool]] = False,
        open_options: Optional[Union[dict, List[dict]]] = None,
        read_options: Optional[Union[dict, List[dict]]] = None,
        iter_message: str = "handling chunk {pos.index}",
    ):
        super().__init__()

        # multiple inputs?
        is_multi = lambda obj: isinstance(obj, (list, tuple))
        self.is_multi = is_multi(source)
        self.n_sources = len(source) if self.is_multi else 1

        # check source
        if not self.n_sources:
            raise Exception("at least one source must be defined")

        # helper to check multiplicities of some args
        def _check_arg(name, value):
            if self.is_multi:
                if not is_multi(value):
                    value = self.n_sources * [value]
                if len(value) != self.n_sources:
                    if len(value) != 1:
                        raise Exception(
                            f"length of {name} should match length of source ({self.n_sources}), "
                            f"but got {len(value)}",
                        )
                    value *= self.n_sources
            elif is_multi(value):
                raise Exception(
                    f"when source is not a sequence, {name} should neither, but got '{value}'",
                )
            return value

        # check args
        source_type = _check_arg("source_type", source_type)
        open_options = _check_arg("open_options", open_options)
        read_options = _check_arg("read_options", read_options)
        lazy = _check_arg("lazy", lazy)

        # store input attributes
        self.source_list = list(source) if self.is_multi else [source]
        self.source_type_list = list(source_type) if self.is_multi else [source_type]
        self.open_options_list = list(open_options) if self.is_multi else [open_options]
        self.read_options_list = list(read_options) if self.is_multi else [read_options]
        self.lazy_list = list(lazy) if self.is_multi else [lazy]
        self.chunk_size = chunk_size
        self.pool_size = pool_size
        self.iter_message = iter_message

        # attributes that are set in open(), close() or __iter__()
        self.file_cache = []
        self.source_objects = []
        self.n_entries = None
        self.tasks = []
        self.pool = None

        # determine type, open and read functions per source
        self.source_handlers = [
            self.get_source_handlers(source_type, source)
            for source_type, source in zip(self.source_type_list, self.source_list)
        ]

    @classmethod
    def create_chunk_position(
        cls,
        n_entries: int,
        chunk_size: int,
        chunk_index: int,
    ) -> ChunkPosition:
        """
        Creates and returns a *ChunkPosition* object based on the total number of entries
        *n_entries*, the maximum *chunk_size*, and the index of the chunk *chunk_index*.
        """
        # determine the start of stop of this chunk
        entry_start = chunk_index * chunk_size
        entry_stop = min((chunk_index + 1) * chunk_size, n_entries)

        return cls.ChunkPosition(chunk_index, entry_start, entry_stop)

    @classmethod
    def open_awkward_parquet(
        cls,
        source: str,
        open_options: Optional[dict] = None,
        file_cache: Optional[list] = None,
    ) -> Tuple[ak.Array, int]:
        """
        Opens a parquet file saved at *source*, loads the content as an awkward array and returns a
        2-tuple *(array, length)*. *open_options* are forwarded to ``awkward.from_parquet``. Passing
        *file_cache* has no effect.
        """
        if not isinstance(source, str):
            raise Exception(f"'{source}' cannot be opend awkward_parquet")

        # prepare open options
        open_options = open_options or {}
        open_options.setdefault("lazy", True)

        # load the array
        arr = ak.from_parquet(source, **open_options)

        return (arr, len(arr))

    @classmethod
    def open_uproot_root(
        cls,
        source: Union[
            str,
            uproot.ReadOnlyDirectory,
            Tuple[str, str],
            Tuple[uproot.ReadOnlyDirectory, str],
        ],
        open_options: Optional[dict] = None,
        file_cache: Optional[list] = None,
    ) -> Tuple[uproot.TTree, int]:
        """
        Opens an uproot tree from a root file at *source* and returns a 2-tuple *(tree, entries)*.
        *source* can be the path of the file, an already opened, readable uproot file (assuming the
        tree is called "Events"), or a 2-tuple whose second item defines the name of the tree to be
        loaded. When a new file is opened, it receives *open_options* and is put into the
        *file_cache* when set.
        """
        tree_name = "Events"
        if isinstance(source, tuple) and len(source) == 2:
            source, tree_name = source
        if isinstance(source, str):
            source = uproot.open(source, **(open_options or {}))
            if isinstance(file_cache, list):
                file_cache.append(source)
            tree = source[tree_name]
        elif isinstance(source, uproot.ReadOnlyDirectory):
            tree = source[tree_name]
        else:
            raise Exception(f"'{source}' cannot be opend as uproot_root")

        return (tree, tree.num_entries)

    @classmethod
    def open_coffea_root(
        cls,
        source: Union[
            str,
            uproot.ReadOnlyDirectory,
            Tuple[str, str],
            Tuple[uproot.ReadOnlyDirectory, str],
        ],
        open_options: Optional[dict] = None,
        file_cache: Optional[list] = None,
    ) -> Tuple[uproot.ReadOnlyDirectory, int]:
        """
        Opens an uproot file at *source* for subsequent processing with coffea and returns a 2-tuple
        *(uproot file, tree entries)*. *source* can be the path of the file, an already opened,
        readable uproot file (assuming the tree is called "Events"), or a 2-tuple whose second item
        defines the name of the tree to be loaded. *open_options* are forwarded to ``uproot.open``
        if a new file is opened, which is then put into the *file_cache* when set.
        """
        tree_name = "Events"
        if isinstance(source, tuple) and len(source) == 2:
            source, tree_name = source
        if isinstance(source, str):
            source = uproot.open(source, **(open_options or {}))
            if isinstance(file_cache, list):
                file_cache.append(source)
            tree = source[tree_name]
        elif isinstance(source, uproot.ReadOnlyDirectory):
            tree = source[tree_name]
        else:
            raise Exception(f"'{source}' cannot be opend as coffea_root")

        return (source, tree.num_entries)

    @classmethod
    def open_coffea_parquet(
        cls,
        source: str,
        open_options: Optional[dict] = None,
        file_cache: Optional[list] = None,
    ) -> Tuple[str, int]:
        """
        Given a parquet file located at *source*, returns a 2-tuple *(source, entries)*. Passing
        *open_options* and or *file_cache* has no effect.
        """
        return (source, pq.ParquetFile(source).metadata.num_rows)

    @classmethod
    def read_awkward_parquet(
        cls,
        source_object: ak.Array,
        chunk_pos: ChunkPosition,
        lazy: bool = False,
        read_options: Optional[dict] = None,
    ):
        """
        Given an awkward array *source_object*, returns the chunk referred to by *chunk_pos* either
        as a lazy slice if *lazy* is *True*, or as a full copy loaded into memory otherwise. Passing
        *read_options* has no effect.
        """
        chunk = source_object[chunk_pos.entry_start:chunk_pos.entry_stop]
        return chunk if lazy else ak.copy(chunk)

    @classmethod
    def read_uproot_root(
        cls,
        source_object: uproot.TTree,
        chunk_pos: ChunkPosition,
        lazy: bool = False,
        read_options: Optional[dict] = None,
    ) -> ak.Array:
        """
        Given an uproot TTree *source_object*, returns an awkward array chunk referred to by
        *chunk_pos* as a lazy slice if *lazy* is *True*, or as a full copy loaded into memory
        otherwise. *read_options* are passed to either ``uproot.TTree.arrays`` or ``uproot.lazy``.
        """
        if lazy:
            view = uproot.lazy(source_object, **(read_options or {}))
            chunk = view[chunk_pos.entry_start:chunk_pos.entry_stop]
        else:
            chunk = source_object.arrays(
                entry_start=chunk_pos.entry_start,
                entry_stop=chunk_pos.entry_stop,
                **(read_options or {}),
            )

        return chunk

    @classmethod
    def read_coffea_root(
        cls,
        source_object: Union[str, uproot.ReadOnlyDirectory],
        chunk_pos: ChunkPosition,
        lazy: bool = False,
        read_options: Optional[dict] = None,
    ) -> coffea.nanoevents.methods.base.NanoEventsArray:
        """
        Given a file location or opened uproot file *source_object*, returns an awkward array chunk
        referred to by *chunk_pos*, assuming nanoAOD structure. The array is a lazy slice if *lazy*
        is *True*, and fully loaded into memory otherwise. *read_options* are passed to
        ``coffea.nanoevents.NanoEventsFactory.from_root``.
        """
        # define the factory to use
        factory = coffea.nanoevents.NanoEventsFactory if lazy else PreloadedNanoEventsFactory

        # read the events chunk into memory
        chunk = factory.from_root(
            source_object,
            entry_start=chunk_pos.entry_start,
            entry_stop=chunk_pos.entry_stop,
            schemaclass=coffea.nanoevents.NanoAODSchema,
            **(read_options or {}),
        ).events()

        return chunk

    @classmethod
    def read_coffea_parquet(
        cls,
        source_object: str,
        chunk_pos: ChunkPosition,
        lazy: bool = False,
        read_options: Optional[dict] = None,
    ) -> coffea.nanoevents.methods.base.NanoEventsArray:
        """
        Given a the location of a parquet file *source_object*, returns an awkward array chunk
        referred to by *chunk_pos*, assuming nanoAOD structure. The array is a lazy slice if *lazy*
        is *True*, and fully loaded into memory otherwise. *read_options* are passed to
        *coffea.nanoevents.NanoEventsFactory.from_parquet*.
        """
        # define the factory to use
        factory = coffea.nanoevents.NanoEventsFactory if lazy else PreloadedNanoEventsFactory

        # read the events chunk into memory
        chunk = factory.from_parquet(
            source_object,
            entry_start=chunk_pos.entry_start,
            entry_stop=chunk_pos.entry_stop,
            schemaclass=coffea.nanoevents.NanoAODSchema,
            **(read_options or {}),
        ).events()

        return chunk

    @classmethod
    def get_source_handlers(
        cls,
        source_type: Optional[str],
        source: Optional[Any],
    ) -> Tuple[str, Callable, Callable]:
        """
        Takes a *source_type* (see list below) and gathers information about how to open and read
        content from a specific source. A 3-tuple *(source type, open function, read function)* is
        returned.

        When *source_type* is *None* but an arbitrary *source* is set, the type is derived from that
        object, and an exception is raised in case no type can be inferred.

        Currently supported source types are:

            - "awkward_parquet"
            - "uproot_root"
            - "coffea_root"
            - "coffea_parquet"
        """
        if source_type is None:
            if isinstance(source, uproot.ReadOnlyDirectory):
                # uproot file
                source_type = "uproot_root"
            elif isinstance(source, str):
                # file path, guess based on extension
                if source.endswith(".root"):
                    # priotize coffea nano events
                    source_type = "coffea_root"
                elif source.endswith(".parquet"):
                    # priotize coffea nano events
                    source_type = "coffea_parquet"

            if not source_type:
                raise Exception(f"could not determine source_type from source '{source}'")

        if source_type == "awkward_parquet":
            return (source_type, cls.open_awkward_parquet, cls.read_awkward_parquet)
        if source_type == "uproot_root":
            return (source_type, cls.open_uproot_root, cls.read_uproot_root)
        if source_type == "coffea_root":
            return (source_type, cls.open_coffea_root, cls.read_coffea_root)
        if source_type == "coffea_parquet":
            return (source_type, cls.open_coffea_parquet, cls.read_coffea_parquet)

        raise NotImplementedError(f"unknown source_type '{source_type}'")

    @property
    def n_chunks(self) -> int:
        """
        Returns the number of chunks this reader will iterate over based on the number of entries
        :py:attr:`n_entries` and the configured :py:attr:`chunk_size`. In case :py:attr:`n_entries`
        was not initialzed yet (via :py:meth:`open`), an *AttributeError* is raised.
        """
        if self.n_entries is None:
            raise AttributeError("cannot determine number of chunks before open()")
        return int(math.ceil(self.n_entries / self.chunk_size))

    @property
    def closed(self) -> bool:
        """
        Returns whether the reader is closed.
        """
        return len(self.source_objects) != self.n_sources

    def open(self) -> None:
        """
        Opens all previously registered sources and preloads all source objects to read content from
        later on. Nothing happens if the reader is already opened (i.e. not :py:attr:`closed`).
        """
        if not self.closed:
            # already open
            return

        # reset some attributes
        del self.file_cache[:]
        del self.source_objects[:]
        self.n_entries = None

        # open all sources and make sure they have the same number of entries
        for i, (source, (_, open_source, _), open_options) in enumerate(zip(
            self.source_list,
            self.source_handlers,
            self.open_options_list,
        )):
            # open the source
            obj, n = open_source(source, open_options=open_options, file_cache=self.file_cache)
            # check entries
            if i == 0:
                self.n_entries = n
            elif n != self.n_entries:
                raise ValueError(
                    f"number of entries of source {i} '{source}' does not match first source",
                )
            # save the source object
            self.source_objects.append(obj)

    def close(self) -> None:
        """
        Closes all cached, opened files and deletes loaded source objects. Nothing happens if the
        reader is already :py:attr:`closed`.
        """
        if self.closed:
            # already closed
            return

        # just delete the file cache and reset some attributes
        del self.source_objects[:]
        del self.file_cache[:]

    def add_task(
        self,
        func: Callable,
        args: tuple = (),
        kwargs: Optional[dict] = None,
        where: int = 0,
    ) -> None:
        """
        Adds a callable *func* that will be executed with *args* and *kwargs* into the list of tasks
        to process in multiple threads at the position denoted by *where*. The processing commences
        upon iteration through this reader instance.
        """
        self.tasks.insert(where, (func, args, kwargs or {}))

    def _iter_impl(self):
        """
        Internal iterator implementation. Please refer to :py:meth:`__iter__` and the usual iterator
        interface.
        """
        if self.closed:
            raise Exception("cannot iterate trough closed reader")

        # create a list of read functions
        read_funcs = [
            partial(read_source, obj, lazy=lazy, read_options=read_options)
            for obj, (_, _, read_source), read_options, lazy in zip(
                self.source_objects,
                self.source_handlers,
                self.read_options_list,
                self.lazy_list,
            )
        ]

        # lightweight callabe that wraps all read funcs and comines their return values
        def read(chunk_pos):
            chunks = [read_func(chunk_pos) for read_func in read_funcs]
            return self.ReadResult((chunks if self.is_multi else chunks[0]), chunk_pos)

        # create a list of all chunk positions
        chunk_positions = [
            self.create_chunk_position(self.n_entries, self.chunk_size, chunk_index)
            for chunk_index in range(self.n_chunks)
        ]

        # fill the list of tasks the pool has to work through
        self.tasks.extend((read, (chunk_pos,)) for chunk_pos in chunk_positions)

        # strategy: setup the pool and manually keep it filled up to pool_size and do not insert all
        # chunks right away as this could swamp the memory if processing is slower than IO
        with multiprocessing.pool.ThreadPool(self.pool_size) as self.pool:
            results = []
            no_result = object()

            try:
                while self.tasks or results:
                    # find the first done result and remove it from the list
                    # this will do nothing in the first iteration
                    result_obj = no_result
                    for i, result in enumerate(list(results)):
                        if not result.ready():
                            continue

                        result_obj = result.get()
                        results.pop(i)
                        break

                    # if no result was ready, sleep and try again
                    if results and result_obj == no_result:
                        time.sleep(0.02)
                        continue

                    # immediately try to fill up the pool
                    while len(results) < self.pool_size and self.tasks:
                        results.append(self.pool.apply_async(*self.tasks.pop(0)))

                    # if a result was ready and it returned a ReadResult, yield it
                    if isinstance(result_obj, self.ReadResult):
                        if self.iter_message:
                            print(self.iter_message.format(pos=result_obj.chunk_pos))
                        yield (result_obj.chunk, result_obj.chunk_pos)

            except:
                self.pool.close()
                self.pool.terminate()
                raise

            finally:
                self.pool = None

    def __del__(self):
        """
        Destructor that closes all cached, opened files.
        """
        try:
            self.close()
        except:
            pass

    def __enter__(self):
        """
        Context entry point that opens all sources.
        """
        self.open()
        return self

    def __exit__(self, exc_type, exc_val, exc_tb):
        """
        Context exit point that closes all cached, opened files.
        """
        self.close()

    def __iter__(self):
        """
        Iterator that yields chunks (and their positions) of all registered sources, fully
        preserving their order such that the same chunk is read and yielded per source. Internally,
        a multi-thread pool is used to load file content in a parallel fashion. During iteration,
        the so-called tasks to be processed by this pool can be extended via :py:meth:`add_task`.
        In case an exception is raised during the processing of chunks, or while content is loaded,
        the pool is closed and terminated.
        """
        # make sure all sources are opened using a context and yield the internal iterator
        with self:
            yield from self._iter_impl()<|MERGE_RESOLUTION|>--- conflicted
+++ resolved
@@ -864,11 +864,8 @@
         for obj in self.uses | self.produces | self.shifts:
             if isinstance(obj, self.__class__):
                 shifts |= obj.all_shifts
-<<<<<<< HEAD
-=======
             else:
                 shifts.add(obj)
->>>>>>> 27a9b55d
 
         return shifts
 
