# coding: utf-8

"""
Configuration of the single top analysis.
"""

from scinum import Number, REL

import re

from order import Analysis, Shift

import ap.config.processes as procs
from ap.config.campaign_2018 import campaign_2018
from ap.config.categories import add_categories
from ap.config.variables import add_variables
from ap.util import DotDict


#
# the main analysis object
#

analysis_st = Analysis(
    name="analysis_st",
    id=1,
)

# analysis-global versions
analysis_st.set_aux("versions", {
})

# cmssw sandboxes that should be bundled for remote jobs in case they are needed
analysis_st.set_aux("cmssw_sandboxes", [
    # "cmssw_default.sh",
])

# config groups for conveniently looping over certain configs
# (used in wrapper_factory)
analysis_st.set_aux("config_groups", {})


#
# 2018 standard config
#

# create a config by passing the campaign, so id and name will be identical
config_2018 = analysis_st.add_config(campaign_2018)

# add processes we are interested in
config_2018.add_process(procs.process_data)
config_2018.add_process(procs.process_st)
config_2018.add_process(procs.process_tt)

# add datasets we need to study
dataset_names = [
    "data_mu_a",
    "st_tchannel_t",
    "st_tchannel_tbar",
    "st_twchannel_t",
    "st_twchannel_tbar",
    "tt_sl",
    "tt_dl",
    "tt_fh",
]
for dataset_name in dataset_names:
    config_2018.add_dataset(campaign_2018.get_dataset(dataset_name))


# process groups for conveniently looping over certain processs
# (used in wrapper_factory and during plotting)
config_2018.set_aux("process_groups", {})

# dataset groups for conveniently looping over certain datasets
# (used in wrapper_factory and during plotting)
config_2018.set_aux("dataset_groups", {})

# category groups for conveniently looping over certain categories
# (used during plotting)
config_2018.set_aux("category_groups", {})

# variable groups for conveniently looping over certain variables
# (used during plotting)
config_2018.set_aux("variable_groups", {})

# shift groups for conveniently looping over certain shifts
# (used during plotting)
config_2018.set_aux("shift_groups", {})

# default calibrator, selector and producer
config_2018.set_aux("default_calibrator", "test")
config_2018.set_aux("default_selector", "test")
config_2018.set_aux("default_producer", "variables")

# 2018 luminosity with values in inverse pb and uncertainties taken from
# https://twiki.cern.ch/twiki/bin/view/CMS/TWikiLUM?rev=171#LumiComb
config_2018.set_aux("luminosity", Number(59740, {
    "lumi_13TeV_correlated": (REL, 0.02),
    "lumi_13TeV_2018": (REL, 0.015),
    "lumi_13TeV_1718": (REL, 0.002),
}))

# 2018 minimum bias cross section in mb (milli) for creating PU weights, values from
# https://twiki.cern.ch/twiki/bin/viewauth/CMS/PileupJSONFileforData?rev=44#Pileup_JSON_Files_For_Run_II
config_2018.set_aux("minbiasxs", Number(69.2, (REL, 0.046)))

# location of JEC txt files
config_2018.set_aux("jec", DotDict.wrap({
    "source": "https://raw.githubusercontent.com/cms-jet/JECDatabase/master/textFiles",
    "campaign": "Summer19UL18",
    "version": "V5",
    "jet_type": "AK4PFchs",
    "levels": ["L1FastJet", "L2Relative", "L2L3Residual", "L3Absolute"],
    "data_eras": ["RunA", "RunB", "RunC", "RunD"],
    "uncertainty_sources": [
        # comment out most for now to prevent large file sizes
        # "AbsoluteStat",
        # "AbsoluteScale",
        # "AbsoluteSample",
        # "AbsoluteFlavMap",
        # "AbsoluteMPFBias",
        # "Fragmentation",
        # "SinglePionECAL",
        # "SinglePionHCAL",
        # "FlavorQCD",
        # "TimePtEta",
        # "RelativeJEREC1",
        # "RelativeJEREC2",
        # "RelativeJERHF",
        # "RelativePtBB",
        # "RelativePtEC1",
        # "RelativePtEC2",
        # "RelativePtHF",
        # "RelativeBal",
        # "RelativeSample",
        # "RelativeFSR",
        # "RelativeStatFSR",
        # "RelativeStatEC",
        # "RelativeStatHF",
        # "PileUpDataMC",
        # "PileUpPtRef",
        # "PileUpPtBB",
        # "PileUpPtEC1",
        # "PileUpPtEC2",
        # "PileUpPtHF",
        # "PileUpMuZero",
        # "PileUpEnvelope",
        # "SubTotalPileUp",
        # "SubTotalRelative",
        # "SubTotalPt",
        # "SubTotalScale",
        # "SubTotalAbsolute",
        # "SubTotalMC",
        "Total",
        # "TotalNoFlavor",
        # "TotalNoTime",
        # "TotalNoFlavorNoTime",
        # "FlavorZJet",
        # "FlavorPhotonJet",
        # "FlavorPureGluon",
        # "FlavorPureQuark",
        # "FlavorPureCharm",
        # "FlavorPureBottom",
        # "TimeRunA",
        # "TimeRunB",
        # "TimeRunC",
        # "TimeRunD",
        "CorrelationGroupMPFInSitu",
        "CorrelationGroupIntercalibration",
        "CorrelationGroupbJES",
        "CorrelationGroupFlavor",
        "CorrelationGroupUncorrelated",
    ],
}))

config_2018.set_aux("jer", DotDict.wrap({
    "source": "https://raw.githubusercontent.com/cms-jet/JRDatabase/master/textFiles",
    "campaign": "Summer19UL18",
    "version": "JRV2",
    "jet_type": "AK4PFchs",
}))


<<<<<<< HEAD
=======
def make_jme_filenames(jme_aux, sample_type, names, era=None):
    """Convenience function to compute paths to JEC files."""

    # normalize and validate sample type
    sample_type = sample_type.upper()
    if sample_type not in ("DATA", "MC"):
        raise ValueError(f"Invalid sample type '{sample_type}'. Expected either 'DATA' or 'MC'.")

    jme_full_version = "_".join(s for s in (jme_aux.campaign, era, jme_aux.version, sample_type) if s)

    return [
        f"{jme_aux.source}/{jme_full_version}/{jme_full_version}_{name}_{jme_aux.jet_type}.txt"
        for name in names
    ]


# 2018 luminosity with values in inverse pb and uncertainties taken from
# https://twiki.cern.ch/twiki/bin/view/CMS/TWikiLUM?rev=171#LumiComb
config_2018.set_aux("luminosity", Number(59740, {
    "lumi_13TeV_correlated": (REL, 0.02),
    "lumi_13TeV_2018": (REL, 0.015),
    "lumi_13TeV_1718": (REL, 0.002),
}))

# 2018 minimum bias cross section in mb (milli) for creating PU weights, values from
# https://twiki.cern.ch/twiki/bin/viewauth/CMS/PileupJSONFileforData?rev=44#Pileup_JSON_Files_For_Run_II
config_2018.set_aux("minbiasxs", Number(69.2, (REL, 0.046)))

# add processes we are interested in
config_2018.add_process(procs.process_data)
config_2018.add_process(procs.process_st)
config_2018.add_process(procs.process_tt)

# add datasets we need to study
dataset_names = [
    "data_mu_a",
    "st_tchannel_t",
    "st_tchannel_tbar",
    "st_twchannel_t",
    "st_twchannel_tbar",
    "tt_sl",
    "tt_dl",
    "tt_fh",
]
for dataset_name in dataset_names:
    config_2018.add_dataset(campaign_2018.get_dataset(dataset_name))


# process groups for conveniently looping over certain processs
# (used in wrapper_factory and during plotting)
config_2018.set_aux("process_groups", {})

# dataset groups for conveniently looping over certain datasets
# (used in wrapper_factory and during plotting)
config_2018.set_aux("dataset_groups", {})

# category groups for conveniently looping over certain categories
# (used during plotting)
config_2018.set_aux("category_groups", {})

# variable groups for conveniently looping over certain variables
# (used during plotting)
config_2018.set_aux("variable_groups", {
    "default": {
        "HT", "nJet", "nElectron", "nMuon", "nDeepjet", "Electron1_pt", "Muon1_pt",
    },
})

# shift groups for conveniently looping over certain shifts
# (used during plotting)
config_2018.set_aux("shift_groups", {})


>>>>>>> 4731a581
# helper to add column aliases for both shifts of a source
def add_aliases(shift_source, aliases):
    for direction in ["up", "down"]:
        shift = config_2018.get_shift(Shift.join_name(shift_source, direction))
        # format keys and values
        inject_shift = lambda s: re.sub(r"\{([^_])", r"{_\1", s).format(**shift.__dict__)
        _aliases = {inject_shift(key): inject_shift(value) for key, value in aliases.items()}
        # extend existing or register new column aliases
        shift.set_aux("column_aliases", shift.get_aux("column_aliases", {})).update(_aliases)


# register shifts
config_2018.add_shift(name="nominal", id=0)
config_2018.add_shift(name="tune_up", id=1, type="shape")
config_2018.add_shift(name="tune_down", id=2, type="shape")
config_2018.add_shift(name="hdamp_up", id=3, type="shape")
config_2018.add_shift(name="hdamp_down", id=4, type="shape")

# FIXME: ensure JEC shifts get the same id every time
for i, jec_source in enumerate(config_2018.x.jec["uncertainty_sources"]):
    config_2018.add_shift(name=f"jec_{jec_source}_up", id=5000 + 2 * i, type="shape")
    config_2018.add_shift(name=f"jec_{jec_source}_down", id=5001 + 2 * i, type="shape")
    add_aliases(f"jec_{jec_source}", {"Jet.pt": "Jet.pt_{name}", "Jet.mass": "Jet.mass_{name}"})

config_2018.add_shift(name="jer_up", id=600, type="shape")
config_2018.add_shift(name="jer_down", id=601, type="shape")
add_aliases("jer", {"Jet.pt": "Jet.pt_{name}", "Jet.mass": "Jet.mass_{name}"})

config_2018.add_shift(name="minbias_xs_up", id=7, type="shape")
config_2018.add_shift(name="minbias_xs_down", id=8, type="shape")
add_aliases("minbias_xs", {"pu_weight": "pu_weight_{name}"})
config_2018.add_shift(name="top_pt_up", id=9, type="shape")
config_2018.add_shift(name="top_pt_down", id=10, type="shape")
add_aliases("top_pt", {"top_pt_weight": "top_pt_weight_{direction}"})


def make_jme_filenames(jme_aux, sample_type, names, era=None):
    """Convenience function to compute paths to JEC files."""

    # normalize and validate sample type
    sample_type = sample_type.upper()
    if sample_type not in ("DATA", "MC"):
        raise ValueError(f"Invalid sample type '{sample_type}'. Expected either 'DATA' or 'MC'.")

    jme_full_version = "_".join(s for s in (jme_aux.campaign, era, jme_aux.version, sample_type) if s)

    return [
        f"{jme_aux.source}/{jme_full_version}/{jme_full_version}_{name}_{jme_aux.jet_type}.txt"
        for name in names
    ]


# external files
config_2018.set_aux("external_files", DotDict.wrap({
    # files from TODO
    "lumi": {
        "golden": ("/afs/cern.ch/cms/CAF/CMSCOMM/COMM_DQM/certification/Collisions18/13TeV/Legacy_2018/Cert_314472-325175_13TeV_Legacy2018_Collisions18_JSON.txt", "v1"),  # noqa
        "normtag": ("/afs/cern.ch/user/l/lumipro/public/Normtags/normtag_PHYSICS.json", "v1"),
    },

    # files from https://twiki.cern.ch/twiki/bin/viewauth/CMS/PileupJSONFileforData?rev=44#Pileup_JSON_Files_For_Run_II
    "pu": {
        "json": ("/afs/cern.ch/cms/CAF/CMSCOMM/COMM_DQM/certification/Collisions18/13TeV/PileUp/UltraLegacy/pileup_latest.txt", "v1"),  # noqa
        "mc_profile": ("https://raw.githubusercontent.com/cms-sw/cmssw/435f0b04c0e318c1036a6b95eb169181bbbe8344/SimGeneral/MixingModule/python/mix_2018_25ns_UltraLegacy_PoissonOOTPU_cfi.py", "v1"),  # noqa
        "data_profile": {
            "nominal": ("/afs/cern.ch/cms/CAF/CMSCOMM/COMM_DQM/certification/Collisions18/13TeV/PileUp/UltraLegacy/PileupHistogram-goldenJSON-13tev-2018-69200ub-99bins.root", "v1"),  # noqa
            "minbias_xs_up": ("/afs/cern.ch/cms/CAF/CMSCOMM/COMM_DQM/certification/Collisions18/13TeV/PileUp/UltraLegacy/PileupHistogram-goldenJSON-13tev-2018-72400ub-99bins.root", "v1"),  # noqa
            "minbias_xs_down": ("/afs/cern.ch/cms/CAF/CMSCOMM/COMM_DQM/certification/Collisions18/13TeV/PileUp/UltraLegacy/PileupHistogram-goldenJSON-13tev-2018-66000ub-99bins.root", "v1"),  # noqa
        },
    },

    # jet energy correction
    "jec": {
        "mc": [
            (fname, "v1")
            for fname in make_jme_filenames(config_2018.x.jec, "mc", names=config_2018.x.jec.levels)
        ],
        "data": {
            era: [
                (fname, "v1")
                for fname in make_jme_filenames(config_2018.x.jec, "data", names=config_2018.x.jec.levels, era=era)
            ]
            for era in config_2018.x.jec.data_eras
        },
    },

    # jec energy correction uncertainties
    "junc": {
        "mc": [(make_jme_filenames(config_2018.x.jec, "mc", names=["UncertaintySources"])[0], "v1")],
        "data": {
            era: [(make_jme_filenames(config_2018.x.jec, "data", names=["UncertaintySources"], era=era)[0], "v1")]
            for era in config_2018.x.jec.data_eras
        },
    },

    # jet energy resolution (pt resolution)
    "jer": {
        "mc": [(make_jme_filenames(config_2018.x.jer, "mc", names=["PtResolution"])[0], "v1")],
    },

    # jet energy resolution (data/mc scale factors)
    "jersf": {
        "mc": [(make_jme_filenames(config_2018.x.jer, "mc", names=["SF"])[0], "v1")],
    },

}))

# columns to keep after certain steps
config_2018.set_aux("keep_columns", DotDict.wrap({
    "ReduceEvents": {
        "run", "luminosityBlock", "event",
        "nJet", "Jet.pt", "Jet.eta", "Jet.btagDeepFlavB",
        "nMuon", "Muon.pt", "Muon.eta",
        "nElectron", "Electron.pt", "Electron.eta",
        "LHEWeight.originalXWGTUP",
        "PV.npvs",
        "jet_high_multiplicity", "cat_array",
    },
    "CreateHistograms": {
        "LHEWeight.originalXWGTUP",
    },
}))

# event weight columns
config_2018.set_aux("event_weights", ["normalization_weight", "pu_weight"])

# versions per task family and optionally also dataset and shift
# None can be used as a key to define a default value
config_2018.set_aux("versions", {
})

# add categories
add_categories(config_2018)

# add variables
add_variables(config_2018)<|MERGE_RESOLUTION|>--- conflicted
+++ resolved
@@ -181,82 +181,6 @@
 }))
 
 
-<<<<<<< HEAD
-=======
-def make_jme_filenames(jme_aux, sample_type, names, era=None):
-    """Convenience function to compute paths to JEC files."""
-
-    # normalize and validate sample type
-    sample_type = sample_type.upper()
-    if sample_type not in ("DATA", "MC"):
-        raise ValueError(f"Invalid sample type '{sample_type}'. Expected either 'DATA' or 'MC'.")
-
-    jme_full_version = "_".join(s for s in (jme_aux.campaign, era, jme_aux.version, sample_type) if s)
-
-    return [
-        f"{jme_aux.source}/{jme_full_version}/{jme_full_version}_{name}_{jme_aux.jet_type}.txt"
-        for name in names
-    ]
-
-
-# 2018 luminosity with values in inverse pb and uncertainties taken from
-# https://twiki.cern.ch/twiki/bin/view/CMS/TWikiLUM?rev=171#LumiComb
-config_2018.set_aux("luminosity", Number(59740, {
-    "lumi_13TeV_correlated": (REL, 0.02),
-    "lumi_13TeV_2018": (REL, 0.015),
-    "lumi_13TeV_1718": (REL, 0.002),
-}))
-
-# 2018 minimum bias cross section in mb (milli) for creating PU weights, values from
-# https://twiki.cern.ch/twiki/bin/viewauth/CMS/PileupJSONFileforData?rev=44#Pileup_JSON_Files_For_Run_II
-config_2018.set_aux("minbiasxs", Number(69.2, (REL, 0.046)))
-
-# add processes we are interested in
-config_2018.add_process(procs.process_data)
-config_2018.add_process(procs.process_st)
-config_2018.add_process(procs.process_tt)
-
-# add datasets we need to study
-dataset_names = [
-    "data_mu_a",
-    "st_tchannel_t",
-    "st_tchannel_tbar",
-    "st_twchannel_t",
-    "st_twchannel_tbar",
-    "tt_sl",
-    "tt_dl",
-    "tt_fh",
-]
-for dataset_name in dataset_names:
-    config_2018.add_dataset(campaign_2018.get_dataset(dataset_name))
-
-
-# process groups for conveniently looping over certain processs
-# (used in wrapper_factory and during plotting)
-config_2018.set_aux("process_groups", {})
-
-# dataset groups for conveniently looping over certain datasets
-# (used in wrapper_factory and during plotting)
-config_2018.set_aux("dataset_groups", {})
-
-# category groups for conveniently looping over certain categories
-# (used during plotting)
-config_2018.set_aux("category_groups", {})
-
-# variable groups for conveniently looping over certain variables
-# (used during plotting)
-config_2018.set_aux("variable_groups", {
-    "default": {
-        "HT", "nJet", "nElectron", "nMuon", "nDeepjet", "Electron1_pt", "Muon1_pt",
-    },
-})
-
-# shift groups for conveniently looping over certain shifts
-# (used during plotting)
-config_2018.set_aux("shift_groups", {})
-
-
->>>>>>> 4731a581
 # helper to add column aliases for both shifts of a source
 def add_aliases(shift_source, aliases):
     for direction in ["up", "down"]:
