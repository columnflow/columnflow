--- conflicted
+++ resolved
@@ -23,22 +23,14 @@
 
     sandbox = dev_sandbox("bash::$AP_BASE/sandboxes/venv_columnar.sh")
 
-<<<<<<< HEAD
     shifts = set(MergeReducedEvents.shifts)
-=======
-    shifts = {MergeReducedEvents}
->>>>>>> 4731a581
 
     update_producer = True
 
     def workflow_requires(self):
         reqs = super().workflow_requires()
 
-<<<<<<< HEAD
-        reqs["events"] = MergeReducedEvents.req(self)
-=======
         reqs["events"] = MergeReducedEvents.req(self, _exclude={"branches"})
->>>>>>> 4731a581
         reqs["producer"] = self.producer_func.run_requires(self)
 
         return reqs
