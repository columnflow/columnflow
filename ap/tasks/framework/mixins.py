# coding: utf-8

"""
Lightweight mixins task classes.
"""

from typing import Union, Sequence, List, Set

import law
import luigi
import order as od

from ap.tasks.framework.base import AnalysisTask, ConfigTask


class CalibratorMixin(ConfigTask):

    calibrator = luigi.Parameter(
        default=law.NO_STR,
        description="the name of the calibrator to the applied; default: value of the "
        "'default_calibrator' config",
    )

    update_calibrator = False

    @classmethod
    def modify_param_values(cls, params):
        params = super().modify_param_values(params)

        # add the default calibrator when empty
        if "config_inst" in params and params.get("calibrator") == law.NO_STR:
            config_inst = params["config_inst"]
            if config_inst.x("default_calibrator", None):
                params["calibrator"] = config_inst.x.default_calibrator

        return params

    @classmethod
    def determine_allowed_shifts(cls, config_inst, params):
        shifts = super().determine_allowed_shifts(config_inst, params)

        # get the calibrator, update it and add its shifts
        if params.get("calibrator") not in (None, law.NO_STR):
            calibrator_func = cls.get_calibrator_func(
                params["calibrator"],
                **(cls.get_calibrator_kwargs(**params) if cls.update_calibrator else {}),
            )
            shifts |= calibrator_func.all_shifts

        return shifts

    @classmethod
    def get_calibrator_func(cls, calibrator, copy=True, **update_kwargs):
        from ap.calibration import Calibrator

        func = Calibrator.get(calibrator, copy=copy)
        if update_kwargs:
            func.run_update(**update_kwargs)

        return func

    def __init__(self, *args, **kwargs):
        super().__init__(*args, **kwargs)

        # cache for calibrator func
        self._calibrator_func = None

    @property
    def calibrator_func(self):
        if self._calibrator_func is None:
            # store a copy of the calibrator
            self._calibrator_func = self.get_calibrator_func(
                self.calibrator,
                **(self.get_calibrator_kwargs(self) if self.update_calibrator else {}),
            )
        return self._calibrator_func

    def store_parts(self):
        parts = super().store_parts()
        parts.insert_before("version", "calibrator", f"calib__{self.calibrator}")
        return parts


class CalibratorsMixin(ConfigTask):

    calibrators = law.CSVParameter(
        default=(),
        description="comma-separated names of calibrators to be applied; default: value of the "
        "'default_calibrator' config in a 1-tuple",
    )

    update_calibrators = False

    @classmethod
    def modify_param_values(cls, params):
        params = super().modify_param_values(params)

        if "config_inst" in params and params.get("calibrators") == ():
            config_inst = params["config_inst"]
            if config_inst.x("default_calibrator", None):
                params["calibrators"] = (config_inst.x.default_calibrator,)

        return params

    @classmethod
    def determine_allowed_shifts(cls, config_inst, params):
        shifts = super().determine_allowed_shifts(config_inst, params)

        # get the calibrators, update them and add their shifts
        if params.get("calibrators") not in (None, law.NO_STR):
            calibrator_kwargs = cls.get_calibrator_kwargs(**params) if cls.update_calibrators else {}
            for calibrator in params["calibrators"]:
                calibrator_func = cls.get_calibrator_func(calibrator, **calibrator_kwargs)
                shifts |= calibrator_func.all_shifts

        return shifts

    @classmethod
    def get_calibrator_func(cls, calibrator, copy=True, **update_kwargs):
        from ap.calibration import Calibrator

        func = Calibrator.get(calibrator, copy=copy)
        if update_kwargs:
            func.run_update(**update_kwargs)

        return func

    def __init__(self, *args, **kwargs):
        super().__init__(*args, **kwargs)

        # cache for calibrator funcs
        self._calibrator_funcs = None

    @property
    def calibrator_funcs(self):
        if self._calibrator_funcs is None:
            # store copies of all calibrators
            calibrator_kwargs = self.get_calibrator_kwargs(self) if self.update_calibrators else {}
            self._calibrator_funcs = [
                self.get_calibrator_func(calibrator, **calibrator_kwargs)
                for calibrator in self.calibrators
            ]
        return self._calibrator_funcs

    def store_parts(self):
        parts = super().store_parts()

        calib = "__".join(self.calibrators[:5])
        if len(self.calibrators) > 5:
            calib += f"__{law.util.create_hash(self.calibrators[5:])}"
        parts.insert_before("version", "calibrators", f"calib__{calib}")

        return parts


class SelectorMixin(ConfigTask):

    selector = luigi.Parameter(
        default=law.NO_STR,
        description="the name of the selector to the applied; default: value of the "
        "'default_selector' config",
    )

    update_selector = False

    @classmethod
    def modify_param_values(cls, params):
        params = super().modify_param_values(params)

        # add the default selector when empty
        if "config_inst" in params and params.get("selector") == law.NO_STR:
<<<<<<< HEAD
            config_inst = config_inst = params["config_inst"]
=======
            config_inst = params["config_inst"]
>>>>>>> fc612ad8
            if config_inst.x("default_selector", None):
                params["selector"] = config_inst.x.default_selector

        return params

    @classmethod
    def determine_allowed_shifts(cls, config_inst, params):
        shifts = super().determine_allowed_shifts(config_inst, params)

        # get the selector, update it and add its shifts
        if params.get("selector") not in (None, law.NO_STR):
            selector_func = cls.get_selector_func(
                params["selector"],
                **(cls.get_selector_kwargs(**params) if cls.update_selector else {}),
            )
            shifts |= selector_func.all_shifts

        return shifts

    @classmethod
    def get_selector_func(cls, selector, copy=True, **update_kwargs):
        from ap.selection import Selector

        func = Selector.get(selector, copy=copy)
        if update_kwargs:
            func.run_update(**update_kwargs)

        return func

    def __init__(self, *args, **kwargs):
        super().__init__(*args, **kwargs)

        # cache for selector func
        self._selector_func = None

    @property
    def selector_func(self):
        if self._selector_func is None:
            # store a copy of the selector
            self._selector_func = self.get_selector_func(
                self.selector,
                **(self.get_selector_kwargs(self) if self.update_selector else {}),
            )
        return self._selector_func

    def store_parts(self):
        parts = super().store_parts()
        parts.insert_before("version", "selector", f"sel__{self.selector}")
        return parts


class CalibratorsSelectorMixin(SelectorMixin, CalibratorsMixin):
    pass


class ProducerMixin(ConfigTask):

    producer = luigi.Parameter(
        default=law.NO_STR,
        description="the name of the producer to the applied; default: value of the "
        "'default_producer' config",
    )

    update_producer = False

    @classmethod
    def modify_param_values(cls, params):
        params = super().modify_param_values(params)

        # add the default producer when empty
        if "config_inst" in params and params.get("producer") == law.NO_STR:
            config_inst = params["config_inst"]
            if config_inst.x("default_producer", None):
                params["producer"] = config_inst.x.default_producer

        return params

    @classmethod
    def determine_allowed_shifts(cls, config_inst, params):
        shifts = super().determine_allowed_shifts(config_inst, params)

        # get the producer, update it and add its shifts
        if params.get("producer") not in (None, law.NO_STR):
            producer_func = cls.get_producer_func(
                params["producer"],
                **(cls.get_producer_kwargs(**params) if cls.update_producer else {}),
            )
            shifts |= producer_func.all_shifts

        return shifts

    @classmethod
    def get_producer_func(cls, producer, copy=True, **update_kwargs):
        from ap.production import Producer

        func = Producer.get(producer, copy=copy)
        if update_kwargs:
            func.run_update(**update_kwargs)

        return func

    def __init__(self, *args, **kwargs):
        super().__init__(*args, **kwargs)

        # cache for producer func
        self._producer_func = None

    @property
    def producer_func(self):
        if self._producer_func is None:
            # store a copy of the producer
            self._producer_func = self.get_producer_func(
                self.producer,
                **(self.get_producer_kwargs(self) if self.update_producer else {}),
            )
        return self._producer_func

    def store_parts(self):
        parts = super().store_parts()
        producer = f"prod__{self.producer}" if self.producer != law.NO_STR else "none"
        parts.insert_before("version", "producer", producer)
        return parts


class ProducersMixin(ConfigTask):

    producers = law.CSVParameter(
        default=(),
        description="comma-separated names of producers to be applied; empty default",
    )

    update_producers = False

    @classmethod
    def modify_param_values(cls, params):
        params = super().modify_param_values(params)

        if "config_inst" in params and params.get("producers") == ():
            config_inst = params["config_inst"]
            if config_inst.x("default_producer", None):
                params["producers"] = (config_inst.x.default_producer,)

        return params

    @classmethod
    def determine_allowed_shifts(cls, config_inst, params):
        shifts = super().determine_allowed_shifts(config_inst, params)

        # get the producers, update them and add their shifts
        if params.get("producers") not in (None, law.NO_STR):
            producer_kwargs = cls.get_producer_kwargs(**params) if cls.update_producers else {}
            for producer in params["producers"]:
                producer_func = cls.get_producer_func(producer, **producer_kwargs)
                shifts |= producer_func.all_shifts

        return shifts

    @classmethod
    def get_producer_func(cls, producer, copy=True, **update_kwargs):
        from ap.production import Producer

        func = Producer.get(producer, copy=copy)
        if update_kwargs:
            func.run_update(**update_kwargs)

        return func

    def __init__(self, *args, **kwargs):
        super().__init__(*args, **kwargs)

        # cache for producer funcs
        self._producer_funcs = None

    @property
    def producer_funcs(self):
        if self._producer_funcs is None:
            # store copies of all producers
            producer_kwargs = self.get_producer_kwargs(self) if self.update_producers else {}
            self._producer_funcs = [
                self.get_producer_func(producer, **producer_kwargs)
                for producer in self.producers
            ]
        return self._producer_funcs

    def store_parts(self):
        parts = super().store_parts()

        producers = "none"
        if self.producers:
            producers = "__".join(self.producers[:5])
            if len(self.producers) > 5:
                producers += f"__{law.util.create_hash(self.producers[5:])}"
        parts.insert_before("version", "producers", f"prod__{producers}")

        return parts


class CategoriesMixin(ConfigTask):

    categories = law.CSVParameter(
        default=("1mu",),
        description="comma-separated category names or patterns to select; can also be the key of "
        "a mapping defined in 'category_groups' auxiliary data of the config; default: ('1mu',)",
    )

    @classmethod
    def modify_param_values(cls, params):
        params = super().modify_param_values(params)

        if "config_inst" not in params:
            return params
        config_inst = params["config_inst"]

        # resolve categories
        if "categories" in params:
            categories = cls.find_config_objects(
                params["categories"],
                config_inst,
                od.Category,
                config_inst.x("category_groups", {}),
                deep=True,
            )
            params["categories"] = tuple(sorted(categories))

        return params

    @property
    def categories_repr(self):
        if len(self.categories) == 1:
            return self.categories[0]

        return f"{len(self.categories)}_{law.util.create_hash(self.categories)}"


class VariablesMixin(ConfigTask):

    variables = law.CSVParameter(
        default=(),
        description="comma-separated variable names or patterns to select; can also be the key of a "
        "mapping defined in the 'variable_group' auxiliary data of the config; when empty, uses "
        "all variables of the config; empty default",
    )

    @classmethod
    def modify_param_values(cls, params):
        params = super().modify_param_values(params)

        if "config_inst" not in params:
            return params
        config_inst = params["config_inst"]

        # resolve variables
        if "variables" in params:
            if params["variables"]:
                variables = cls.find_config_objects(
                    params["variables"],
                    config_inst,
                    od.Variable,
                    config_inst.x("variable_groups", {}),
                )
            else:
                variables = config_inst.variables.names()
            params["variables"] = tuple(sorted(variables))

        return params

    @property
    def variables_repr(self):
        if len(self.variables) == 1:
            return self.variables[0]

        return f"{len(self.variables)}_{law.util.create_hash(self.variables)}"


class DatasetsProcessesMixin(ConfigTask):

    datasets = law.CSVParameter(
        default=(),
        description="comma-separated dataset names or patters to select; can also be the key of a "
        "mapping defined in the 'dataset_groups' auxiliary data of the config; when empty, uses "
        "all datasets registered in the config that contain any of the selected --processes; empty "
        "default",
    )
    processes = law.CSVParameter(
        default=(),
        description="comma-separated process names or patterns for filtering processes; can also "
        "be the key of a mapping defined in the 'process_groups' auxiliary data of the config; "
        "uses all processes of the config when empty; empty default",
    )

    @classmethod
    def modify_param_values(cls, params):
        params = super().modify_param_values(params)

        if "config_inst" not in params:
            return params
        config_inst = params["config_inst"]

        # resolve processes
        if "processes" in params:
            if params["processes"]:
                processes = cls.find_config_objects(
                    params["processes"],
                    config_inst,
                    od.Process,
                    config_inst.x("process_groups", {}),
                    deep=True,
                )
            else:
                processes = config_inst.processes.names()
            params["processes"] = tuple(processes)

        # resolve datasets
        if "datasets" in params:
            if params["datasets"]:
                datasets = cls.find_config_objects(
                    params["datasets"],
                    config_inst,
                    od.Dataset,
                    config_inst.x("dataset_groups", {}),
                )
            elif "processes" in params:
                # pick all datasets that contain any of the requested (sub) processes
                sub_process_insts = sum((
                    [proc for proc, _, _ in process_inst.walk_processes(include_self=True)]
                    for process_inst in map(config_inst.get_process, params["processes"])
                ), [])
                datasets = (
                    dataset_inst.name
                    for dataset_inst in config_inst.datasets
                    if any(map(dataset_inst.has_process, sub_process_insts))
                )
            params["datasets"] = tuple(sorted(datasets))

        return params

    @property
    def datasets_repr(self):
        if len(self.datasets) == 1:
            return self.datasets[0]

        return f"{len(self.datasets)}_{law.util.create_hash(self.datasets)}"

    @property
    def processes_repr(self):
        if len(self.processes) == 1:
            return self.processes[0]

        return f"{len(self.processes)}_{law.util.create_hash(self.processes)}"


class ShiftSourcesMixin(ConfigTask):

    shift_sources = law.CSVParameter(
        default=("minbias_xs",),
        description="comma-separated shift source names (without direction) or patterns to select; "
        "can also be the key of a mapping defined in the 'shift_group' auxiliary data of the "
        "config; default: ('minbias_xs',)",
    )

    @classmethod
    def modify_param_values(cls, params):
        params = super().modify_param_values(params)

        if "config_inst" not in params:
            return params
        config_inst = params["config_inst"]

        # resolve shift sources
        if "shift_sources" in params:
            # convert to full shift first to do the object finding
            shifts = cls.find_config_objects(
                cls.expand_shift_sources(params["shift_sources"]),
                config_inst,
                od.Shift,
                config_inst.x("shift_groups", {}),
            )
            # convert back to sources
            params["shift_sources"] = tuple(sorted(cls.reduce_shifts(shifts)))

        return params

    @classmethod
    def expand_shift_sources(cls, sources: Union[Sequence[str], Set[str]]) -> List[str]:
        return sum(([f"{s}_up", f"{s}_down"] for s in sources), [])

    @classmethod
    def reduce_shifts(cls, shifts: Union[Sequence[str], Set[str]]) -> List[str]:
        return list(set(od.Shift.split_name(shift)[0] for shift in shifts))

    def __init__(self, *args, **kwargs):
        super().__init__(*args, **kwargs)

        self.shifts = self.expand_shift_sources(self.shift_sources)

    @property
    def shift_sources_repr(self):
        if len(self.shift_sources) == 1:
            return self.shift_sources[0]

        return f"{len(self.shift_sources)}_{law.util.create_hash(self.shift_sources)}"


class PlotMixin(AnalysisTask):

    view_cmd = luigi.Parameter(
        default=law.NO_STR,
        significant=False,
        description="a command to execute after the task has run to visualize plots right in the "
        "terminal; no default",
    )


@law.decorator.factory(accept_generator=True)
def view_output_plots(fn, opts, task, *args, **kwargs):
    def before_call():
        return None

    def call(state):
        return fn(task, *args, **kwargs)

    def after_call(state):
        view_cmd = getattr(task, "view_cmd", None)
        if not view_cmd or view_cmd == law.NO_STR:
            return

        # prepare the view command
        if "{}" not in view_cmd:
            view_cmd += " {}"

        # collect all paths to view
        view_paths = []
        outputs = law.util.flatten(task.output())
        while outputs:
            output = outputs.pop(0)
            if isinstance(output, law.TargetCollection):
                outputs.extend(output._flat_target_list)
                continue
            if not getattr(output, "path", None):
                continue
            if output.path.endswith((".pdf", ".png")) and output.path not in view_paths:
                view_paths.append(output.path)

        # loop through paths and view them
        for path in view_paths:
            task.publish_message("showing {}".format(path))
            law.util.interruptable_popen(view_cmd.format(path), shell=True, executable="/bin/bash")

    return before_call, call, after_call


PlotMixin.view_output_plots = view_output_plots<|MERGE_RESOLUTION|>--- conflicted
+++ resolved
@@ -169,11 +169,7 @@
 
         # add the default selector when empty
         if "config_inst" in params and params.get("selector") == law.NO_STR:
-<<<<<<< HEAD
-            config_inst = config_inst = params["config_inst"]
-=======
             config_inst = params["config_inst"]
->>>>>>> fc612ad8
             if config_inst.x("default_selector", None):
                 params["selector"] = config_inst.x.default_selector
 
