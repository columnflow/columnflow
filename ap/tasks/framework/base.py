# coding: utf-8

"""
Generic tools and base tasks that are defined along typical objects in an analysis.
"""

import os
import itertools
import inspect
import functools
from typing import Optional, Sequence, List, Union, Set, Dict

import luigi
import law
<<<<<<< HEAD
=======
import order as od
>>>>>>> fc612ad8


class BaseTask(law.Task):

    task_namespace = os.getenv("AP_TASK_NAMESPACE")


class AnalysisTask(BaseTask, law.SandboxTask):

    version = luigi.Parameter(description="mandatory version that is encoded into output paths")

    allow_empty_sandbox = True
    sandbox = None

    local_workflow_require_branches = False
    output_collection_cls = law.SiblingFileCollection

    # hard-coded analysis name, could be changed to a parameter
    analysis = "analysis_st"

    # defaults for targets
    default_store = "$AP_STORE_LOCAL"
    default_wlcg_fs = "wlcg_fs"

    @classmethod
    def modify_param_values(cls, params):
        params = super().modify_param_values(params)

        # store a reference to the analysis inst
        params["analysis_inst"] = cls.get_analysis_inst(cls.analysis)

        return params

    @classmethod
    def get_analysis_inst(cls, analysis):
        if analysis == "analysis_st":
            from ap.config.analysis_st import analysis_st
            return analysis_st

        raise ValueError(f"unknown analysis {analysis}")

    @classmethod
    def req_params(cls, inst, **kwargs):
        """
        Returns parameters that are jointly defined in this class and another task instance of some
        other class. The parameters are used when calling ``Task.req(self)``.
        """
        # always prefer certain parameters given as task family parameters (--TaskFamily-parameter)
        _prefer_cli = set(law.util.make_list(kwargs.get("_prefer_cli", [])))
        _prefer_cli.add("version")
        kwargs["_prefer_cli"] = _prefer_cli

        # when cls accepts a version, but non was actively requested, use the version map to assign it
        version_map = None
        if isinstance(getattr(cls, "version", None), luigi.Parameter) and "version" not in kwargs:
            version_map = cls.get_version_map(inst)

        # build the params
        params = super().req_params(inst, **kwargs)

        # when the version map is set, lookup the key with which to find a version in the map and overwrite it
        if version_map and cls.task_family in version_map:
            version_params = list(cls.get_version_params())
            version = version_map[cls.task_family]
            while isinstance(version, dict) and version_params:
                param = version_params.pop(0)
                if param not in params:
                    break
                value = params[param]
                if value not in version:
                    if None not in version:
                        break
                    value = None
                version = version[value]
            params["version"] = version

        return params

    @classmethod
    def get_version_map(cls, task):
        return task.analysis_inst.get_aux("versions", {})

    @classmethod
    def get_version_params(cls):
        return ()

    @classmethod
    def determine_allowed_shifts(cls, config_inst, params):
        # implemented only for simplified mro control
        return set()

    @classmethod
    def get_array_function_kwargs(cls, inst=None, **params):
        kwargs = {}
        if inst:
            kwargs["analysis_inst"] = inst.analysis_inst
        else:
            kwargs["analysis_inst"] = cls.get_analysis_inst(cls.analysis)
        return kwargs

    @classmethod
    def get_calibrator_kwargs(cls, task=None, **params):
        # implemented here only for simplified mro control
        return cls.get_array_function_kwargs(task=task, **params)

    @classmethod
    def get_selector_kwargs(cls, task=None, **params):
        # implemented here only for simplified mro control
        return cls.get_array_function_kwargs(task=task, **params)

    @classmethod
    def get_producer_kwargs(cls, task=None, **params):
        # implemented here only for simplified mro control
        return cls.get_array_function_kwargs(task=task, **params)

    @classmethod
    def find_config_objects(
        cls,
        names: Union[str, Sequence[str], Set[str]],
        container: od.UniqueObject,
        object_cls: od.UniqueObjectMeta,
        object_groups: Optional[Dict[str, list]] = None,
        accept_patterns: bool = True,
        deep: bool = False,
        context: Optional[str] = None,
    ) -> List[str]:
        """
        Returns all names of objects of type *object_cls* known to a *container* (e.g.
        :py:class:`od.Analysis` or :py:class:`od.Config`) that match *names*. A name can also be a
        pattern to match if *accept_patterns* is *True*, or, when given, the key of a mapping
        *object_group* that matches group names to object names. When *deep* is *True* the lookup of
        objects in the *container* is recursive. *context* is forwarded to all container lookup
        methods. Example:

        .. code-block:: python

            find_config_objects(["st_tchannel_*"], config_inst, od.Dataset)
            # -> ["st_tchannel_t", "st_tchannel_tbar"]
        """
        singular = object_cls.cls_name_singular
        plural = object_cls.cls_name_plural
        _cache = {}

        def get_all_object_names():
            if "all_object_names" not in _cache:
                if deep:
                    _cache["all_object_names"] = {
                        obj.name
                        for obj, _, _ in
                        getattr(container, "walk_{}".format(plural))(context=context)
                    }
                else:
                    _cache["all_object_names"] = set(getattr(container, plural).names(context=context))
            return _cache["all_object_names"]

        def has_obj(name):
            if "has_obj_func" not in _cache:
                kwargs = {"context": context}
                if object_cls in container._deep_child_classes:
                    kwargs["deep"] = deep
                _cache["has_obj_func"] = functools.partial(
                    getattr(container, "has_{}".format(singular)),
                    **kwargs,
                )
            return _cache["has_obj_func"](name)

        # define the lookup as the given names plus all matching lists in object groups
        lookup = set(names)
        lookup.update(*[object_groups.get(name, []) for name in names])

        # if patterns are allowed, we can treat the input names *lookup* directly as patterns and check all object names
        if accept_patterns:
            filterfunc = functools.partial(law.util.multi_match, patterns=lookup)
            unfiltered_list = get_all_object_names()
        else:
            # if patterns are not allowed, we really need to check the individual names in *lookup*
            filterfunc = has_obj
            unfiltered_list = lookup

        # apply the filter func to the full list of names
        object_names = set(filter(filterfunc, unfiltered_list))

        return object_names

    def __init__(self, *args, **kwargs):
        super().__init__(*args, **kwargs)

        # store the analysis instance
        self.analysis_inst = self.get_analysis_inst(self.analysis)

    def store_parts(self):
        """
        Returns a :py:class:`law.util.InsertableDict` whose values are used to create a store path.
        For instance, the parts ``{"keyA": "a", "keyB": "b", 2: "c"}`` lead to the path "a/b/c". The
        keys can be used by subclassing tasks to overwrite values.
        """
        parts = law.util.InsertableDict()

        # add the analysis name
        parts["analysis"] = self.analysis_inst.name

        # in this base class, just add the task class name
        parts["task_family"] = self.task_family

        # add the version when set
        if self.version is not None:
            parts["version"] = self.version

        return parts

    def local_path(self, *path, **kwargs):
        """ local_path(*path, store=None)
        Joins path fragments from *store* (defaulting to :py:attr:`default_store`), *store_parts()*
        and *path* and returns the joined path.
        """
        # determine the main store directory
        store = kwargs.get("store") or self.default_store

        # concatenate all parts that make up the path and join them
        parts = tuple(self.store_parts().values()) + path
        path = os.path.join(store, *(str(p) for p in parts))

        return path

    def local_target(self, *path, **kwargs):
        """ local_target(*path, dir=False, store=None, **kwargs)
        Creates either a local file or directory target, depending on *dir*, forwarding all *path*
        fragments and *store* to :py:meth:`local_path` and all *kwargs* the respective target class.
        """
        # select the target class
        cls = law.LocalDirectoryTarget if kwargs.pop("dir", False) else law.LocalFileTarget

        # create the local path
        path = self.local_path(*path, store=kwargs.pop("store", None))

        # create the target instance and return it
        return cls(path, **kwargs)

    def wlcg_path(self, *path):
        """
        Joins path fragments from *store_parts()* and *path* and returns the joined path.

        The full URI to the target is not considered as it is usually defined in ``[wlcg_fs]``
        sections in the law config and hence subject to :py:func:`wlcg_target`.
        """
        # concatenate all parts that make up the path and join them
        parts = tuple(self.store_parts().values()) + path
        path = os.path.join(*(str(p) for p in parts))

        return path

    def wlcg_target(self, *path, **kwargs):
        """ wlcg_target(*path, dir=False, fs=default_wlcg_fs, **kwargs)
        Creates either a remote WLCG file or directory target, depending on *dir*, forwarding all
        *path* fragments to :py:meth:`wlcg_path` and all *kwargs* the respective target class. When
        *None*, *fs* defaults to the *default_wlcg_fs* class level attribute.
        """
        if not kwargs.get("fs"):
            kwargs["fs"] = self.default_wlcg_fs

        # select the target class
        cls = law.wlcg.WLCGDirectoryTarget if kwargs.pop("dir", False) else law.wlcg.WLCGFileTarget

        # create the local path
        path = self.wlcg_path(*path)

        # create the target instance and return it
        return cls(path, **kwargs)


class ConfigTask(AnalysisTask):

    config = luigi.Parameter(
        default="run2_pp_2018",
        description="name of the analysis config to use; default: 'run2_pp_2018'",
    )

    @classmethod
    def modify_param_values(cls, params):
        params = super().modify_param_values(params)

        # store a reference to the config inst
        if "analysis_inst" in params and "config" in params:
            params["config_inst"] = params["analysis_inst"].get_config(params["config"])

        return params

    @classmethod
    def get_version_map(cls, task):
        if isinstance(task, ConfigTask):
            return task.config_inst.get_aux("versions", {})

        return super().get_version_map(task)

    @classmethod
    def get_array_function_kwargs(cls, task=None, **params):
        kwargs = super().get_array_function_kwargs(task=task, **params)
        if task:
            kwargs["config_inst"] = task.config_inst
        elif "config" in params and "analysis_inst" in kwargs:
            kwargs["config_inst"] = kwargs["analysis_inst"].get_config(params["config"])
        return kwargs

    def __init__(self, *args, **kwargs):
        super().__init__(*args, **kwargs)

        # store a reference to the config instance
        self.config_inst = self.analysis_inst.get_config(self.config)

    def store_parts(self):
        parts = super().store_parts()

        # add the config name
        parts.insert_after("task_family", "config", self.config_inst.name)

        return parts


class ShiftTask(ConfigTask):

    shift = luigi.Parameter(
        default="nominal",
        description="name of a systematic shift to apply; must fulfill order.Shift naming rules; "
        "default: 'nominal'",
    )
    effective_shift = luigi.Parameter(default=law.NO_STR)

    # shifts implemented by this task or one of its requirements
    shifts = set()

    # skip passing effective_shift to cli completion, req params and sandboxing
    exclude_params_index = {"effective_shift"}
    exclude_params_req = {"effective_shift"}
    exclude_params_sandbox = {"effective_shift"}

    allow_empty_shift = False

    @classmethod
    def get_version_params(cls):
        params = super().get_version_params()
        if cls.shift:
            params += ("shift",)
        return params

    @classmethod
    def modify_param_values(cls, params):
        """
        When "config" and "shift" are set, this method evaluates them to set the effecitve shift.
        For that, it takes the shifts stored in the config instance and compares it with those
        defined by this class.
        """
        # the modify_param_values super method must not necessarily be set
        super_func = super().modify_param_values
        if callable(super_func):
            params = super_func(params)

        # get params
        config_inst = params.get("config_inst")
        requested_shift = params.get("shift")
        requested_effective_shift = params.get("effective_shift")

        # initialize the effective shift when not set
        no_values = (None, law.NO_STR)
        if requested_effective_shift in no_values:
            params["effective_shift"] = "nominal"

        # do nothing when the effective shift is already set and no config is defined
        if requested_effective_shift not in no_values or config_inst in no_values:
            return params

        # shift must be set
        if requested_shift in no_values:
            if cls.allow_empty_shift:
                return params
            raise Exception(f"no shift found in params: {params}")

        # complain when the requested shift is not known
        if requested_shift not in config_inst.shifts:
            raise ValueError(f"unknown shift: {requested_shift}")

        # determine the allowed shifts for this class
        allowed_shifts = cls.determine_allowed_shifts(config_inst, params)

        # when allowed, add it to the task parameters
        if requested_shift in allowed_shifts:
            params["effective_shift"] = requested_shift

        # store references
        params["shift_inst"] = config_inst.get_shift(requested_shift)
        params["effective_shift_inst"] = config_inst.get_shift(params["effective_shift"])

        return params

    @classmethod
    def determine_allowed_shifts(cls, config_inst, params):
        # for the basic shift task, only the shifts implemented by this task class are allowed
        # still call super for simplified mro control
        shifts = super().determine_allowed_shifts(config_inst, params)

        # add class level shifts, resolving those of other classes as well
        for shift in cls.shifts:
            if isinstance(shift, str):
                shifts.add(shift)
            else:
                # assume shift to be a task class defining shifts on its own
                shifts |= shift.determine_allowed_shifts(config_inst, params)

        return shifts

    @classmethod
    def get_array_function_kwargs(cls, task=None, **params):
        kwargs = super().get_array_function_kwargs(task=task, **params)
        if task:
            if task.shift_inst:
                kwargs["shift_inst"] = task.shift_inst
        elif "effective_shift" in params and "config_inst" in kwargs:
            if params["effective_shift"] != law.NO_STR:
                kwargs["shift_inst"] = kwargs["config_inst"].get_shift(params["effective_shift"])
        return kwargs

    def __init__(self, *args, **kwargs):
        super().__init__(*args, **kwargs)

        # store a reference to the effective shift instance
        self.shift_inst = None
        if self.effective_shift and self.effective_shift != law.NO_STR:
            self.shift_inst = self.config_inst.get_shift(self.effective_shift)

    def store_parts(self):
        parts = super().store_parts()

        # add the shift name
        if self.shift_inst:
            parts.insert_after("config", "shift", self.shift_inst.name)

        return parts


class DatasetTask(ShiftTask):

    dataset = luigi.Parameter(
        default="st_tchannel_t",
        description="name of the dataset to process; default: 'st_tchannel_t'",
    )

    file_merging = None

    @classmethod
    def modify_param_values(cls, params):
        params = super().modify_param_values(params)

        # store a reference to the dataset inst
        if "config_inst" in params and "dataset" in params:
            params["dataset_inst"] = params["config_inst"].get_dataset(params["dataset"])

        return params

    @classmethod
    def get_version_params(cls):
        params = super().get_version_params()
        if cls.shift:
            params = params[:-1] + ("dataset", "shift")
        else:
            params += ("dataset",)
        return params

    @classmethod
    def determine_allowed_shifts(cls, config_inst, params):
        # dataset can have shifts, so extend the set of allowed shifts
        allowed_shifts = super().determine_allowed_shifts(config_inst, params)

        # dataset must be set
        if "dataset" in params:
            requested_dataset = params.get("dataset")
            if requested_dataset not in (None, law.NO_STR):
                dataset_inst = config_inst.get_dataset(requested_dataset)
                allowed_shifts |= set(dataset_inst.info.keys())

        return allowed_shifts

    @classmethod
    def get_array_function_kwargs(cls, task=None, **params):
        kwargs = super().get_array_function_kwargs(task=task, **params)
        if task:
            kwargs["dataset_inst"] = task.dataset_inst
        elif "dataset" in params and "config_inst" in kwargs:
            kwargs["dataset_inst"] = kwargs["config_inst"].get_dataset(params["dataset"])
        return kwargs

    def __init__(self, *args, **kwargs):
        super().__init__(*args, **kwargs)

        # store references to the dataset instance
        self.dataset_inst = self.config_inst.get_dataset(self.dataset)

        # store dataset info for the effective shift
        key = self.effective_shift if self.effective_shift in self.dataset_inst.info else "nominal"
        self.dataset_info_inst = self.dataset_inst.get_info(key)

    def store_parts(self):
        parts = super().store_parts()

        # insert the dataset
        parts.insert_after("config", "dataset", self.dataset_inst.name)

        return parts

    @property
    def file_merging_factor(self):
        """
        Returns the number of files that are handled in one branch. Consecutive merging steps are
        not handled yet.
        """
        merging_info = self.config_inst.get_aux("file_merging")
        n_files = self.dataset_info_inst.n_files

        if isinstance(self.file_merging, int):
            # interpret the file_merging attribute as the merging factor itself
            # non-positive numbers mean "merge all in one"
            n_merge = self.file_merging if self.file_merging > 0 else n_files
        elif self.file_merging in merging_info:
            # file_merging refers to an entry in merging_info which can be nested as
            # dataset -> shift -> version
            n_merge = merging_info[self.file_merging]

            # mapped to dataset?
            if isinstance(n_merge, dict):
                n_merge = n_merge.get(self.dataset_inst.name, n_files)

            # mapped to shift?
            if self.shift_inst and isinstance(n_merge, dict):
                n_merge = n_merge.get(self.shift_inst.name, n_merge.get("nominal", n_files))

            # mapped to version?
            if self.version and isinstance(n_merge, dict):
                n_merge = n_merge.get(self.version, n_files)

            if not isinstance(n_merge, int):
                raise TypeError(
                    "the merging factor in the file_merging config must be an integer, but got "
                    f"'{n_merge}' for dataset {self.dataset_inst}, shift {self.shift_inst} and "
                    f"version {self.version}",
                )

            n_merge = n_merge or n_files
        else:
            # no merging at all
            n_merge = 1

        return n_merge

    def create_branch_map(self):
        """
        Define the branch map for when this task is used as a workflow. By default, use the merging
        information provided by :py:attr:`file_merging_factor` to return a dictionary which maps
        branches to one or more input file indices. E.g. `1 -> [3, 4, 5]` would mean that branch 1
        is simultaneously handling input file indices 3, 4 and 5.
        """
        n_merge = self.file_merging_factor
        n_files = self.dataset_info_inst.n_files

        # use iter_chunks which splits a list of length n_files into chunks of maximum size n_merge
        chunks = law.util.iter_chunks(n_files, n_merge)

        # use enumerate for simply indexing
        return dict(enumerate(chunks))

    def htcondor_destination_info(self, info):
        """
        Hook to modify the additional info printed along logs of the htcondor workflow.
        """
        info.append(self.dataset_inst.name)
        if self.shift_inst and self.shift_inst.name != "nominal":
            info.append(self.shift_inst.name)
        return info


class CommandTask(AnalysisTask):
    """
    A task that provides convenience methods to work with shell commands, i.e., printing them on the
    command line and executing them with error handling.
    """

    print_command = law.CSVParameter(
        default=(),
        significant=False,
        description="print the command that this task would execute but do not run any task; this "
        "CSV parameter accepts a single integer value which sets the task recursion depth to also "
        "print the commands of required tasks (0 means non-recursive)",
    )
    custom_args = luigi.Parameter(
        default="",
        description="custom arguments that are forwarded to the underlying command; they might not "
        "be encoded into output file paths; empty default",
    )

    exclude_index = True
    exclude_params_req = {"custom_args"}
    interactive_params = AnalysisTask.interactive_params + ["print_command"]

    run_command_in_tmp = False

    def _print_command(self, args):
        max_depth = int(args[0])

        print(f"print task commands with max_depth {max_depth}")

        for dep, _, depth in self.walk_deps(max_depth=max_depth, order="pre"):
            offset = depth * ("|" + law.task.interactive.ind)
            print(offset)

            print("{}> {}".format(offset, dep.repr(color=True)))
            offset += "|" + law.task.interactive.ind

            if isinstance(dep, CommandTask):
                # when dep is a workflow, take the first branch
                text = law.util.colored("command", style="bright")
                if isinstance(dep, law.BaseWorkflow) and dep.is_workflow():
                    dep = dep.as_branch(0)
                    text += " (from branch {})".format(law.util.colored("0", "red"))
                text += ": "

                cmd = dep.build_command()
                if cmd:
                    cmd = law.util.quote_cmd(cmd) if isinstance(cmd, (list, tuple)) else cmd
                    text += law.util.colored(cmd, "cyan")
                else:
                    text += law.util.colored("empty", "red")
                print(offset + text)
            else:
                print(offset + law.util.colored("not a CommandTask", "yellow"))

    def build_command(self):
        # this method should build and return the command to run
        raise NotImplementedError

    def touch_output_dirs(self):
        # keep track of created uris so we can avoid creating them twice
        handled_parent_uris = set()

        for outp in law.util.flatten(self.output()):
            # get the parent directory target
            parent = None
            if isinstance(outp, law.SiblingFileCollection):
                parent = outp.dir
            elif isinstance(outp, law.FileSystemFileTarget):
                parent = outp.parent

            # create it
            if parent and parent.uri() not in handled_parent_uris:
                parent.touch()
                handled_parent_uris.add(parent.uri())

    def run_command(self, cmd, optional=False, **kwargs):
        # proper command encoding
        cmd = (law.util.quote_cmd(cmd) if isinstance(cmd, (list, tuple)) else cmd).strip()

        # when no cwd was set and run_command_in_tmp is True, create a tmp dir
        if "cwd" not in kwargs and self.run_command_in_tmp:
            tmp_dir = law.LocalDirectoryTarget(is_tmp=True)
            tmp_dir.touch()
            kwargs["cwd"] = tmp_dir.path
        self.publish_message("cwd: {}".format(kwargs.get("cwd", os.getcwd())))

        # call it
        with self.publish_step("running '{}' ...".format(law.util.colored(cmd, "cyan"))):
            p, lines = law.util.readable_popen(cmd, shell=True, executable="/bin/bash", **kwargs)
            for line in lines:
                print(line)

        # raise an exception when the call failed and optional is not True
        if p.returncode != 0 and not optional:
            raise Exception(f"command failed with exit code {p.returncode}: {cmd}")

        return p

    @law.decorator.log
    @law.decorator.notify
    @law.decorator.safe_output
    def run(self, **kwargs):
        self.pre_run_command()

        # default run implementation
        # first, create all output directories
        self.touch_output_dirs()

        # build the command
        cmd = self.build_command()

        # run it
        self.run_command(cmd, **kwargs)

        self.post_run_command()

    def pre_run_command(self):
        return

    def post_run_command(self):
        return


def wrapper_factory(
    base_cls: law.Task,
    require_cls: AnalysisTask,
    enable: Sequence[str],
    cls_name: Optional[str] = None,
    attributes: Optional[dict] = None,
) -> law.task.base.Register:
    """
    Factory function creating wrapper task classes, inheriting from *base_cls* and
    ``law.WrapperTask``, that do nothing but require multiple instances of *require_cls*. Unless
    *cls_name* is defined, the name of the created class defaults to the name of *require_cls* plus
    "Wrapper". Additional *attributes* are added as class-level members when given.

    The instances of *require_cls* to be required in the ``requires()`` method can be controlled by
    task parameters. These parameters can be enabled through the string sequence *enable*, which
    currently accepts:

        - ``configs``, ``skip_configs``
        - ``shifts``, ``skip_shifts``
        - ``datasets``, ``skip_datasets``

    This allows to easily build wrapper tasks that loop over (combinations of) parameters that are
    either defined in the analysis or config, which would otherwise lead to mostly redundant code.
    Example:

    .. code-block:: python

        class MyTask(DatasetTask):
            ...

        MyTaskWrapper = wrapper_factory(
            base_cls=ConfigTask,
            require_cls=MyTask,
            enable=["datasets", "skip_datasets"],
        )

        # this allows to run (e.g.)
        # law run MyTaskWrapper --datasets st_* --skip-datasets *_tbar

    When building the requirements, the full combinatorics of parameters is considered. However,
    certain conditions apply depending on enabled features. For instance, in order to use the
    "configs" feature (adding a parameter "--configs" to the created class, allowing to loop over a
    list of config instances known to an analysis), *require_cls* must be at least a
    :py:class:`ConfigTask` accepting "--config" (mind the singular form), whereas *base_cls* must
    explicitly not.
    """
    # check known features
    known_features = [
        "configs", "skip_configs",
        "shifts", "skip_shifts",
        "datasets", "skip_datasets",
    ]
    for feature in enable:
        if feature not in known_features:
            raise ValueError(
                f"unknown enabled feature '{feature}', known features are "
                f"'{','.join(known_features)}'",
            )

    # define wrapper feature flags
    has_configs = "configs" in enable
    has_skip_configs = has_configs and "skip_configs" in enable
    has_shifts = "shifts" in enable
    has_skip_shifts = has_shifts and "skip_shifts" in enable
    has_datasets = "datasets" in enable
    has_skip_datasets = has_datasets and "skip_datasets" in enable

    # helper to check if enabled features are compatible with required and base class
    def check_class_compatibility(name, min_require_cls, max_base_cls):
        if not issubclass(require_cls, min_require_cls):
            raise TypeError(
                f"when the '{name}' feature is enabled, require_cls must inherit from "
                f"{min_require_cls}, but {require_cls} does not",
            )
        if issubclass(base_cls, min_require_cls):
            raise TypeError(
                f"when the '{name}' feature is enabled, base_cls must not inherit from "
                f"{min_require_cls}, but {base_cls} does",
            )
        if not issubclass(max_base_cls, base_cls):
            raise TypeError(
                f"when the '{name}' feature is enabled, base_cls must be a super class of "
                f"{max_base_cls}, but {base_cls} is not",
            )

    # check classes
    if has_configs:
        check_class_compatibility("configs", ConfigTask, AnalysisTask)
    if has_shifts:
        check_class_compatibility("shifts", ShiftTask, ConfigTask)
    if has_datasets:
        check_class_compatibility("datasets", DatasetTask, ShiftTask)

    # create the class
    class Wrapper(base_cls, law.WrapperTask):

        if has_configs:
            configs = law.CSVParameter(
                default=("*",),
                description="names or name patterns of configs to use; can also be the key of a "
                "mapping defined in the 'config_groups' auxiliary data of the analysis; default: "
                "('*',)",
            )
        if has_skip_configs:
            skip_configs = law.CSVParameter(
                default=(),
                description="names or name patterns of configs to skip after evaluating --configs; "
                "can also be the key of a mapping defined in the 'config_groups' auxiliary data "
                "of the analysis; empty default",
            )
        if has_datasets:
            datasets = law.CSVParameter(
                default=("*",),
                description="names or name patterns of datasets to use; can also be the key of a "
                "mapping defined in the 'dataset_groups' auxiliary data of the corresponding "
                "config; default: ('*',)",
            )
        if has_skip_datasets:
            skip_datasets = law.CSVParameter(
                default=(),
                description="names or name patterns of datasets to skip after evaluating "
                "--datasets; can also be the key of a mapping defined in the 'dataset_groups' "
                "auxiliary data of the corresponding config; empty default",
            )
        if has_shifts:
            shifts = law.CSVParameter(
                default=("nominal",),
                description="names or name patterns of shifts to use; can also be the key of a "
                "mapping defined in the 'shift_groups' auxiliary data of the corresponding "
                "config; default: ('nominal',)",
            )
        if has_skip_shifts:
            skip_shifts = law.CSVParameter(
                default=(),
                description="names or name patterns of shifts to skip after evaluating --shifts; "
                "can also be the key of a mapping defined in the 'shift_groups' auxiliary data "
                "of the corresponding config; empty default",
            )

        def __init__(self, *args, **kwargs):
            super().__init__(*args, **kwargs)

            # store wrapper flags
            self.wrapper_require_cls = require_cls
            self.wrapper_has_configs = has_configs and self.configs
            self.wrapper_has_skip_configs = has_skip_configs
            self.wrapper_has_shifts = has_shifts and self.shifts
            self.wrapper_has_skip_shifts = has_skip_shifts
            self.wrapper_has_datasets = has_datasets and self.datasets
            self.wrapper_has_skip_datasets = has_skip_datasets

            # store wrapped fields
            self.wrapper_fields = [
                field for field in ["config", "shift", "dataset"]
                if getattr(self, f"wrapper_has_{field}s")
            ]

            # build the parameter space
            self.wrapper_parameters = self._build_wrapper_parameters()

        def _build_wrapper_parameters(self):
            # collect a list of tuples whose order corresponds to wrapper_fields
            params = []

            # get the target config instances
            if self.wrapper_has_configs:
                configs = self.find_config_objects(
                    self.configs,
                    self.analysis_inst,
                    od.Config,
                    self.analysis_inst.x("config_groups", {}),
                )
                if not configs:
                    raise ValueError(
                        f"no configs found in analysis {self.analysis_inst} matching {self.configs}",
                    )
                if self.wrapper_has_skip_configs:
                    configs -= self.find_config_objects(
                        self.skip_configs,
                        self.analysis_inst,
                        od.Config,
                        self.analysis_inst.x("config_groups", {}),
                    )
                    if not configs:
                        raise ValueError(
                            f"no configs found in analysis {self.analysis_inst} after skipping "
                            f"{self.skip_configs}",
                        )
                config_insts = list(map(self.analysis_inst.get_config, configs))
            else:
                config_insts = [self.config_inst]

            # for the remaining fields, build the full combinatorics per config_inst
            for config_inst in config_insts:
                # sequences for building combinatorics
                prod_sequences = []
                if self.wrapper_has_configs:
                    prod_sequences.append([config_inst.name])

                # find all shifts
                if self.wrapper_has_shifts:
                    shifts = self.find_config_objects(
                        self.shifts,
                        config_inst,
                        od.Shift,
                        config_inst.x("shift_groups", {}),
                    )
                    if not shifts:
                        raise ValueError(
                            f"no shifts found in config {config_inst} matching {self.shifts}",
                        )
                    if self.wrapper_has_skip_shifts:
                        shifts -= self.find_config_objects(
                            self.skip_shifts,
                            config_inst,
                            od.Shift,
                            config_inst.x("shift_groups", {}),
                        )
                    if not shifts:
                        raise ValueError(
                            f"no shifts found in config {config_inst} after skipping "
                            f"{self.skip_shifts}",
                        )
                    shifts = sorted(shifts)
                    # move "nominal" to the front if present
                    if "nominal" in shifts:
                        shifts.insert(0, shifts.pop(shifts.index("nominal")))
                    prod_sequences.append(shifts)

                # find all datasets
                if self.wrapper_has_datasets:
                    datasets = self.find_config_objects(
                        self.datasets,
                        config_inst,
                        od.Dataset,
                        config_inst.x("dataset_groups", {}),
                    )
                    if not datasets:
                        raise ValueError(
                            f"no datasets found in config {self.config_inst} matching "
                            f"{self.datasets}",
                        )
                    if self.wrapper_has_skip_datasets:
                        datasets -= self.find_config_objects(
                            self.skip_datasets,
                            config_inst,
                            od.Dataset,
                            config_inst.x("dataset_groups", {}),
                        )
                        if not datasets:
                            raise ValueError(
                                f"no datasets found in config {self.config_inst} after skipping "
                                f"{self.skip_datasets}",
                            )
                    prod_sequences.append(sorted(datasets))

                # add the full combinatorics
                params.extend(itertools.product(*prod_sequences))

            return params

        def requires(self):
            # build all requirements based on the parameter space
            reqs = {}

            for values in self.wrapper_parameters:
                params = dict(zip(self.wrapper_fields, values))

                # allow custom checks and updates
                params = self.update_wrapper_params(params)
                if not params:
                    continue

                # add the requirement if not present yet
                req = self.wrapper_require_cls.req(self, **params)
                if req not in reqs.values():
                    reqs[values] = req

            return reqs

        def update_wrapper_params(self, params):
            return params

        # add additional class-level members
        if attributes:
            locals().update(attributes)

    # overwrite __module__ to point to the module of the calling stack
    frame = inspect.stack()[1]
    module = inspect.getmodule(frame[0])
    Wrapper.__module__ = module.__name__

    # overwrite __name__
    Wrapper.__name__ = cls_name or require_cls.__name__ + "Wrapper"

    return Wrapper<|MERGE_RESOLUTION|>--- conflicted
+++ resolved
@@ -12,10 +12,7 @@
 
 import luigi
 import law
-<<<<<<< HEAD
-=======
 import order as od
->>>>>>> fc612ad8
 
 
 class BaseTask(law.Task):
