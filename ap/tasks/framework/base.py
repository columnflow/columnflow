--- conflicted
+++ resolved
@@ -25,36 +25,7 @@
         """
         return params
 
-<<<<<<< HEAD
-    @classmethod
-    def req_params(cls, inst, **kwargs):
-        """
-        Returns parameters that are jointly defined in this class and another task instance of some
-        other class. The parameters are used when calling ``Task.req(self)``.
-        """
-        # always prefer certain parameters given as task family parameters (--TaskFamily-parameter)
-        _prefer_cli = set(law.util.make_list(kwargs.get("_prefer_cli", [])))
-        _prefer_cli.add("version")
-        kwargs["_prefer_cli"] = _prefer_cli
-
-        # default to the version of the requested task class in the version map accessible through
-        # the task instance
-        if isinstance(getattr(cls, "version", None), luigi.Parameter) and "version" not in kwargs:
-            # TODO: maybe have this entire mechanism implemented by subclasses
-            version_map = cls.get_version_map(inst)
-            if version_map is not NotImplemented and cls.__name__ in version_map:
-                kwargs["version"] = version_map[cls.__name__]
-
-        return super().req_params(inst, **kwargs)
-
-    @classmethod
-    def get_version_map(cls, task):
-        return NotImplemented
-
-
-=======
-      
->>>>>>> 9cfe361b
+
 class AnalysisTask(BaseTask, law.SandboxTask):
 
     version = luigi.Parameter(description="mandatory version that is encoded into output paths")
@@ -78,8 +49,6 @@
             return analysis_st
 
         raise ValueError(f"unknown analysis {analysis}")
-<<<<<<< HEAD
-=======
 
     @classmethod
     def req_params(cls, inst, **kwargs):
@@ -117,7 +86,6 @@
             params["version"] = version
 
         return params
->>>>>>> 9cfe361b
 
     @classmethod
     def get_version_map(cls, task):
