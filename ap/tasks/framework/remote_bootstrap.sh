--- conflicted
+++ resolved
@@ -17,12 +17,8 @@
     export AP_SOFTWARE="$AP_DATA/software"
     export AP_STORE_NAME="{{ap_store_name}}"
     export AP_STORE_LOCAL="{{ap_store_local}}"
-<<<<<<< HEAD
-    export AP_WLCG_USE_CACHE="false"
-=======
     export AP_WLCG_USE_CACHE="true"
     export AP_WLCG_CACHE_CLEANUP="true"
->>>>>>> 603f7ce4
     export AP_LOCAL_SCHEDULER="{{ap_local_scheduler}}"
     export AP_LCG_SETUP="{{ap_lcg_setup}}"
     export AP_ON_HTCONDOR="1"
