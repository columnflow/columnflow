# coding: utf-8

"""
Task to plot different types of histograms
"""

from collections import OrderedDict

import law

from ap.tasks.framework.base import ShiftTask
from ap.tasks.framework.mixins import (
<<<<<<< HEAD
    CalibratorsSelectorMixin, ProducersMixin, MLModelsMixin, PlotMixin, CategoriesMixin,
=======
    CalibratorsMixin, SelectorStepsMixin, ProducersMixin, PlotMixin, CategoriesMixin,
>>>>>>> d3e6d24d
    VariablesMixin, DatasetsProcessesMixin, ShiftSourcesMixin,
)
from ap.tasks.framework.remote import HTCondorWorkflow
from ap.tasks.histograms import MergeHistograms, MergeShiftedHistograms
from ap.util import DotDict


class ProcessPlotBase(
    CategoriesMixin,
    VariablesMixin,
    DatasetsProcessesMixin,
    PlotMixin,
):
    """
    Base class for tasks creating plots where contributions of different processes are shown.
    """

    def store_parts(self):
        parts = super().store_parts()
        parts["plot"] = f"datasets_{self.datasets_repr}__processes_{self.processes_repr}"
        return parts


class PlotVariables(
    ShiftTask,
    MLModelsMixin,
    ProducersMixin,
    SelectorStepsMixin,
    CalibratorsMixin,
    ProcessPlotBase,
    law.LocalWorkflow,
    HTCondorWorkflow,
):

    sandbox = "bash::$AP_BASE/sandboxes/cmssw_default.sh"

    shifts = set(MergeHistograms.shifts)

    def create_branch_map(self):
        return [
            DotDict({"category": cat_name, "variable": var_name})
            for cat_name in sorted(self.categories)
            for var_name in sorted(self.variables)
        ]

    def workflow_requires(self):
        reqs = super().workflow_requires()
        reqs["merged_hists"] = self.requires_from_branch()
        return reqs

    def requires(self):
        return {
            d: MergeHistograms.req(
                self,
                dataset=d,
                branch=-1,
                tree_index=0,
                _exclude={"branches"},
                _prefer_cli={"variables"},
            )
            for d in self.datasets
        }

    def output(self):
        b = self.branch_data
        return self.local_target(f"plot__cat_{b.category}__var_{b.variable}.pdf")

    @PlotMixin.view_output_plots
    def run(self):
        import numpy as np
        import hist
        import matplotlib.pyplot as plt
        import mplhep

        # prepare config objects
        variable_inst = self.config_inst.get_variable(self.branch_data.variable)
        category_inst = self.config_inst.get_category(self.branch_data.category)
        leaf_category_insts = category_inst.get_leaf_categories() or [category_inst]
        process_insts = list(map(self.config_inst.get_process, self.processes))
        sub_process_insts = {
            proc: [sub for sub, _, _ in proc.walk_processes(include_self=True)]
            for proc in process_insts
        }

        # histogram data per process
        hists = OrderedDict()

        with self.publish_step(f"plotting {variable_inst.name} in {category_inst.name}"):
            for dataset, inp in self.input().items():
                dataset_inst = self.config_inst.get_dataset(dataset)
                h_in = inp["collection"][0].load(formatter="pickle")[variable_inst.name]

                # sanity checks
                n_shifts = len(h_in.axes["shift"])
                if n_shifts != 1:
                    raise Exception(f"shift axis is supposed to only contain 1 bin, found {n_shifts}")

                # loop and extract one histogram per process
                for process_inst in process_insts:
                    # skip when the dataset is already known to not contain any sub process
                    if not any(map(dataset_inst.has_process, sub_process_insts[process_inst])):
                        continue

                    # work on a copy
                    h = h_in.copy()

                    # axis selections
                    h = h[{
                        "process": [
                            hist.loc(p.id)
                            for p in sub_process_insts[process_inst]
                            if p.id in h.axes["process"]
                        ],
                        "category": [
                            hist.loc(c.id)
                            for c in leaf_category_insts
                            if c.id in h.axes["category"]
                        ],
                    }]

                    # axis reductions
                    h = h[{"process": sum, "category": sum, "shift": sum}]

                    # add the histogram
                    if process_inst in hists:
                        hists[process_inst] += h
                    else:
                        hists[process_inst] = h

            # there should be hists to plot
            if not hists:
                raise Exception("no histograms found to plot")

            # create the stack and a fake data hist using the smeared sum
            data_hists = [h for process_inst, h in hists.items() if process_inst.is_data]
            mc_hists = [h for process_inst, h in hists.items() if process_inst.is_mc]
            mc_colors = [process_inst.color for process_inst in hists if process_inst.is_mc]
            mc_labels = [process_inst.label for process_inst in hists if process_inst.is_mc]

            h_data, h_mc, h_mc_stack = None, None, None
            if data_hists:
                h_data = sum(data_hists[1:], data_hists[0].copy())
            if mc_hists:
                h_mc = sum(mc_hists[1:], mc_hists[0].copy())
                h_mc_stack = hist.Stack(*mc_hists)

            # start plotting
            plt.style.use(mplhep.style.CMS)
            fig, (ax, rax) = plt.subplots(2, 1, gridspec_kw=dict(height_ratios=[3, 1], hspace=0), sharex=True)

            if h_mc:
                h_mc_stack.plot(
                    ax=ax,
                    stack=True,
                    histtype="fill",
                    label=mc_labels,
                    color=mc_colors,
                )
                ax.stairs(
                    edges=h_mc.axes[variable_inst.name].edges,
                    baseline=h_mc.view().value - np.sqrt(h_mc.view().variance),
                    values=h_mc.view().value + np.sqrt(h_mc.view().variance),
                    hatch="///",
                    label="MC Stat. unc.",
                    facecolor="none",
                    linewidth=0,
                    color="black",
                )

            if h_data:
                # compute asymmetric poisson errors for data
                # TODO: passing the output of poisson_interval to as yerr to mpl.plothist leads to
                #       buggy error bars and the documentation is clearly wrong (mplhep 0.3.12,
                #       hist 2.4.0), so adjust the output to make up for that, but maybe update or
                #       remove the next lines if this is fixed to not correct it "twice"
                from hist.intervals import poisson_interval
                yerr = poisson_interval(h_data.view().value, h_data.view().variance)
                yerr[np.isnan(yerr)] = 0
                yerr[0] = h_data.view().value - yerr[0]
                yerr[1] -= h_data.view().value

                h_data.plot1d(
                    ax=ax,
                    histtype="errorbar",
                    color="k",
                    label="Data",
                    yerr=yerr,
                )

            # styles
            legend_args = ()
            if h_data:
                handles, labels = ax.get_legend_handles_labels()
                handles.insert(0, handles.pop())
                labels.insert(0, labels.pop())
                legend_args = (handles, labels)
            ax.legend(*legend_args)
            ax.set_xlim(variable_inst.x_min, variable_inst.x_max)
            ax.set_ylabel(variable_inst.get_full_y_title())
            if variable_inst.log_y:
                ax.set_yscale("log")

            # mc stat errors in the ratio
            if h_mc:
                rax.stairs(
                    edges=h_mc.axes[variable_inst.name].edges,
                    baseline=1 - np.sqrt(h_mc.view().variance) / h_mc.view().value,
                    values=1 + np.sqrt(h_mc.view().variance) / h_mc.view().value,
                    facecolor="grey",
                    linewidth=0,
                    hatch="///",
                    color="grey",
                )

            # data points in ratio
            if h_data and h_mc:
                rax.errorbar(
                    x=h_data.axes[variable_inst.name].centers,
                    y=h_data.view().value / h_mc.view().value,
                    yerr=yerr / h_mc.view().value,
                    color="k",
                    linestyle="none",
                    marker="o",
                    elinewidth=1,
                )

            # ratio styles
            rax.axhline(y=1.0, linestyle="dashed", color="gray")
            rax.set_ylabel("Data / MC", loc="center")
            rax.set_ylim(0.85, 1.15)
            rax.set_xlabel(variable_inst.get_full_x_title())
            ax.set_xlim(variable_inst.x_min, variable_inst.x_max)

            # labels
            lumi = self.config_inst.x.luminosity.get("nominal") / 1000  # pb -> fb
            mplhep.cms.label(ax=ax, lumi=lumi, label="Work in Progress", fontsize=22)

            # save the plot
            plt.tight_layout()
            self.output().dump(plt, formatter="mpl")


class PlotShiftedVariables(
    MLModelsMixin,
    ProducersMixin,
    SelectorStepsMixin,
    CalibratorsMixin,
    ProcessPlotBase,
    ShiftSourcesMixin,
    law.LocalWorkflow,
    HTCondorWorkflow,
):

    sandbox = "bash::$AP_BASE/sandboxes/cmssw_default.sh"

    def store_parts(self):
        parts = super().store_parts()
        parts["plot"] += f"__shifts_{self.shift_sources_repr}"
        return parts

    def create_branch_map(self):
        return [
            DotDict({"category": cat_name, "variable": var_name, "shift_source": source})
            for cat_name in sorted(self.categories)
            for var_name in sorted(self.variables)
            for source in sorted(self.shift_sources)
        ]

    def workflow_requires(self):
        reqs = super().workflow_requires()
        reqs["merged_hists"] = self.requires_from_branch()
        return reqs

    def requires(self):
        return {
            d: MergeShiftedHistograms.req(
                self,
                dataset=d,
                branch=-1,
                _exclude={"branches"},
                _prefer_cli={"variables"},
            )
            for d in self.datasets
        }

    def output(self):
        b = self.branch_data
        return self.local_target(f"plot__cat_{b.category}__var_{b.variable}.pdf")

    @PlotMixin.view_output_plots
    def run(self):
        import hist
        import matplotlib.pyplot as plt
        import mplhep

        # prepare config objects
        variable_inst = self.config_inst.get_variable(self.branch_data.variable)
        category_inst = self.config_inst.get_category(self.branch_data.category)
        leaf_category_insts = category_inst.get_leaf_categories() or [category_inst]
        process_insts = list(map(self.config_inst.get_process, self.processes))
        sub_process_insts = {
            proc: [sub for sub, _, _ in proc.walk_processes(include_self=True)]
            for proc in process_insts
        }
        shift_inst_up = self.config_inst.get_shift(f"{self.branch_data.shift_source}_up")
        shift_inst_down = self.config_inst.get_shift(f"{self.branch_data.shift_source}_down")

        # histogram data per process
        hists = OrderedDict()

        with self.publish_step(f"plotting {variable_inst.name} in {category_inst.name}"):
            for dataset, inp in self.input().items():
                dataset_inst = self.config_inst.get_dataset(dataset)
                h_in = inp["collection"][0].load(formatter="pickle")[variable_inst.name]

                # loop and extract one histogram per process
                for process_inst in process_insts:
                    # skip when the dataset is already known to not contain any sub process
                    if not any(map(dataset_inst.has_process, sub_process_insts[process_inst])):
                        continue

                    # work on a copy
                    h = h_in.copy()

                    # axis selections
                    h = h[{
                        "process": [
                            hist.loc(p.id)
                            for p in sub_process_insts[process_inst]
                            if p.id in h.axes["process"]
                        ],
                        "category": [
                            hist.loc(c.id)
                            for c in leaf_category_insts
                            if c.id in h.axes["category"]
                        ],
                    }]

                    # axis reductions
                    h = h[{"process": sum, "category": sum}]

                    # add the histogram
                    if process_inst in hists:
                        hists[process_inst] += h
                    else:
                        hists[process_inst] = h

            # there should be hists to plot
            if not hists:
                raise Exception("no histograms found to plot")

            # create the stack and the sum
            # h_final = hist.Stack(*hists.values())
            h_sum = sum(list(hists.values())[1:], list(hists.values())[0].copy())

            plt.style.use(mplhep.style.CMS)
            fig, (ax, rax) = plt.subplots(2, 1, gridspec_kw=dict(height_ratios=[3, 1], hspace=0), sharex=True)

            h_sum.plot1d(
                ax=ax,
                overlay="shift",
                color=["black", "red", "blue"],
            )
            ax.legend(title=process_inst.name)  # TODO
            ax.set_ylabel(variable_inst.get_full_y_title())
            ax.set_xlim(variable_inst.x_min, variable_inst.x_max)

            norm = h_sum[{"shift": "nominal"}].view().value
            rax.step(
                x=h_sum.axes[variable_inst.name].edges[1:],
                y=h_sum[{"shift": shift_inst_up.name}].view().value / norm,
                color="red",
            )
            rax.step(
                x=h_sum.axes[variable_inst.name].edges[1:],
                y=h_sum[{"shift": shift_inst_down.name}].view().value / norm,
                color="blue",
            )
            rax.axhline(y=1., color="black")
            rax.set_ylim(0.25, 1.75)
            rax.set_xlabel(variable_inst.get_full_x_title())
            rax.set_xlim(variable_inst.x_min, variable_inst.x_max)

            lumi = self.config_inst.x.luminosity.get("nominal") / 1000  # pb -> fb
            mplhep.cms.label(ax=ax, lumi=lumi, label="Work in Progress", fontsize=22)

            self.output().dump(plt, formatter="mpl")<|MERGE_RESOLUTION|>--- conflicted
+++ resolved
@@ -10,11 +10,7 @@
 
 from ap.tasks.framework.base import ShiftTask
 from ap.tasks.framework.mixins import (
-<<<<<<< HEAD
-    CalibratorsSelectorMixin, ProducersMixin, MLModelsMixin, PlotMixin, CategoriesMixin,
-=======
-    CalibratorsMixin, SelectorStepsMixin, ProducersMixin, PlotMixin, CategoriesMixin,
->>>>>>> d3e6d24d
+    CalibratorsMixin, SelectorStepsMixin, ProducersMixin, MLModelsMixin, PlotMixin, CategoriesMixin,
     VariablesMixin, DatasetsProcessesMixin, ShiftSourcesMixin,
 )
 from ap.tasks.framework.remote import HTCondorWorkflow
