--- conflicted
+++ resolved
@@ -27,20 +27,12 @@
 
     sandbox = dev_sandbox("bash::$AP_BASE/sandboxes/venv_columnar.sh")
 
-<<<<<<< HEAD
     shifts = set(MergeReducedEvents.shifts)
-=======
-    shifts = {MergeReducedEvents}
->>>>>>> 4731a581
 
     def workflow_requires(self):
         reqs = super(CreateHistograms, self).workflow_requires()
 
-<<<<<<< HEAD
-        reqs["events"] = MergeReducedEvents.req(self)
-=======
         reqs["events"] = MergeReducedEvents.req(self, _exclude={"branches"})
->>>>>>> 4731a581
         if not self.pilot and self.producers:
             reqs["producers"] = [ProduceColumns.req(self, producer=p) for p in self.producers]
 
@@ -171,11 +163,7 @@
         return law.tasks.ForestMerge.create_branch_map(self)
 
     def merge_workflow_requires(self):
-<<<<<<< HEAD
-        req = CreateHistograms.req(self, _exclude=["branches"])
-=======
         req = CreateHistograms.req(self, _exclude={"branches"})
->>>>>>> 4731a581
 
         # if the merging stats exist, allow the forest to be cached
         self._cache_forest = req.merging_stats_exist
