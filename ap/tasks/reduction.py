# coding: utf-8

"""
Tasks related to reducing events for use on further tasks.
"""

from collections import OrderedDict

import law

from ap.tasks.framework import AnalysisTask, DatasetTask, HTCondorWorkflow, wrapper_factory
from ap.tasks.external import GetDatasetLFNs
from ap.tasks.selection import SelectedEventsConsumer, CalibrateEvents, SelectEvents
from ap.util import ensure_proxy, dev_sandbox


class ReduceEvents(SelectedEventsConsumer, law.LocalWorkflow, HTCondorWorkflow):

    sandbox = dev_sandbox("bash::$AP_BASE/sandboxes/venv_columnar.sh")

    shifts = CalibrateEvents.shifts | SelectEvents.shifts

    def workflow_requires(self):
        reqs = super().workflow_requires()
        reqs["lfns"] = GetDatasetLFNs.req(self)
        if not self.pilot:
            reqs["calib"] = CalibrateEvents.req(self)
            reqs["sel"] = SelectEvents.req(self)
        return reqs

    def requires(self):
        return {
            "lfns": GetDatasetLFNs.req(self),
            "calib": CalibrateEvents.req(self),
            "sel": SelectEvents.req(self),
        }

    def output(self):
        return self.local_target(f"events_{self.branch}.parquet")

    @law.decorator.safe_output
    @law.decorator.localize
    @ensure_proxy
    def run(self):
        from ap.columnar_util import (
            ChunkedReader, mandatory_coffea_columns, get_ak_routes, update_ak_array,
            add_ak_aliases, remove_ak_column, sorted_ak_to_parquet,
        )

        # prepare inputs and outputs
        inputs = self.input()
        lfn_task = self.requires()["lfns"]
        output = self.output()
        output_chunks = {}

        # create a temp dir for saving intermediate files
        tmp_dir = law.LocalDirectoryTarget(is_tmp=True)
        tmp_dir.touch()

        # get shift dependent aliases
        aliases = self.shift_inst.x("column_aliases", {})

        # define nano columns that should be kept, and that need to be loaded
        keep_columns = set(self.config_inst.x.keep_columns[self.__class__.__name__])
        load_columns = keep_columns | set(mandatory_coffea_columns)
        remove_routes = None

        # let the lfn_task prepare the nano file (basically determine a good pfn)
        [(lfn_index, input_file)] = lfn_task.iter_nano_files(self)

        # open the input file with uproot
        with self.publish_step("load and open ..."):
            nano_file = input_file.load(formatter="uproot")

        # iterate over chunks of events and diffs
        with ChunkedReader(
            [nano_file, inputs["calib"].path, inputs["sel"]["res"].path],
            source_type=["coffea_root", "awkward_parquet", "awkward_parquet"],
            read_options=[{"iteritems_options": {"filter_name": load_columns}}, None, None],
        ) as reader:
            msg = f"iterate through {reader.n_entries} events ..."
            for (events, diff, sel), pos in self.iter_progress(reader, reader.n_chunks, msg=msg):
                # here, we would simply apply the mask from the selection results
                # to filter events and objects

                # add the calibrated diff and new columns from selection results
                events = update_ak_array(events, diff, sel.columns)

                # add aliases
                events = add_ak_aliases(events, aliases, remove_src=True)

                # apply the event mask
                events = events[sel.event]

                # apply all object masks whose names are present
                for name in sel.objects.fields:
                    if name in events.fields:
                        # apply the event mask to the object mask first
                        object_mask = sel.objects[name][sel.event]
                        events[name] = events[name][object_mask]

                # manually remove colums that should not be kept
                if not remove_routes:
                    remove_routes = {
                        route
                        for route in get_ak_routes(events)
                        if not law.util.multi_match("_".join(route), keep_columns)
                    }
                for route in remove_routes:
                    events = remove_ak_column(events, route)

                # save as parquet via a thread in the same pool
                chunk = tmp_dir.child(f"file_{pos.index}.parquet", type="f")
                output_chunks[pos.index] = chunk
                reader.add_task(sorted_ak_to_parquet, (events, chunk.path))

        # merge output files
        sorted_chunks = [output_chunks[key] for key in sorted(output_chunks)]
        law.pyarrow.merge_parquet_task(self, sorted_chunks, output, local=True)


ReduceEventsWrapper = wrapper_factory(
    base_cls=AnalysisTask,
    require_cls=ReduceEvents,
    enable=["configs", "skip_configs", "datasets", "skip_datasets", "shifts", "skip_shifts"],
)


class GatherReductionStats(SelectedEventsConsumer):

    merged_size = law.BytesParameter(
        default=500.0,
        unit="MB",
        significant=False,
        description="the maximum file size of merged files; default unit is MB; default: '500MB'",
    )

    shifts = set(ReduceEvents.shifts)

    def requires(self):
        return ReduceEvents.req(self)

    def output(self):
        return self.local_target("stats.json")

    @law.decorator.safe_output
    def run(self):
        # get all file sizes in bytes
        coll = self.input()["collection"]
        n = len(coll)
        sizes = [
            inp.stat().st_size
            for inp in self.iter_progress(coll.targets.values(), n, msg=f"loading {n} stats ...")
        ]

        # helpers for avg and mean computation
        def get_avg_std(values):
            n = len(values)
            if n < 1:
                return 0.0, 0.0
            avg = sum(values) / n
            if n < 2:
                return avg, 0.0
            std = (sum((v - avg)**2 for v in values) / (n - 1))**0.5
            return avg, std

        # compute some stats
        max_size_merged = self.merged_size * 1024**2
        tot_size = sum(sizes)
        avg_size, std_size = get_avg_std(sizes)
        std_size = (sum((s - avg_size)**2 for s in sizes) / n)**0.5
        merge_factor = max(1, int(round(max_size_merged / avg_size)))
        merged_sizes = [sum(chunk) for chunk in law.util.iter_chunks(sizes, merge_factor)]
        n_merged = len(merged_sizes)
        avg_size_merged, std_size_merged = get_avg_std(merged_sizes)

        # save them
        stats = OrderedDict([
            ("n_files", n),
            ("tot_size", tot_size),
            ("avg_size", avg_size),
            ("std_size", std_size),
            ("max_size_merged", max_size_merged),
            ("merge_factor", merge_factor),
            ("n_merged_files", n_merged),
            ("avg_size_merged", avg_size_merged),
            ("std_size_merged", std_size_merged),
        ])
        self.output().dump(stats, indent=4, formatter="json")

        # print them
        self.publish_message(" files before merging ".center(40, "-"))
        self.publish_message(f"# files  : {n}")
        self.publish_message(f"tot. size: {law.util.human_bytes(tot_size, fmt=True)}")
        self.publish_message(f"avg. size: {law.util.human_bytes(avg_size, fmt=True)}")
        self.publish_message(f"std. size: {law.util.human_bytes(std_size, fmt=True)}")
        self.publish_message(" files after merging ".center(40, "-"))
        self.publish_message(f"merging  : {merge_factor} into 1")
        self.publish_message(f"# files  : {n_merged}")
        self.publish_message(f"max. size: {law.util.human_bytes(max_size_merged, fmt=True)}")
        self.publish_message(f"avg. size: {law.util.human_bytes(avg_size_merged, fmt=True)}")
        self.publish_message(f"std. size: {law.util.human_bytes(std_size_merged, fmt=True)}")


GatherReductionStatsWrapper = wrapper_factory(
    base_cls=AnalysisTask,
    require_cls=GatherReductionStats,
    enable=["configs", "skip_configs", "datasets", "skip_datasets", "shifts", "skip_shifts"],
)


class MergeReducedEvents(SelectedEventsConsumer, law.tasks.ForestMerge, HTCondorWorkflow):

    sandbox = dev_sandbox("bash::$AP_BASE/sandboxes/venv_columnar.sh")

    shifts = set(SelectEvents.shifts)

    # recursively merge 8 files into one
    merge_factor = 8

    # the key of the config that defines the merging in the branch map of DatasetTask
    file_merging = "after_reduction"

    @classmethod
    def modify_param_values(cls, params):
<<<<<<< HEAD
        params = cls._call_super_cls_method(DatasetTask.modify_param_values, params)
=======
        params = cls._call_super_cls_method(SelectedEventsConsumer.modify_param_values, params)
>>>>>>> e3b165f4
        params = cls._call_super_cls_method(law.tasks.ForestMerge.modify_param_values, params)
        return params

    def create_branch_map(self):
        # DatasetTask implements a custom branch map, but we want to use the one in ForestMerge
        return law.tasks.ForestMerge.create_branch_map(self)

    def merge_workflow_requires(self):
        return ReduceEvents.req(self, _exclude={"branches"})

    def merge_requires(self, start_branch, end_branch):
        return [ReduceEvents.req(self, branch=b) for b in range(start_branch, end_branch)]

    def merge_output(self):
        # use the branch_map defined in DatasetTask to compute the number of files after merging
        n_merged = len(DatasetTask.create_branch_map(self))
        return law.SiblingFileCollection([
            self.local_target(f"events_{i}.parquet")
            for i in range(n_merged)
        ])

    def merge(self, inputs, output):
        law.pyarrow.merge_parquet_task(self, inputs, output)


MergeReducedEventsWrapper = wrapper_factory(
    base_cls=AnalysisTask,
    require_cls=MergeReducedEvents,
    enable=["configs", "skip_configs", "datasets", "skip_datasets", "shifts", "skip_shifts"],
)<|MERGE_RESOLUTION|>--- conflicted
+++ resolved
@@ -223,11 +223,7 @@
 
     @classmethod
     def modify_param_values(cls, params):
-<<<<<<< HEAD
-        params = cls._call_super_cls_method(DatasetTask.modify_param_values, params)
-=======
         params = cls._call_super_cls_method(SelectedEventsConsumer.modify_param_values, params)
->>>>>>> e3b165f4
         params = cls._call_super_cls_method(law.tasks.ForestMerge.modify_param_values, params)
         return params
 
