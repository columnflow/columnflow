name: Lint and test

on:
  workflow_dispatch:
  push:
  pull_request:
    types: [review_requested, ready_for_review]

jobs:

  Setup_software_basis_py310_latest:
    runs-on: ubuntu-latest
    environment: Build Software
    steps:
      - uses: actions/checkout@v3
        with:
          clean: false
      - id: "setup_basic_software"
        uses: ./.github/actions/setup_software
        with:
          cache-name: "cache-software-basis"
  
  setup_all_venvs:
    uses: ./.github/workflows/setup_venvs.yaml
    needs: Setup_software_basis_py310_latest
    with:
      os: ubuntu-latest
  full_matrix:
    runs-on: ubuntu-latest
    needs: setup_all_venvs
    environment: Tests
    strategy:
      matrix:
        include:
          - test: "./tests/run_linting"
            name: "Lint 🔍"

          - test: "./tests/run_tests"
            name: Test 🎢
            venv: columnar
            hashFiles: |
              **/sandboxes/venv_columnar*.sh
              **/sandboxes/columnar.txt
              **/sandboxes/_setup_venv.sh

          - test: "./tests/run_coverage"
            name: Run coverage 🎢
            venv: columnar
            hashFiles: |
              **/sandboxes/venv_columnar*.sh
              **/sandboxes/columnar.txt
              **/sandboxes/_setup_venv.sh
            do-ls: true
            upload-files: true
            ns-version: 16
    steps:
      - uses: actions/checkout@v3
        with:
          clean: false
          persist-credentials: false
          submodules: recursive
      - id: "setup_basic_software"
        uses: ./.github/actions/setup_software
        with:
          cache-name: "cache-software-basis"
      - if: ${{ matrix.venv }}
        name: setup venv ${{ matrix.venv }}
        uses: ./.github/actions/setup_software

        with:
          cache-name: "cache-${{ matrix.venv }}"
          run_additional: "./sandboxes/venv_${{ matrix.venv }}_dev.sh"
          cache_paths: |
            data/software/venvs/venv_${{ matrix.venv }}*
          filesForHash: |
            ${{ matrix.hashFiles }}
            setup.sh
      - name: ${{ matrix.name }}

        # continue-on-error: true
        run: |
          source setup.sh ""
          ${{ matrix.test }}
      - if: ${{ matrix.upload-files }}
        name: Upload report 🔝
        uses: codecov/codecov-action@v3
        with:
          flags: unittests
          files: coverage_test_util.xml,coverage_test_columnar_util.xml
          verbose: true

  pypi:
    runs-on: ubuntu-latest
    environment: Pypi tests
    steps:
      - name: Checkout ⬇️
        uses: actions/checkout@master
        with:
          persist-credentials: false
          submodules: recursive

      - name: Setup python 🐍
        uses: actions/setup-python@v4
        with:
          python-version: "3.9"

      - name: Install dependencies ☕️
        run: |
          pip install -U pip
          pip install twine

      - name: Check bundling 📦
        run: python setup.py sdist

      - name: Check setup 🚦
<<<<<<< HEAD
        run: twine check "dist/$( python setup.py --fullname ).tar.gz"
<<<<<<< HEAD

  # coverage:
  #   runs-on: ubuntu-latest
  #   env:
  #     CODECOV_TOKEN: ${{ secrets.CODECOV_TOKEN }}
  #   steps:
  #     - name: Checkout ⬇️
  #       uses: actions/checkout@master
  #       with:
  #         persist-credentials: false
  #         submodules: recursive

  #     - name: Setup python 🐍
  #       uses: actions/setup-python@v4
  #       with:
  #         python-version: "3.9"

  #     - name: Install dependencies ☕️
  #       run: |
  #         source setup.sh ""

  #     - name: Run coverage test 🎢
  #       run: |
  #         source setup.sh ""
  #         ./tests/run_coverage
  #         ls -al

  #     - name: Upload report 🔝
  #       uses: codecov/codecov-action@v2
  #       with:
  #         flags: unittests
  #         files: coverage_test_util.xml,coverage_test_columnar_util.xml
  #         verbose: true
=======
>>>>>>> ec03066 (remove obsolete lines in yaml config)
=======
        run: twine check "dist/$( python setup.py --fullname ).tar.gz"
>>>>>>> 2d27bf5e
<|MERGE_RESOLUTION|>--- conflicted
+++ resolved
@@ -113,44 +113,4 @@
         run: python setup.py sdist
 
       - name: Check setup 🚦
-<<<<<<< HEAD
-        run: twine check "dist/$( python setup.py --fullname ).tar.gz"
-<<<<<<< HEAD
-
-  # coverage:
-  #   runs-on: ubuntu-latest
-  #   env:
-  #     CODECOV_TOKEN: ${{ secrets.CODECOV_TOKEN }}
-  #   steps:
-  #     - name: Checkout ⬇️
-  #       uses: actions/checkout@master
-  #       with:
-  #         persist-credentials: false
-  #         submodules: recursive
-
-  #     - name: Setup python 🐍
-  #       uses: actions/setup-python@v4
-  #       with:
-  #         python-version: "3.9"
-
-  #     - name: Install dependencies ☕️
-  #       run: |
-  #         source setup.sh ""
-
-  #     - name: Run coverage test 🎢
-  #       run: |
-  #         source setup.sh ""
-  #         ./tests/run_coverage
-  #         ls -al
-
-  #     - name: Upload report 🔝
-  #       uses: codecov/codecov-action@v2
-  #       with:
-  #         flags: unittests
-  #         files: coverage_test_util.xml,coverage_test_columnar_util.xml
-  #         verbose: true
-=======
->>>>>>> ec03066 (remove obsolete lines in yaml config)
-=======
-        run: twine check "dist/$( python setup.py --fullname ).tar.gz"
->>>>>>> 2d27bf5e
+        run: twine check "dist/$( python setup.py --fullname ).tar.gz"