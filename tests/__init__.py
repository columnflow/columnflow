--- conflicted
+++ resolved
@@ -17,9 +17,6 @@
 # import all tests
 from .test_util import *
 from .test_columnar_util import *
-<<<<<<< HEAD
+from .test_config_util import *
 from .test_task_parameters import *
-from .test_plotting import *
-=======
-from .test_config_util import *
->>>>>>> f901c9ec
+from .test_plotting import *