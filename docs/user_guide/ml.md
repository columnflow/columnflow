--- conflicted
+++ resolved
@@ -2,12 +2,12 @@
 
 In this section, the users will learn how to implement machine learning in their analysis with columnflow.
 
-# How training happens in Columnflow: K-fold cross validation 
+# How training happens in Columnflow: K-fold cross validation
 Machine learning in columnflow is implemented in a way that k-fold cross validation is enabled by default.
 In k-fold cross validation the dataset is split in k-parts of equal size.
 For each training, k-1 parts are used for the actual training and the remaining part is used for validation of the model.
 This process is repeated k-times, resulting in the training of k-model instances.
-In the end of the training columnflow will save all k-models, which are then usable for evaluation. 
+In the end of the training columnflow will save all k-models, which are then usable for evaluation.
 
 # Configure your custom machine learning class:
 To create a custom machine learning (ML) class in columnflow, it is imperative to inherit from the {py:class}`~columnflow.ml.MLModel` class.
@@ -101,11 +101,7 @@
 In this case we want to request the input and target features, as well as some weights:
 ```{literalinclude} ./ml_code.py
 :language: python
-<<<<<<< HEAD
 :start-at: def uses(
-=======
-:start-at: def uses
->>>>>>> 4648741d
 :end-at: return used_columns
 ```
 
