--- conflicted
+++ resolved
@@ -34,7 +34,7 @@
 experiment-specific tasks which are not present in this graph. However, these are introduced in the
 {ref}`CMS specializations section <cms_specializations_section>`.
 
-Further informations about tasks in general and law can be found in the
+Further informations about tasks and law can be found in the
 {doc}`"Law Introduction" <law>` section of this documentation or in the
 [example section](https://github.com/riga/law#examples) of the law
 Github repository.
@@ -43,18 +43,9 @@
 
 ## Important note on required parameters
 
-<<<<<<< HEAD
 It should also be added that there are additional parameters specific for the tasks in columnflow, required by the fact that columnflow's purpose is for HEP analysis.
 These are the ```--analysis``` and ```-config``` parameters, which defaults can be set in the law.cfg.
 These two parameters respectively define the config file for the different analyses to be used (where the different analyses and their parameters should be defined) and the name of the config file for the specific analysis to be used.
-=======
-It should also be added that there are additional parameters specific for the tasks in columnflow,
-required by the fact that columnflow's purpose is for HEP analysis. These are the ```--analysis```
-and ```--config``` parameters, which defaults can be set in the law.cfg. These two parameters
-respectively define the config file for the different analyses to be used (where the different
-analyses and their parameters should be defined) and the name of the config file for the specific
-analysis to be used.
->>>>>>> b4366aec
 
 Similarly the ```--version``` parameter, which purpose is explained in the {doc}`law` section of this documentation, is required to start a task.
 
