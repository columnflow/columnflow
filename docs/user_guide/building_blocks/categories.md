--- conflicted
+++ resolved
@@ -1,11 +1,8 @@
-<<<<<<< HEAD
 Work in Progess! This guide has not been finalized and the presented code has not yet been tested.
 
 TODO: make the code testable
 
-=======
 (categories)=
->>>>>>> 2aeb4ee2
 # Categories
 
 In columnflow, there are many tools to create a complex and flexible categorization of all analysed
