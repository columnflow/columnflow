--- conflicted
+++ resolved
@@ -1,8 +1,4 @@
-<<<<<<< HEAD
-# version 6
-=======
 # version 7
->>>>>>> dc0d9ed3
 
 # documentation packages
 sphinx~=6.2.1
