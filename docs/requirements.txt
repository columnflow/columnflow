<<<<<<< HEAD
# version 4
=======
# version 3
>>>>>>> e8dfb48a

# documentation packages
Sphinx~=6.2
# sphinx-rtd-theme~=1.0
sphinx-autodoc-typehints~=1.23
sphinx-book-theme~=1.0
sphinx-lfs-content~=1.1
autodocsumm~=0.2
myst-parser~=1.0

# base packages
<<<<<<< HEAD
-r ../requirements_prod.txt
-r ../requirements_dev.txt
# packages for venvs
-r ../sandboxes/columnar.txt
-r ../sandboxes/ml_tf.txt
=======
luigi~=3.3
scinum~=1.4
six~=1.16

# sandbox packages
awkward~=2.2
uproot~=5.0
git+https://github.com/CoffeaTeam/coffea.git@v2023.6.0.rc0#egg=coffea
dask-awkward~=2023.6
>>>>>>> e8dfb48a
<|MERGE_RESOLUTION|>--- conflicted
+++ resolved
@@ -1,8 +1,4 @@
-<<<<<<< HEAD
 # version 4
-=======
-# version 3
->>>>>>> e8dfb48a
 
 # documentation packages
 Sphinx~=6.2
@@ -14,20 +10,8 @@
 myst-parser~=1.0
 
 # base packages
-<<<<<<< HEAD
 -r ../requirements_prod.txt
 -r ../requirements_dev.txt
 # packages for venvs
 -r ../sandboxes/columnar.txt
--r ../sandboxes/ml_tf.txt
-=======
-luigi~=3.3
-scinum~=1.4
-six~=1.16
-
-# sandbox packages
-awkward~=2.2
-uproot~=5.0
-git+https://github.com/CoffeaTeam/coffea.git@v2023.6.0.rc0#egg=coffea
-dask-awkward~=2023.6
->>>>>>> e8dfb48a
+-r ../sandboxes/ml_tf.txt