--- conflicted
+++ resolved
@@ -308,7 +308,6 @@
             h[{str_axis: hist.loc(missing_shift)}] = nominal.view()
 
 
-<<<<<<< HEAD
 def update_ax_labels(hists: list[hist.Hist], config_inst: od.Config, variable_name: str) -> None:
     """
     Helper function to update the axis labels of histograms based on variable instances from
@@ -333,7 +332,8 @@
                 h.axes[var_name].label = label
             else:
                 raise ValueError(f"variable '{var_name}' not found in histogram axes: {h.axes}")
-=======
+
+                
 def sum_hists(hists: Sequence[hist.Hist]) -> hist.Hist:
     """
     Sums a sequence of histograms into a new histogram. In case axis labels differ, which typically leads to errors
@@ -365,5 +365,4 @@
             h_aligned_labels.axes[ax.name].label = axis_labels[ax.name]
         h_sum = h_sum + (h if h_aligned_labels is None else h_aligned_labels)
 
-    return h_sum
->>>>>>> f548458b
+    return h_sum