--- conflicted
+++ resolved
@@ -6,6 +6,7 @@
 
 from __future__ import annotations
 
+import functools
 import law
 import order as od
 
@@ -144,26 +145,22 @@
 
 def create_hist_from_variables(
     *variable_insts,
-    int_cat_axes: tuple[str] | None = None,
+    categorical_axes: tuple(tuple(str, str)) | None = None,
     weight: bool = True,
 ) -> hist.Hist:
     histogram = hist.Hist.new
 
-<<<<<<< HEAD
-    # default axes
-    if add_default_axes:
-        # NOTE: category axes are initialized as IntCat, but transformed to StrCat later on
-        histogram = histogram.IntCat([], name="category", growth=True)
-        histogram = histogram.IntCat([], name="process", growth=True)
-        histogram = histogram.StrCat([], name="shift", growth=True)
-=======
-    # integer category axes
-    if int_cat_axes:
-        for name in int_cat_axes:
-            histogram = histogram.IntCat([], name=name, growth=True)
->>>>>>> e5219010
-
-    # requested axes
+    # additional category axes
+    if categorical_axes:
+        for name, axis_type in categorical_axes:
+            if axis_type in ("intcategory", "intcat"):
+                histogram = histogram.IntCat([], name=name, growth=True)
+            elif axis_type in ("strcategory", "strcat"):
+                histogram = histogram.StrCat([], name=name, growth=True)
+            else:
+                raise ValueError(f"unknown axis type '{axis_type}' in argument 'categorical_axes'")
+
+    # requested axes from variables
     for variable_inst in variable_insts:
         histogram = add_hist_axis(histogram, variable_inst)
 
@@ -172,6 +169,15 @@
         histogram = histogram.Weight()
 
     return histogram
+
+
+create_columnflow_hist = functools.partial(create_hist_from_variables, categorical_axes=(
+    # axes that are used in columnflow tasks per default
+    # (NOTE: "category" axis is filled as int, but transformed to str afterwards)
+    ("category", "intcat"),
+    ("process", "intcat"),
+    ("shift", "strcat"),
+))
 
 
 def translate_hist_intcat_to_strcat(
