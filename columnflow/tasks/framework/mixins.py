--- conflicted
+++ resolved
@@ -639,11 +639,7 @@
         parts.insert_before("version", "selector", f"sel__{self.selector_repr}")
         return parts
 
-<<<<<<< HEAD
-    def find_keep_columns(self: AnalysisTask, collection: ColumnCollection) -> set[Route]:
-=======
     def find_keep_columns(self, collection: ColumnCollection) -> set[Route]:
->>>>>>> e5219010
         columns = super().find_keep_columns(collection)
 
         if collection == ColumnCollection.ALL_FROM_SELECTOR:
@@ -1387,42 +1383,6 @@
         :return: An InsertableDict containing the store parts.
         """
         parts = super().store_parts()
-<<<<<<< HEAD
-=======
-
-        # since MLTraining is no CalibratorsMixin, SelectorMixin, ProducerMixin, ConfigTask,
-        # all these parts are missing in the `store_parts`
-
-        configs_repr = "__".join(self.configs[:5])
-
-        if len(self.configs) > 5:
-            configs_repr += f"_{law.util.create_hash(self.configs[5:])}"
-
-        parts.insert_after("task_family", "configs", configs_repr)
-
-        for label, fct_names in [
-            ("calib", self.calibrators),
-            ("sel", tuple((sel,) for sel in self.selectors)),
-            ("prod", self.producers),
-        ]:
-            if not fct_names or not any(fct_names):
-                fct_names = ["none"]
-            elif len(set(fct_names)) == 1:
-                # when functions are the same per config, only use them once
-                fct_names = fct_names[0]
-                n_fct_per_config = str(len(fct_names))
-            else:
-                # when functions differ between configs, flatten
-                n_fct_per_config = "".join(str(len(x)) for x in fct_names)
-                fct_names = tuple(fct_name for fct_names_cfg in fct_names for fct_name in fct_names_cfg)
-
-            part = "__".join(fct_names[:2])
-
-            if len(fct_names) > 2:
-                part += f"_{n_fct_per_config}_{law.util.create_hash(fct_names[2:])}"
-
-            parts.insert_before("version", label, f"{label}__{part}")
->>>>>>> e5219010
 
         if self.ml_model_inst:
             parts.insert_before("version", "ml_model", f"ml__{self.ml_model_repr}")
