--- conflicted
+++ resolved
@@ -2261,7 +2261,31 @@
         gc.collect()
 
 
-<<<<<<< HEAD
+class HistHookMixin(ConfigTask):
+
+    hist_hook = luigi.Parameter(
+        default=law.NO_STR,
+        description="name of a function in the config's auxiliary dictionary 'hist_hooks' that is "
+        "invoked before plotting to update a potentially nested dictionary of histograms; "
+        "default: empty",
+    )
+
+    def invoke_hist_hook(self, hists: dict) -> dict:
+        """
+        Hook to update histograms before plotting.
+        """
+        if self.hist_hook in (None, "", law.NO_STR):
+            return hists
+
+        # check if the hook is defined on the config instance and call it
+        func = self.config_inst.x("hist_hooks", {}).get(self.hist_hook)
+        if callable(func):
+            self.publish_message(f"invoking hist hook '{self.hist_hook}'")
+            hists = func(self, hists)
+
+        return hists
+
+
 class MergeHistogramMixin(
         VariablesMixin,
         law.LocalWorkflow,
@@ -2337,29 +2361,4 @@
 
         # optionally remove inputs
         if self.remove_previous:
-            inputs.remove()
-=======
-class HistHookMixin(ConfigTask):
-
-    hist_hook = luigi.Parameter(
-        default=law.NO_STR,
-        description="name of a function in the config's auxiliary dictionary 'hist_hooks' that is "
-        "invoked before plotting to update a potentially nested dictionary of histograms; "
-        "default: empty",
-    )
-
-    def invoke_hist_hook(self, hists: dict) -> dict:
-        """
-        Hook to update histograms before plotting.
-        """
-        if self.hist_hook in (None, "", law.NO_STR):
-            return hists
-
-        # check if the hook is defined on the config instance and call it
-        func = self.config_inst.x("hist_hooks", {}).get(self.hist_hook)
-        if callable(func):
-            self.publish_message(f"invoking hist hook '{self.hist_hook}'")
-            hists = func(self, hists)
-
-        return hists
->>>>>>> ad04770a
+            inputs.remove()