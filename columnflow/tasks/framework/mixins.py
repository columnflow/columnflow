--- conflicted
+++ resolved
@@ -14,20 +14,9 @@
 import law
 import order as od
 
-<<<<<<< HEAD
-from columnflow.tasks.framework.base import (
-    AnalysisTask, ConfigTask, DatasetTask, TaskShifts, RESOLVE_DEFAULT,
-    MultiConfigTask,
-)
-from columnflow.tasks.framework.parameters import (
-    DerivableInstParameter, DerivableInstsParameter,
-    SettingsParameter,
-)
-from columnflow.types import Sequence, Any, Iterable
-=======
+from columnflow.types import Any, Iterable, Sequence
 from columnflow.tasks.framework.base import AnalysisTask, ConfigTask, DatasetTask, TaskShifts, RESOLVE_DEFAULT
 from columnflow.tasks.framework.parameters import SettingsParameter, DerivableInstParameter, DerivableInstsParameter
->>>>>>> 10833c5d
 from columnflow.calibration import Calibrator
 from columnflow.selection import Selector
 from columnflow.production import Producer
@@ -82,19 +71,11 @@
         params = super().resolve_param_values(params)
 
         # resolve the default class if necessary
-<<<<<<< HEAD
         if (analysis_inst := params.get("analysis_inst")):
-            params["calibrator"] = cls.resolve_config_default(
-                params,
-                params.get("calibrator"),
-                container=analysis_inst,
-=======
-        if (container := cls._get_config_container(params)):
             params["calibrator"] = cls.resolve_config_default(
                 param=params.get("calibrator"),
                 task_params=params,
-                container=container,
->>>>>>> 10833c5d
+                container=analysis_inst,
                 default_str="default_calibrator",
                 multi_strategy="same",
             )
@@ -268,19 +249,11 @@
         params = super().resolve_param_values(params)
 
         # resolve the default classes if necessary
-<<<<<<< HEAD
         if (analysis_inst := params.get("analysis_inst")):
-            params["calibrators"] = cls.resolve_config_default_and_groups(
-                params,
-                params.get("calibrators"),
-                container=analysis_inst,
-=======
-        if (container := cls._get_config_container(params)):
             params["calibrators"] = cls.resolve_config_default_and_groups(
                 param=params.get("calibrators"),
                 task_params=params,
-                container=container,
->>>>>>> 10833c5d
+                container=analysis_inst,
                 default_str="default_calibrator",
                 groups_str="calibrator_groups",
                 multi_strategy="same",
@@ -453,21 +426,12 @@
     def resolve_param_values(cls, params: dict[str, Any]) -> dict[str, Any]:
         params = super().resolve_param_values(params)
 
-<<<<<<< HEAD
         if (analysis_inst := params.get("analysis_inst")):
-            # resolve the default class if necessary
-            params["selector"] = cls.resolve_config_default(
-                params,
-                params.get("selector"),
-                container=analysis_inst,
-=======
-        if (container := cls._get_config_container(params)):
             # resolve the default class if necessary
             params["selector"] = cls.resolve_config_default(
                 param=params.get("selector"),
                 task_params=params,
-                container=container,
->>>>>>> 10833c5d
+                container=analysis_inst,
                 default_str="default_selector",
                 multi_strategy="same",
             )
@@ -475,15 +439,9 @@
             # apply selector_steps_groups and default_selector_steps from config
             if "selector_steps" in params:
                 params["selector_steps"] = cls.resolve_config_default_and_groups(
-<<<<<<< HEAD
-                    params,
-                    params.get("selector_steps"),
-                    container=analysis_inst,
-=======
                     param=params.get("selector_steps"),
                     task_params=params,
-                    container=container,
->>>>>>> 10833c5d
+                    container=analysis_inst,
                     default_str="default_selector_steps",
                     groups_str="selector_step_groups",
                     multi_strategy="same",
@@ -628,12 +586,7 @@
         """
         Return a string representation of the selector instance.
         """
-<<<<<<< HEAD
         sel_repr = self.array_function_inst_repr(self.selector_inst)
-=======
-        sel_repr = str(self.selector_inst)
-
->>>>>>> 10833c5d
         # add representation of steps only if this class does not invoke the selector itself
         if not self.invokes_selector:
             steps = self.selector_steps
@@ -675,19 +628,11 @@
         params = super().resolve_param_values(params)
 
         # resolve the default class if necessary
-<<<<<<< HEAD
         if (analysis_inst := params.get("analysis_inst")):
-            params["producer"] = cls.resolve_config_default(
-                params,
-                params.get("producer"),
-                container=analysis_inst,
-=======
-        if (container := cls._get_config_container(params)):
             params["producer"] = cls.resolve_config_default(
                 param=params.get("producer"),
                 task_params=params,
-                container=container,
->>>>>>> 10833c5d
+                container=analysis_inst,
                 default_str="default_producer",
                 multi_strategy="same",
             )
@@ -860,19 +805,11 @@
         params = super().resolve_param_values(params)
 
         # resolve the default classes if necessary
-<<<<<<< HEAD
         if (analysis_inst := params.get("analysis_inst")):
-            params["producers"] = cls.resolve_config_default_and_groups(
-                params,
-                params.get("producers"),
-                container=analysis_inst,
-=======
-        if (container := cls._get_config_container(params)):
             params["producers"] = cls.resolve_config_default_and_groups(
                 param=params.get("producers"),
                 task_params=params,
-                container=container,
->>>>>>> 10833c5d
+                container=analysis_inst,
                 default_str="default_producer",
                 groups_str="producer_groups",
                 multi_strategy="same",
@@ -1019,7 +956,6 @@
         return columns
 
 
-<<<<<<< HEAD
 class MLModelMixinBase(AnalysisTask):
     """
     Base mixin to include a machine learning application into tasks.
@@ -1129,7 +1065,6 @@
     ProducerClassesMixin,
     SelectorClassMixin,
     CalibratorClassesMixin,
-    MultiConfigTask,
 ):
     """
     A mixin class for training machine learning models.
@@ -1148,8 +1083,8 @@
         :raises Exception: If the ML model instance received configs to define training configs,
             but did not define any.
         """
-        # resolve MultiConfigTask parameters first to setup the config insts
-        params = MultiConfigTask.resolve_param_values(params)
+        # resolve ConfigTask parameters first to setup the config insts
+        params = ConfigTask.resolve_param_values(params)
 
         if "analysis_inst" in params and "ml_model" in params:
             analysis_inst = params["analysis_inst"]
@@ -1304,453 +1239,6 @@
 
 
 class MLModelsMixin(AnalysisTask):
-=======
-# class MLModelMixinBase(AnalysisTask):
-#     """
-#     Base mixin to include a machine learning application into tasks.
-
-#     Inheriting from this mixin will allow a task to instantiate and access a
-#     :py:class:`~columnflow.ml.MLModel` instance with name *ml_model*, which is an input parameter
-#     for this task.
-#     """
-
-#     ml_model = luigi.Parameter(
-#         description="the name of the ML model to be applied",
-#     )
-#     ml_model_settings = SettingsParameter(
-#         default=DotDict(),
-#         description="settings passed to the init function of the ML model",
-#     )
-
-#     exclude_params_repr_empty = {"ml_model"}
-
-#     @property
-#     def ml_model_repr(self):
-#         """
-#         Returns a string representation of the ML model instance.
-#         """
-#         return str(self.ml_model_inst)
-
-#     @classmethod
-#     def req_params(cls, inst: law.Task, **kwargs) -> dict[str, Any]:
-#         """
-#         Get the required parameters for the task, preferring the ``--ml-model`` set on task-level
-#         via CLI.
-
-#         This method first checks if the ``--ml-model`` parameter is set at the task-level via the command line.
-#         If it is, this parameter is preferred and added to the '_prefer_cli' key in the kwargs dictionary.
-#         The method then calls the 'req_params' method of the superclass with the updated kwargs.
-
-#         :param inst: The current task instance.
-#         :param kwargs: Additional keyword arguments that may contain parameters for the task.
-#         :return: A dictionary of parameters required for the task.
-#         """
-#         # prefer --ml-model set on task-level via cli
-#         kwargs["_prefer_cli"] = law.util.make_set(kwargs.get("_prefer_cli", [])) | {"ml_model"}
-
-#         return super().req_params(inst, **kwargs)
-
-#     @classmethod
-#     def get_ml_model_inst(
-#         cls,
-#         ml_model: str,
-#         analysis_inst: od.Analysis,
-#         requested_configs: list[str] | None = None,
-#         **kwargs,
-#     ) -> MLModel:
-#         """
-#         Get requested *ml_model* instance.
-
-#         This method retrieves the requested *ml_model* instance.
-#         If *requested_configs* are provided, they are used for the training of
-#         the ML application.
-
-#         :param ml_model: Name of :py:class:`~columnflow.ml.MLModel` to load.
-#         :param analysis_inst: Forward this analysis inst to the init function of new MLModel sub class.
-#         :param requested_configs: Configs needed for the training of the ML application.
-#         :param kwargs: Additional keyword arguments to forward to the :py:class:`~columnflow.ml.MLModel` instance.
-#         :return: :py:class:`~columnflow.ml.MLModel` instance.
-#         """
-#         ml_model_inst: MLModel = MLModel.get_cls(ml_model)(analysis_inst, **kwargs)
-
-#         if requested_configs:
-#             configs = ml_model_inst.training_configs(list(requested_configs))
-#             if configs:
-#                 ml_model_inst._setup(configs)
-
-#         return ml_model_inst
-
-#     def events_used_in_training(
-#         self,
-#         config_inst: od.config.Config,
-#         dataset_inst: od.dataset.Dataset,
-#         shift_inst: od.shift.Shift,
-#     ) -> bool:
-#         """
-#         Evaluate whether the events for the combination of *dataset_inst* and
-#         *shift_inst* shall be used in the training.
-
-#         This method checks if the *dataset_inst* is in the set of datasets of
-#         the current `ml_model_inst` based on the given *config_inst*. Additionally,
-#         the function checks that the *shift_inst* does not have the tag
-#         `"disjoint_from_nominal"`.
-
-#         :param config_inst: The configuration instance.
-#         :param dataset_inst: The dataset instance.
-#         :param shift_inst: The shift instance.
-#         :return: True if the events shall be used in the training, False otherwise.
-#         """
-#         # evaluate whether the events for the combination of dataset_inst and shift_inst
-#         # shall be used in the training
-#         return (
-#             dataset_inst in self.ml_model_inst.datasets(config_inst) and
-#             not shift_inst.has_tag("disjoint_from_nominal")
-#         )
-
-
-# class MLModelTrainingMixin(MLModelMixinBase):
-#     """
-#     A mixin class for training machine learning models.
-
-#     This class provides parameters for configuring the training of machine learning models.
-#     """
-
-#     configs = law.CSVParameter(
-#         default=(),
-#         description="comma-separated names of analysis config to use; should only contain a single "
-#         "name in case the ml model is bound to a single config; when empty, the ml model is "
-#         "expected to fully define the configs it uses; empty default",
-#         brace_expand=True,
-#         parse_empty=True,
-#     )
-#     calibrators = law.MultiCSVParameter(
-#         default=(),
-#         description="multiple comma-separated sequences of names of calibrators to apply, "
-#         "separated by ':'; each sequence corresponds to a config in --configs; when empty, the "
-#         "'default_calibrator' setting of each config is used if set, or the model is expected to "
-#         "fully define the calibrators it requires upstream; empty default",
-#         brace_expand=True,
-#         parse_empty=True,
-#     )
-#     selectors = law.CSVParameter(
-#         default=(),
-#         description="comma-separated names of selectors to apply; each selector corresponds to a "
-#         "config in --configs; when empty, the 'default_selector' setting of each config is used if "
-#         "set, or the ml model is expected to fully define the selector it uses requires upstream; "
-#         "empty default",
-#         brace_expand=True,
-#         parse_empty=True,
-#     )
-#     producers = law.MultiCSVParameter(
-#         default=(),
-#         description="multiple comma-separated sequences of names of producers to apply, "
-#         "separated by ':'; each sequence corresponds to a config in --configs; when empty, the "
-#         "'default_producer' setting of each config is used if set, or ml model is expected to "
-#         "fully define the producers it requires upstream; empty default",
-#         brace_expand=True,
-#         parse_empty=True,
-#     )
-
-#     @classmethod
-#     def resolve_calibrators(
-#         cls,
-#         ml_model_inst: MLModel,
-#         params: dict[str, Any],
-#     ) -> tuple[tuple[str]]:
-#         """
-#         Resolve the calibrators for the given ML model instance.
-
-#         This method retrieves the calibrators from the parameters *params* and
-#         broadcasts them to the configs if necessary.
-#         It also resolves `calibrator_groups` and `default_calibrator` from the config(s) associated
-#         with this ML model instance, and validates the number of sequences.
-#         Finally, it checks the retrieved calibrators against
-#         the training calibrators of the model using
-#         :py:meth:`~columnflow.ml.MLModel.training_calibrators` and instantiates them if necessary.
-
-#         :param ml_model_inst: The ML model instance.
-#         :param params: A dictionary of parameters that may contain the calibrators.
-#         :return: A tuple of tuples containing the resolved calibrators.
-#         :raises Exception: If the number of calibrator sequences does not match
-#             the number of configs used by the ML model.
-#         """
-#         calibrators: Union[tuple[str], tuple[tuple[str]]] = params.get("calibrators") or ((),)
-
-#         # broadcast to configs
-#         n_configs = len(ml_model_inst.config_insts)
-#         if len(calibrators) == 1 and n_configs != 1:
-#             calibrators = tuple(calibrators * n_configs)
-
-#         # apply calibrators_groups and default_calibrator from the config
-#         calibrators = tuple(
-#             ConfigTask.resolve_config_default_and_groups(
-#                 params,
-#                 calibrators[i],
-#                 container=config_inst,
-#                 default_str="default_calibrator",
-#                 groups_str="calibrator_groups",
-#             )
-#             for i, config_inst in enumerate(ml_model_inst.config_insts)
-#         )
-
-#         # validate number of sequences
-#         if len(calibrators) != n_configs:
-#             raise Exception(
-#                 f"MLModel '{ml_model_inst.cls_name}' uses {n_configs} configs but received "
-#                 f"{len(calibrators)} calibrator sequences",
-#             )
-
-#         # final check by model
-#         calibrators = tuple(
-#             tuple(ml_model_inst.training_calibrators(config_inst, list(_calibrators)))
-#             for config_inst, _calibrators in zip(ml_model_inst.config_insts, calibrators)
-#         )
-
-#         # instantiate them once
-#         for config_inst, _calibrators in zip(ml_model_inst.config_insts, calibrators):
-#             init_kwargs = law.util.merge_dicts(params, {"config_inst": config_inst})
-#             for calibrator in _calibrators:
-#                 CalibratorMixin.get_calibrator_inst(calibrator, kwargs=init_kwargs)
-
-#         return calibrators
-
-#     @classmethod
-#     def resolve_selectors(
-#         cls,
-#         ml_model_inst: MLModel,
-#         params: dict[str, Any],
-#     ) -> tuple[str]:
-#         """
-#         Resolve the selectors for the given ML model instance.
-
-#         This method retrieves the selectors from the parameters *params* and
-#         broadcasts them to the configs if necessary.
-#         It also resolves `default_selector` from the config(s) associated
-#         with this ML model instance, validates the number of sequences.
-#         Finally, it checks the retrieved selectors against the training selectors
-#         of the model, using
-#         :py:meth:`~columnflow.ml.MLModel.training_selector`, and instantiates them.
-
-#         :param ml_model_inst: The ML model instance.
-#         :param params: A dictionary of parameters that may contain the selectors.
-#         :return: A tuple containing the resolved selectors.
-#         :raises Exception: If the number of selector sequences does not match
-#             the number of configs used by the ML model.
-#         """
-#         selectors = params.get("selectors") or (None,)
-
-#         # broadcast to configs
-#         n_configs = len(ml_model_inst.config_insts)
-#         if len(selectors) == 1 and n_configs != 1:
-#             selectors = tuple(selectors * n_configs)
-
-#         # use config defaults
-#         selectors = tuple(
-#             ConfigTask.resolve_config_default(
-#                 params,
-#                 selectors[i],
-#                 container=config_inst,
-#                 default_str="default_selector",
-#             )
-#             for i, config_inst in enumerate(ml_model_inst.config_insts)
-#         )
-
-#         # validate sequence length
-#         if len(selectors) != n_configs:
-#             raise Exception(
-#                 f"MLModel '{ml_model_inst.cls_name}' uses {n_configs} configs but received "
-#                 f"{len(selectors)} selectors",
-#             )
-
-#         # final check by model
-#         selectors = tuple(
-#             ml_model_inst.training_selector(config_inst, selector)
-#             for config_inst, selector in zip(ml_model_inst.config_insts, selectors)
-#         )
-
-#         # instantiate them once
-#         for config_inst, selector in zip(ml_model_inst.config_insts, selectors):
-#             init_kwargs = law.util.merge_dicts(params, {"config_inst": config_inst})
-#             SelectorMixin.get_selector_inst(selector, kwargs=init_kwargs)
-
-#         return selectors
-
-#     @classmethod
-#     def resolve_producers(
-#         cls,
-#         ml_model_inst: MLModel,
-#         params: dict[str, Any],
-#     ) -> tuple[tuple[str]]:
-#         """
-#         Resolve the producers for the given ML model instance.
-
-#         This method retrieves the producers from the parameters *params* and
-#         broadcasts them to the configs if necessary.
-#         It also resolves `producer_groups` and `default_producer` from the config(s) associated
-#         with this ML model instance, validates the number of sequences.
-#         Finally, it checks the retrieved producers against the training producers
-#         of the model, using
-#         :py:meth:`~columnflow.ml.MLModel.training_producers`, and instantiates them.
-
-#         :param ml_model_inst: The ML model instance.
-#         :param params: A dictionary of parameters that may contain the producers.
-#         :return: A tuple of tuples containing the resolved producers.
-#         :raises Exception: If the number of producer sequences does not match
-#             the number of configs used by the ML model.
-#         """
-#         producers = params.get("producers") or ((),)
-
-#         # broadcast to configs
-#         n_configs = len(ml_model_inst.config_insts)
-#         if len(producers) == 1 and n_configs != 1:
-#             producers = tuple(producers * n_configs)
-
-#         # apply producers_groups and default_producer from the config
-#         producers = tuple(
-#             ConfigTask.resolve_config_default_and_groups(
-#                 params,
-#                 producers[i],
-#                 container=config_inst,
-#                 default_str="default_producer",
-#                 groups_str="producer_groups",
-#             )
-#             for i, config_inst in enumerate(ml_model_inst.config_insts)
-#         )
-
-#         # validate number of sequences
-#         if len(producers) != n_configs:
-#             raise Exception(
-#                 f"MLModel '{ml_model_inst.cls_name}' uses {n_configs} configs but received "
-#                 f"{len(producers)} producer sequences",
-#             )
-
-#         # final check by model
-#         producers = tuple(
-#             tuple(ml_model_inst.training_producers(config_inst, list(_producers)))
-#             for config_inst, _producers in zip(ml_model_inst.config_insts, producers)
-#         )
-
-#         # instantiate them once
-#         for config_inst, _producers in zip(ml_model_inst.config_insts, producers):
-#             init_kwargs = law.util.merge_dicts(params, {"config_inst": config_inst})
-#             for producer in _producers:
-#                 ProducerMixin.get_producer_inst(producer, kwargs=init_kwargs)
-
-#         return producers
-
-#     @classmethod
-#     def resolve_param_values(cls, params: dict[str, Any]) -> dict[str, Any]:
-#         """
-#         Resolve the parameter values for the given parameters.
-
-#         This method retrieves the parameters and resolves the ML model instance, configs,
-#         calibrators, selectors, and producers. It also calls the model's setup hook.
-
-#         :param params: A dictionary of parameters that may contain the analysis instance and ML model.
-#         :return: A dictionary containing the resolved parameters.
-#         :raises Exception: If the ML model instance received configs to define training configs,
-#             but did not define any.
-#         """
-#         params = super().resolve_param_values(params)
-
-#         if "analysis_inst" in params and "ml_model" in params:
-#             analysis_inst = params["analysis_inst"]
-
-#             # NOTE: we could try to implement resolving the default ml_model here
-#             ml_model_inst = cls.get_ml_model_inst(
-#                 params["ml_model"],
-#                 analysis_inst,
-#                 parameters=params["ml_model_settings"],
-#             )
-#             params["ml_model_inst"] = ml_model_inst
-
-#             # resolve configs
-#             _configs = params.get("configs", ())
-#             params["configs"] = tuple(ml_model_inst.training_configs(list(_configs)))
-#             if not params["configs"]:
-#                 raise Exception(
-#                     f"MLModel '{ml_model_inst.cls_name}' received configs '{_configs}' to define "
-#                     "training configs, but did not define any",
-#                 )
-#             ml_model_inst._set_configs(params["configs"])
-
-#             # resolve calibrators
-#             params["calibrators"] = cls.resolve_calibrators(ml_model_inst, params)
-
-#             # resolve selectors
-#             params["selectors"] = cls.resolve_selectors(ml_model_inst, params)
-
-#             # resolve producers
-#             params["producers"] = cls.resolve_producers(ml_model_inst, params)
-
-#             # call the model's setup hook
-#             ml_model_inst._setup()
-
-#         return params
-
-#     def __init__(self, *args, **kwargs):
-#         super().__init__(*args, **kwargs)
-#         # get the ML model instance
-#         self.ml_model_inst = self.get_ml_model_inst(
-#             self.ml_model,
-#             self.analysis_inst,
-#             configs=list(self.configs),
-#             parameters=self.ml_model_settings,
-#         )
-
-#     def store_parts(self) -> law.util.InsertableDict:
-#         """
-#         :return: Dictionary with parts that will be translated into an output directory path.
-#         """
-#         parts = super().store_parts()
-
-#         # since MLTraining is no CalibratorsMixin, SelectorMixin, ProducerMixin, ConfigTask,
-#         # all these parts are missing in the `store_parts`
-
-#         configs_repr = "__".join(self.configs[:5])
-
-#         if len(self.configs) > 5:
-#             configs_repr += f"_{law.util.create_hash(self.configs[5:])}"
-
-#         parts.insert_after("task_family", "configs", configs_repr)
-
-#         for label, fct_names in [
-#             ("calib", self.calibrators),
-#             ("sel", tuple((sel,) for sel in self.selectors)),
-#             ("prod", self.producers),
-#         ]:
-#             if not fct_names or not any(fct_names):
-#                 fct_names = ["none"]
-#             elif len(set(fct_names)) == 1:
-#                 # when functions are the same per config, only use them once
-#                 fct_names = fct_names[0]
-#                 n_fct_per_config = str(len(fct_names))
-#             else:
-#                 # when functions differ between configs, flatten
-#                 n_fct_per_config = "".join(str(len(x)) for x in fct_names)
-#                 fct_names = tuple(fct_name for fct_names_cfg in fct_names for fct_name in fct_names_cfg)
-
-#             part = "__".join(fct_names[:2])
-
-#             if len(fct_names) > 2:
-#                 part += f"_{n_fct_per_config}_{law.util.create_hash(fct_names[2:])}"
-
-#             parts.insert_after(self.config_store_anchor, label, f"{label}__{part}")
-
-#         if self.ml_model_inst:
-#             parts.insert_after(self.config_store_anchor, "ml_model", f"ml__{self.ml_model_repr}")
-
-#         return parts
-
-
-# class MLModelMixin(ConfigTask, MLModelMixinBase):
-
-#     ml_model = luigi.Parameter(
-#         default=RESOLVE_DEFAULT,
-#         description="the name of the ML model to be applied; default: value of the "
-#         "'default_ml_model' config",
-#     )
->>>>>>> 10833c5d
 
     ml_models = law.CSVParameter(
         default=(RESOLVE_DEFAULT,),
@@ -1776,7 +1264,6 @@
 
         analysis_inst = params.get("analysis_inst")
 
-<<<<<<< HEAD
         if analysis_inst:
             # apply ml_model_groups and default_ml_model from the config
             params["ml_models"] = cls.resolve_config_default_and_groups(
@@ -1786,76 +1273,6 @@
                 default_str="default_ml_model",
                 groups_str="ml_model_groups",
             )
-=======
-#             params["ml_model"] = cls.resolve_config_default(
-#                 params,
-#                 params.get("ml_model"),
-#                 container=config_inst,
-#                 default_str="default_ml_model",
-#             )
-
-#             # initialize it once to trigger its set_config hook which might, in turn,
-#             # add objects to the config itself
-#             if params.get("ml_model") not in (None, law.NO_STR):
-#                 params["ml_model_inst"] = cls.get_ml_model_inst(
-#                     params["ml_model"],
-#                     analysis_inst,
-#                     requested_configs=[config_inst],
-#                     parameters=params["ml_model_settings"],
-#                 )
-#             elif not cls.allow_empty_ml_model:
-#                 raise Exception(f"no ml_model configured for {cls.task_family}")
-
-#         return params
-
-#     def __init__(self, *args, **kwargs):
-#         super().__init__(*args, **kwargs)
-
-#         # get the ML model instance
-#         self.ml_model_inst = None
-#         if self.ml_model != law.NO_STR:
-#             self.ml_model_inst = self.get_ml_model_inst(
-#                 self.ml_model,
-#                 self.analysis_inst,
-#                 requested_configs=[self.config_inst],
-#                 parameters=self.ml_model_settings,
-#             )
-
-#     def store_parts(self) -> law.util.InsertableDict:
-#         """
-#         :return: Dictionary with parts that will be translated into an output directory path.
-#         """
-#         parts = super().store_parts()
-
-#         if self.ml_model_inst:
-#             parts.insert_after(self.config_store_anchor, "ml_model", f"ml__{self.ml_model_repr}")
-
-#         return parts
-
-#     def find_keep_columns(self, collection: ColumnCollection) -> set[Route]:
-#         columns = super().find_keep_columns(collection)
-
-#         if collection == ColumnCollection.ALL_FROM_ML_EVALUATION and self.ml_model_inst:
-#             columns |= set.union(*self.ml_model_inst.produced_columns().values())
-
-#         return columns
-
-
-# class MLModelDataMixin(MLModelMixin):
-
-#     allow_empty_ml_model = False
-
-#     def store_parts(self) -> law.util.InsertableDict:
-#         """
-#         :return: Dictionary with parts that will be translated into an output directory path.
-#         """
-#         parts = super().store_parts()
-
-#         # replace the ml_model entry
-#         store_name = self.ml_model_inst.store_name or self.ml_model_repr
-#         parts.insert_after(self.config_store_anchor, "ml_data", f"ml__{store_name}")
-#         parts.pop("ml_model")
->>>>>>> 10833c5d
 
             # special case: initialize them once to trigger their set_config hook
             if params.get("ml_models"):
@@ -1934,19 +1351,11 @@
         params = super().resolve_param_values(params)
 
         # resolve the default class if necessary
-<<<<<<< HEAD
         if (analysis_inst := params.get("analysis_inst")):
-            params["weight_producer"] = cls.resolve_config_default(
-                params,
-                params.get("weight_producer"),
-                container=analysis_inst,
-=======
-        if (container := cls._get_config_container(params)):
             params["weight_producer"] = cls.resolve_config_default(
                 param=params.get("weight_producer"),
                 task_params=params,
-                container=container,
->>>>>>> 10833c5d
+                container=analysis_inst,
                 default_str="default_weight_producer",
                 multi_strategy="same",
             )
@@ -2102,19 +1511,11 @@
         params = super().resolve_param_values(params)
 
         # add the default inference model when empty
-<<<<<<< HEAD
         if (analysis_inst := params.get("analysis_inst")):
-            params["inference_model"] = cls.resolve_config_default(
-                params,
-                params.get("inference_model"),
-                container=analysis_inst,
-=======
-        if (container := cls._get_config_container(params)):
             params["inference_model"] = cls.resolve_config_default(
                 param=params.get("inference_model"),
                 task_params=params,
-                container=container,
->>>>>>> 10833c5d
+                container=analysis_inst,
                 default_str="default_inference_model",
                 multi_strategy="same",
             )
@@ -2214,29 +1615,7 @@
         if "analysis_inst" not in params or "config_insts" not in params:
             return params
 
-        analysis_inst = params["analysis_inst"]
-        config_insts = params["config_insts"]
-
         # resolve categories
-<<<<<<< HEAD
-        if "categories" in params:
-            # when empty, use the config default
-            if not params["categories"] and analysis_inst.x("default_categories", ()):
-                params["categories"] = tuple(analysis_inst.x.default_categories)
-
-            # when still empty and default categories are defined, use them instead
-            if not params["categories"] and cls.default_categories:
-                params["categories"] = tuple(cls.default_categories)
-
-            # resolve them
-            categories = cls.find_config_objects_multi_container(
-                params["categories"],
-                config_insts,
-                od.Category,
-                "category_groups",
-                deep=True,
-            )
-=======
         if (categories := params.get("categories", law.no_value)) != law.no_value:
             # when empty, use the ones defined on class level
             if not categories and cls.default_categories:
@@ -2264,7 +1643,6 @@
                     deep=True,
                     multi_strategy="intersection",
                 )
->>>>>>> 10833c5d
 
             # complain when no categories were found
             if not categories and not cls.allow_empty_categories:
@@ -2285,8 +1663,9 @@
 
     variables = law.CSVParameter(
         default=(),
-        description="comma-separated variable names or patterns to select; can also be the key of a mapping defined in "
-        "the 'variable_group' auxiliary data of the config; when empty, uses all variables of the config; empty default",
+        description="comma-separated variable names or patterns to select; can also be the key "
+        "of a mapping defined in the 'variable_group' auxiliary data of the config; when empty, "
+        "uses all variables of the config; empty default",
         brace_expand=True,
         parse_empty=True,
     )
@@ -2304,40 +1683,7 @@
         if "analysis_inst" not in params or "config_insts" not in params:
             return params
 
-        analysis_inst = params["analysis_inst"]
-        config_insts = params["config_insts"]
-
         # resolve variables
-<<<<<<< HEAD
-        if "variables" in params:
-            # when empty, use the config default
-            if not params["variables"] and analysis_inst.x("default_variables", ()):
-                params["variables"] = tuple(analysis_inst.x.default_variables)
-
-            # when still empty and default variables are defined, use them instead
-            if not params["variables"] and cls.default_variables:
-                params["variables"] = tuple(cls.default_variables)
-
-            # resolve them
-            if params["variables"]:
-                # first, split into single- and multi-dimensional variables
-                single_vars = []
-                multi_var_parts = []
-                for variable in params["variables"]:
-                    parts = cls.split_multi_variable(variable)
-                    if len(parts) == 1:
-                        single_vars.append(variable)
-                    else:
-                        multi_var_parts.append(parts)
-
-                variables = cls.find_config_objects_multi_container(
-                    single_vars,
-                    config_insts,
-                    od.Variable,
-                    "variable_groups",
-                    strict=not cls.allow_missing_variables,
-                )
-=======
         if (variables := params.get("variables", law.no_value)) != law.no_value:
             # when empty, use the ones defined on class level
             if not variables and cls.default_variables:
@@ -2355,42 +1701,20 @@
                         groups_str="variable_groups",
                         multi_strategy="union",
                     )
->>>>>>> 10833c5d
 
                 # since there can be multi-dimensional variables, resolve each part separately
                 resolved_variables = set()
                 for variable in variables:
                     resolved_parts = [
-<<<<<<< HEAD
-                        cls.find_config_objects_multi_container(
-                            part,
-                            config_insts,
-                            od.Variable,
-                            "variable_groups",
-                            strict=not cls.allow_missing_variables,
-=======
                         cls.find_config_objects(
                             names=part,
                             container=container,
                             object_cls=od.Variable,
                             groups_str="variable_groups",
                             multi_strategy="intersection",
->>>>>>> 10833c5d
                         )
                         for part in cls.split_multi_variable(variable)
                     ]
-<<<<<<< HEAD
-                    variables.extend([
-                        cls.join_multi_variable(_parts)
-                        for _parts in itertools.product(*resolved_parts)
-                    ])
-            else:
-                # fallback to using all variables known to all configs
-                variables = sorted(set.union(*(set(
-                    config_inst.variables.names()
-                    for config_inst in config_insts
-                ))))
-=======
                     # build combinatrics
                     resolved_variables.update(map(cls.join_multi_variable, itertools.product(*resolved_parts)))
                 variables = resolved_variables
@@ -2398,7 +1722,6 @@
             # when still empty, fallback to using all known variables
             if not variables:
                 variables = sorted(set.intersection(*(set(c.variables.names()) for c in law.util.make_list(container))))
->>>>>>> 10833c5d
 
             # complain when no variables were found
             if not variables and not cls.allow_empty_variables:
@@ -2441,7 +1764,7 @@
 
 
 class DatasetsProcessesMixin(ConfigTask):
-
+    is_single_config = True
     datasets = law.CSVParameter(
         default=(),
         description="comma-separated dataset names or patters to select; can also be the key of a "
@@ -2549,9 +1872,8 @@
         return f"{len(self.processes)}_{law.util.create_hash(self.processes)}"
 
 
-class MultiConfigDatasetsProcessesMixin(MultiConfigTask):
-    # NOTE: changed from CSV to MultiCSVParameter, might break things
-    # where self.dataset or self.dataset_inst is used
+class MultiConfigDatasetsProcessesMixin(ConfigTask):
+    is_single_config = False
     datasets = law.MultiCSVParameter(
         default=(),
         description="comma-separated dataset names or patters to select; can also be the key of a "
