--- conflicted
+++ resolved
@@ -163,8 +163,6 @@
         for key, value in general_settings.items():
             kwargs.setdefault(key, value)
 
-<<<<<<< HEAD
-=======
         # resolve custom_style_config
         custom_style_config = kwargs.get("custom_style_config", None)
         if custom_style_config == RESOLVE_DEFAULT:
@@ -179,7 +177,6 @@
         if isinstance(custom_style_config, dict) and isinstance(style_config, dict):
             style_config = law.util.merge_dicts(custom_style_config, style_config)
             kwargs["style_config"] = style_config
->>>>>>> 396738ab
         # update defaults after application of `general_settings`
         kwargs.setdefault("cms_label", "pw")
 
