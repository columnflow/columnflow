# coding: utf-8

"""
Base classes for different types of plotting tasks.
"""

import importlib

import law
import luigi

from columnflow.types import Any, Callable
from columnflow.tasks.framework.base import AnalysisTask, RESOLVE_DEFAULT
from columnflow.tasks.framework.mixins import VariablesMixin
from columnflow.tasks.framework.parameters import SettingsParameter, MultiSettingsParameter
from columnflow.util import DotDict, dict_add_strict, ipython_shell


class PlotBase(AnalysisTask):
    """
    Base class for all plotting tasks.
    """

    plot_function = luigi.Parameter(
        significant=False,
        description="location of the plot function to use in the format 'module.function_name'",
    )
    file_types = law.CSVParameter(
        default=("pdf",),
        significant=True,
        description="comma-separated list of file extensions to produce; default: pdf",
    )
    plot_suffix = luigi.Parameter(
        default=law.NO_STR,
        significant=True,
        description="adds a suffix to the output file name of a plot; empty default",
    )
    view_cmd = luigi.Parameter(
        default=law.NO_STR,
        significant=False,
        description="a command to execute after the task has run to visualize plots right in the "
        "terminal; no default",
    )
    general_settings = SettingsParameter(
        default=DotDict(),
        significant=False,
        description="parameter to set a list of custom plotting parameters; format: "
        "'option1=val1,option2=val2,...'",
    )
    custom_style_config = luigi.Parameter(
        default=RESOLVE_DEFAULT,
        significant=False,
        description="parameter to overwrite the *style_config* that is passed to the plot function"
        "via a dictionary in the `custom_style_config_groups` auxiliary in the config; "
        "defaults to the `default_custom_style_config` aux field",
    )
    skip_legend = law.OptionalBoolParameter(
        default=None,
        significant=False,
        description="when True, no legend is drawn; default: None",
    )
    cms_label = luigi.Parameter(
        default=law.NO_STR,
        significant=False,
        description="postfix to add behind the CMS logo; when 'skip', no CMS logo is shown at all; "
        "the following special values are expanded into the usual postfixes: wip, pre, pw, sim, "
        "simwip, simpre, simpw, od, odwip, public; no default",
    )
    debug_plot = luigi.BoolParameter(
        default=False,
        significant=False,
        description="when True, an ipython debugger is started after the plot figure is created "
        "for interactive adjustments; default: False",
    )
    blinding_threshold = luigi.FloatParameter(
        default=law.NO_FLOAT,
        significant=False,
        description="parameter to blind datapoints in the region where the sensitivity s/sqrt(s+b) "
        "exceeds a certain threshold; defaults to the `default_blinding_threshold` aux field of "
        "the config",
    )
    exclude_params_remote_workflow = {"debug_plot"}

    @classmethod
    def resolve_param_values(cls, params):
        params = super().resolve_param_values(params)

        if "config_insts" not in params:
            return params
        config_inst = params["config_insts"][0]

        # resolve general_settings
        # NOTE: we currently assume that general_settings defaults and groups are the same for all
        # config instances
        if "general_settings" in params:
            settings = params["general_settings"]
            # when empty and default general_settings are defined, use them instead
            if not settings and config_inst.x("default_general_settings", ()):
                settings = config_inst.x("default_general_settings", ())
                if isinstance(settings, tuple):
                    settings = cls.general_settings.parse(settings)

            # when general_settings are a key to a general_settings_groups, use them instead
            groups = config_inst.x("general_settings_groups", {})
            if settings and list(settings.keys())[0] in groups.keys():
                settings = groups[list(settings.keys())[0]]
                if isinstance(settings, tuple):
                    settings = cls.general_settings.parse(settings)

            params["general_settings"] = settings

        return params

    def get_plot_parameters(self) -> DotDict:
        # convert parameters to usable values during plotting
        params = DotDict()
        dict_add_strict(params, "skip_legend", self.skip_legend)
        dict_add_strict(params, "cms_label", None if self.cms_label == law.NO_STR else self.cms_label)
        dict_add_strict(params, "general_settings", self.general_settings)
        dict_add_strict(params, "custom_style_config", self.custom_style_config)
        dict_add_strict(
            params,
            "blinding_threshold",
            None if self.blinding_threshold == law.NO_FLOAT else self.blinding_threshold,
        )
        return params

    def plot_parts(self) -> law.util.InsertableDict:
        """
        Returns a sorted, insertable dictionary containing all parts that make up the name of a
        plot file.
        """
        return law.util.InsertableDict()

    def get_plot_names(self, name: str) -> list[str]:
        """
        Returns a list of basenames for created plots given a file *name* for all configured file
        types, plus the additional plot suffix.
        """
        # get plot parts
        parts = self.plot_parts()

        # add the plot_suffix if not already present
        if "suffix" not in parts and self.plot_suffix not in ("", law.NO_STR, None):
            parts["suffix"] = self.plot_suffix

        # build the full name
        full_name = "__".join(map(str, [name] + list(parts.values())))

        return [f"{full_name}.{ft}" for ft in self.file_types]

    def get_plot_func(self, func_name: str) -> Callable:
        """
        Returns a function, imported from a module given *func_name* which should have the format
        ``<module_to_import>.<function_name>``.
        """
        # prepare names
        if "." not in func_name:
            raise ValueError(f"invalid func_name format: {func_name}")
        module_id, name = func_name.rsplit(".", 1)

        # import the module
        try:
            mod = importlib.import_module(module_id)
        except ImportError as e:
            raise ImportError(f"cannot import plot function {name} from module {module_id}: {e}")

        # get the function
        func = getattr(mod, name, None)
        if func is None:
            raise Exception(f"module {module_id} does not contain plot function {name}")

        return func

    def call_plot_func(self, func_name: str, **kwargs) -> Any:
        """
        Gets the plot function referred to by *func_name* via :py:meth:`get_plot_func`, calls it
        with all *kwargs* and returns its result. *kwargs* are updated through the
        :py:meth:`update_plot_kwargs` hook first.

        Also, when the :py:attr:`debug_plot` parameter is set to True, an ipython debugger is
        started after the plot is created and can be interactively debugged.
        """
        plot_func = self.get_plot_func(func_name)
        plot_kwargs = self.update_plot_kwargs(kwargs)

        # defer to debug routine
        if self.debug_plot:
            return self._debug_plot(plot_func, plot_kwargs)

        return plot_func(**plot_kwargs)

    def _debug_plot(self, plot_func: Callable, plot_kwargs: dict[str, Any]) -> Any:
        plot_kwargs = DotDict.wrap(plot_kwargs)

        # helper to create the plot and set the return value, plus some locals for debugging
        ret = fig = ax = None
        has_fig = False
        def plot():
            nonlocal ret, fig, ax, has_fig
            ret = plot_func(**plot_kwargs)
            if isinstance(ret, tuple) and len(ret) == 2:
                fig, ax = ret
                has_fig = True
            return ret

        # helper to show the plot with a view command
        tmp_plots = {}
        pdf, png, imgcat = "pdf", "png", "imgcat"  # noqa: F841
        default_cmd = imgcat if law.util.which("imgcat") else None
        def show(cmd=default_cmd, ext=pdf):
            if ext not in tmp_plots:
                tmp_plots[ext] = law.LocalFileTarget(is_tmp=ext)
            tmp_plots[ext].dump(fig, formatter="mpl")
            if cmd:
                law.util.interruptable_popen([cmd, tmp_plots[ext].abspath])
            else:
                print(f"created {tmp_plots[ext].abspath}")

        # helper to reload plotting modules
        def reload():
            for mod in ["plot_all", "plot_util", "plot_functions_1d", "plot_functions_2d"]:
                importlib.reload(importlib.import_module(f"columnflow.plotting.{mod}"))

        # helper to repeat the reload, plot and show steps
        def repeat(*args, **kwargs):
            reload()
            plot()
            show(*args, **kwargs)

        # debugger message
        c = lambda s: law.util.colored(s, color="cyan")
        msg = " plot debugging ".center(80, "-")
        msg += f"\n - run '{c('plot()')}' to repeat the plot creation"
        msg += f"\n - run '{c('show(CMD)')}' to show the plot with the given command"
        if default_cmd:
            msg += f" (default: {c(default_cmd)})"
        msg += f"\n - run '{c('reload()')}' to reload plotting libraries"
        msg += f"\n - run '{c('repeat()')}' to trigger the reload->plot->show steps"
        msg += f"\n - access plot options via '{c('plot_kwargs')}'"
        if has_fig:
            msg += f"\n - access figure and axes objects via '{c('fig')}' and '{c('ax')}'"

        # call the plot function and debug
        plot()
        ipython_shell()(header=msg)

        return ret

    def update_plot_kwargs(self, kwargs: dict) -> dict:
        """
        Hook to update keyword arguments *kwargs* used for plotting in :py:meth:`call_plot_func`.
        """
        # remove None entrys from plot kwargs
        for key, value in list(kwargs.items()):
            if value is None:
                kwargs.pop(key)

        config_inst = self.config_insts[0]

        # set items of general_settings in kwargs if corresponding key is not yet present
        general_settings = kwargs.get("general_settings", {})
        for key, value in general_settings.items():
            kwargs.setdefault(key, value)

        # resolve custom_style_config
        custom_style_config = kwargs.get("custom_style_config", None)
        if custom_style_config == RESOLVE_DEFAULT:
            custom_style_config = config_inst.x("default_custom_style_config", RESOLVE_DEFAULT)

        groups = config_inst.x("custom_style_config_groups", {})
        if isinstance(custom_style_config, str) and custom_style_config in groups.keys():
            custom_style_config = groups[custom_style_config]

        # update style_config
        style_config = kwargs.get("style_config", {})
        if isinstance(custom_style_config, dict) and isinstance(style_config, dict):
            style_config = law.util.merge_dicts(style_config, custom_style_config)
            kwargs["style_config"] = style_config

        # update other defaults
        kwargs.setdefault("cms_label", "pw")

        # resolve blinding_threshold
        blinding_threshold = kwargs.get("blinding_threshold", None)
        if blinding_threshold is None:
            blinding_threshold = config_inst.x("default_blinding_threshold", None)
        kwargs["blinding_threshold"] = blinding_threshold

        return kwargs


class PlotBase1D(PlotBase):
    """
    Base class for plotting tasks creating 1-dimensional plots.
    """

    skip_ratio = law.OptionalBoolParameter(
        default=None,
        significant=False,
        description="when True, no ratio (usually Data/Bkg ratio) is drawn in the lower panel; "
        "default: None",
    )
    density = law.OptionalBoolParameter(
        default=None,
        significant=False,
        description="when True, the number of entries is scaled to the bin width; default: None",
    )
    yscale = luigi.ChoiceParameter(
        choices=(law.NO_STR, "linear", "log"),
        default=law.NO_STR,
        significant=False,
        description="string parameter to define the y-axis scale of the plot in the upper panel; "
        "choices: NO_STR,linear,log; no default",
    )
    shape_norm = law.OptionalBoolParameter(
        default=None,
        significant=False,
        description="when True, each process is normalized on it's integral in the upper panel; "
        "default: None",
    )
    hide_errors = law.OptionalBoolParameter(
        default=None,
        significant=False,
        description="when True, no error bars/bands on histograms are drawn; default: None",
    )

    def get_plot_parameters(self) -> DotDict:
        # convert parameters to usable values during plotting
        params = super().get_plot_parameters()
        dict_add_strict(params, "skip_ratio", self.skip_ratio)
        dict_add_strict(params, "density", self.density)
        dict_add_strict(params, "yscale", None if self.yscale == law.NO_STR else self.yscale)
        dict_add_strict(params, "shape_norm", self.shape_norm)
        dict_add_strict(params, "hide_errors", self.hide_errors)
        return params


class PlotBase2D(PlotBase):
    """
    Base class for plotting tasks creating 2-dimensional plots.
    """

    zscale = luigi.ChoiceParameter(
        choices=(law.NO_STR, "linear", "log"),
        default=law.NO_STR,
        significant=False,
        description="string parameter to define the z-axis scale of the plot; "
        "choices: NO_STR,linear,log; no default",
    )
    density = law.OptionalBoolParameter(
        default=None,
        significant=False,
        description="when True, the number of entries is scaled to the bin width; default: None",
    )
    shape_norm = law.OptionalBoolParameter(
        default=None,
        significant=False,
        description="when True, the overall bin content is normalized on its integral; "
        "default: None",
    )
    colormap = luigi.Parameter(
        default=law.NO_STR,
        significant=False,
        description="name of the matplotlib colormap to use for the colorbar; "
        "if not set, an appropriate colormap will be chosen by the plotting function",
    )
    zlim = law.CSVParameter(
        default=("min", "max"),
        significant=False,
        min_len=2,
        max_len=2,
        description="the range of values covered by the colorbar; this optional CSV parameter "
        "accepts exactly two values, indicating the lower and upper bound of the colorbar. The special "
        "specifiers 'min' and 'max' can be used in place of floats to indicate the minimum or maximum value "
        "of the data. Similarly, 'maxabs' and 'minabs' indicate the minimum and maximum of the absolute "
        "value of the data. A hyphen ('-') may be prepended to any specifier to indicate the negative of the "
        "corresponding value. If no 'zlim' is given, the limits are inferred from the data (equivalent to 'min,max').",
    )
    extremes = luigi.ChoiceParameter(
        default="color",
        choices=("color", "clip", "hide"),
        significant=False,
        description="how to handle extreme values outside `zlim`; valid choices are: 'color' (extreme values are "
        "shown in a different color), 'clip' (extreme values are clipped to the closest allowed values) and 'hide' "
        "(extreme values are treated as missing); default: 'color'",
    )
    extreme_colors = law.CSVParameter(
        default=(),
        significant=False,
        description="the colors to use for marking extreme values; this optional CSV parameter accepts exactly two "
        "values, indicating the color to use for values below and above the range covered by the colorbar.",
    )

    @classmethod
    def modify_param_values(cls, params: dict) -> dict:
        params = super().modify_param_values(params)

        params["zlim"] = tuple(
            float(v) if law.util.is_float(v) else v
            for v in params["zlim"]
        )

        return params

    def get_plot_parameters(self) -> DotDict:
        # convert parameters to usable values during plotting
        params = super().get_plot_parameters()
        dict_add_strict(params, "zscale", None if self.zscale == law.NO_STR else self.zscale)
        dict_add_strict(params, "zlim", None if not self.zlim else self.zlim)
        dict_add_strict(params, "extremes", self.extremes)
        dict_add_strict(params, "extreme_colors", None if not self.extreme_colors else self.extreme_colors)
        dict_add_strict(params, "colormap", None if self.colormap == law.NO_STR else self.colormap)
        dict_add_strict(params, "density", self.density)
        dict_add_strict(params, "shape_norm", self.shape_norm)
        return params


class ProcessPlotSettingMixin(
<<<<<<< HEAD
=======
    # TODO: could add back MultiConfigDatasetsProcessesMixin if it works with both ConfigTask and MultiConfigTask
>>>>>>> 072644f7
    PlotBase,
    DatasetsProcessesMixin,
):
    """
    Mixin class for tasks creating plots where contributions of different processes are shown.
    """

    process_settings = MultiSettingsParameter(
        default=DotDict(),
        significant=False,
        description="parameter for changing different process settings; format: "
        "'process1,option1=value1,option3=value3:process2,option2=value2'; options implemented: "
        "scale, unstack, label; can also be the key of a mapping defined in 'process_settings_groups; "
        "default: value of the 'default_process_settings' if defined, else empty default",
        brace_expand=True,
    )

    @classmethod
    def resolve_param_values(cls, params):
        params = super().resolve_param_values(params)

        if "config_insts" not in params:
            return params
        config_inst = params["config_insts"][0]

        # resolve process_settings
        # NOTE: we currently assume that process_settings defaults and groups are the same for all
        # config instances
        if "process_settings" in params:
            settings = params["process_settings"]
            # when empty and default process_settings are defined, use them instead
            if not settings and config_inst.x("default_process_settings", ()):
                settings = config_inst.x("default_process_settings", ())
                if isinstance(settings, tuple):
                    settings = cls.process_settings.parse(settings)

            # when process_settings are a key to a process_settings_groups, use them instead
            groups = config_inst.x("process_settings_groups", {})
            if settings and cls.process_settings.serialize(settings) in groups.keys():
                settings = groups[cls.process_settings.serialize(settings)]
                if isinstance(settings, tuple):
                    settings = cls.process_settings.parse(settings)

            params["process_settings"] = settings

        return params

    def get_plot_parameters(self) -> DotDict:
        # convert parameters to usable values during plotting
        params = super().get_plot_parameters()
        dict_add_strict(params, "process_settings", self.process_settings)

        return params


class VariablePlotSettingMixin(
    PlotBase,
    VariablesMixin,
):
    """
    Mixin class for tasks creating plots for multiple variables.
    """

    variable_settings = MultiSettingsParameter(
        default=DotDict(),
        significant=False,
        description="parameter for changing different variable settings; format: "
        "'var1,option1=value1,option3=value3:var2,option2=value2'; options implemented: "
        "rebin; can also be the key of a mapping defined in 'variable_settings_groups; "
        "default: value of the 'default_variable_settings' if defined, else empty default",
        brace_expand=True,
    )

    @classmethod
    def resolve_param_values(cls, params):
        params = super().resolve_param_values(params)

        if "config_insts" not in params:
            return params
        config_inst = params["config_insts"][0]

        # resolve variable_settings
        # NOTE: we currently assume that variable_settings defaults and groups are the same for all
        # config instances
        if "variable_settings" in params:
            settings = params["variable_settings"]
            # when empty and default variable_settings are defined, use them instead
            if not settings and config_inst.x("default_variable_settings", ()):
                settings = config_inst.x("default_variable_settings", ())
                if isinstance(settings, tuple):
                    settings = cls.variable_settings.parse(settings)

            # when variable_settings are a key to a variable_settings_groups, use them instead
            groups = config_inst.x("variable_settings_groups", {})
            if settings and cls.variable_settings.serialize(settings) in groups.keys():
                settings = groups[cls.variable_settings.serialize(settings)]
                if isinstance(settings, tuple):
                    settings = cls.variable_settings.parse(settings)

            params["variable_settings"] = settings

        return params

    def get_plot_parameters(self) -> DotDict:
        # convert parameters to usable values during plotting
        params = super().get_plot_parameters()
        dict_add_strict(params, "variable_settings", self.variable_settings)

        return params<|MERGE_RESOLUTION|>--- conflicted
+++ resolved
@@ -417,12 +417,9 @@
 
 
 class ProcessPlotSettingMixin(
-<<<<<<< HEAD
-=======
     # TODO: could add back MultiConfigDatasetsProcessesMixin if it works with both ConfigTask and MultiConfigTask
->>>>>>> 072644f7
     PlotBase,
-    DatasetsProcessesMixin,
+    # DatasetsProcessesMixin,
 ):
     """
     Mixin class for tasks creating plots where contributions of different processes are shown.
