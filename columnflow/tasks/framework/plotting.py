# coding: utf-8

"""
Base classes for different types of plotting tasks.
"""

import importlib

import law
import luigi

from columnflow.types import Any, Callable
from columnflow.tasks.framework.base import ConfigTask, RESOLVE_DEFAULT
from columnflow.tasks.framework.mixins import VariablesMixin, DatasetsProcessesMixin
from columnflow.tasks.framework.parameters import SettingsParameter, MultiSettingsParameter
from columnflow.util import DotDict, dict_add_strict, ipython_shell


class PlotBase(ConfigTask):
    """
    Base class for all plotting tasks.
    """

    plot_function = luigi.Parameter(
        significant=False,
        description="location of the plot function to use in the format 'module.function_name'",
    )
    file_types = law.CSVParameter(
        default=("pdf",),
        significant=True,
        description="comma-separated list of file extensions to produce; default: pdf",
    )
    plot_suffix = luigi.Parameter(
        default=law.NO_STR,
        significant=True,
        description="adds a suffix to the output file name of a plot; empty default",
    )
    view_cmd = luigi.Parameter(
        default=law.NO_STR,
        significant=False,
        description="a command to execute after the task has run to visualize plots right in the "
        "terminal; no default",
    )
    general_settings = SettingsParameter(
        default=DotDict(),
        significant=False,
        description="parameter to set a list of custom plotting parameters; format: "
        "'option1=val1,option2=val2,...'",
    )
    custom_style_config = luigi.Parameter(
        default=RESOLVE_DEFAULT,
        significant=False,
        description="parameter to overwrite the *style_config* that is passed to the plot function"
        "via a dictionary in the `custom_style_config_groups` auxiliary in the config; "
        "defaults to the `default_custom_style_config` aux field",
    )
    skip_legend = law.OptionalBoolParameter(
        default=None,
        significant=False,
        description="when True, no legend is drawn; default: None",
    )
    cms_label = luigi.Parameter(
        default=law.NO_STR,
        significant=False,
        description="postfix to add behind the CMS logo; when 'skip', no CMS logo is shown at all; "
        "the following special values are expanded into the usual postfixes: wip, pre, pw, sim, "
        "simwip, simpre, simpw, od, odwip, public; no default",
    )
    debug_plot = luigi.BoolParameter(
        default=False,
        significant=False,
        description="when True, an ipython debugger is started after the plot figure is created "
        "for interactive adjustments; default: False",
    )
    blinding_threshold = luigi.FloatParameter(
        default=law.NO_FLOAT,
        significant=False,
        description="parameter to blind datapoints in the region where the sensitivity s/sqrt(s+b) "
        "exceeds a certain threshold; defaults to the `default_blinding_threshold` aux field of "
        "the config",
    )
    exclude_params_remote_workflow = {"debug_plot"}

    @classmethod
    def resolve_param_values(cls, params):
        params = super().resolve_param_values(params)

        if "config_insts" not in params:
            return params
        config_inst = params["config_insts"][0]

        # resolve general_settings
        # NOTE: we currently assume that general_settings defaults and groups are the same for all
        # config instances
        if "general_settings" in params:
            settings = params["general_settings"]
            # when empty and default general_settings are defined, use them instead
            if not settings and config_inst.x("default_general_settings", ()):
                settings = config_inst.x("default_general_settings", ())
                if isinstance(settings, tuple):
                    settings = cls.general_settings.parse(settings)

            # when general_settings are a key to a general_settings_groups, use them instead
            groups = config_inst.x("general_settings_groups", {})
            if settings and list(settings.keys())[0] in groups.keys():
                settings = groups[list(settings.keys())[0]]
                if isinstance(settings, tuple):
                    settings = cls.general_settings.parse(settings)

            params["general_settings"] = settings

        return params

    def get_plot_parameters(self) -> DotDict:
        # convert parameters to usable values during plotting
        params = DotDict()
        dict_add_strict(params, "skip_legend", self.skip_legend)
        dict_add_strict(params, "cms_label", None if self.cms_label == law.NO_STR else self.cms_label)
        dict_add_strict(params, "general_settings", self.general_settings)
        dict_add_strict(params, "custom_style_config", self.custom_style_config)
        dict_add_strict(
            params,
            "blinding_threshold",
            None if self.blinding_threshold == law.NO_FLOAT else self.blinding_threshold,
        )
        return params

    def plot_parts(self) -> law.util.InsertableDict:
        """
        Returns a sorted, insertable dictionary containing all parts that make up the name of a
        plot file.
        """
        return law.util.InsertableDict()

    def get_plot_names(self, name: str) -> list[str]:
        """
        Returns a list of basenames for created plots given a file *name* for all configured file
        types, plus the additional plot suffix.
        """
        # get plot parts
        parts = self.plot_parts()

        # add the plot_suffix if not already present
        if "suffix" not in parts and self.plot_suffix not in ("", law.NO_STR, None):
            parts["suffix"] = self.plot_suffix

        # build the full name
        full_name = "__".join(map(str, [name] + list(parts.values())))

        return [f"{full_name}.{ft}" for ft in self.file_types]

    def get_plot_func(self, func_name: str) -> Callable:
        """
        Returns a function, imported from a module given *func_name* which should have the format
        ``<module_to_import>.<function_name>``.
        """
        # prepare names
        if "." not in func_name:
            raise ValueError(f"invalid func_name format: {func_name}")
        module_id, name = func_name.rsplit(".", 1)

        # import the module
        try:
            mod = importlib.import_module(module_id)
        except ImportError as e:
            raise ImportError(f"cannot import plot function {name} from module {module_id}: {e}")

        # get the function
        func = getattr(mod, name, None)
        if func is None:
            raise Exception(f"module {module_id} does not contain plot function {name}")

        return func

    def call_plot_func(self, func_name: str, **kwargs) -> Any:
        """
        Gets the plot function referred to by *func_name* via :py:meth:`get_plot_func`, calls it
        with all *kwargs* and returns its result. *kwargs* are updated through the
        :py:meth:`update_plot_kwargs` hook first.

        Also, when the :py:attr:`debug_plot` parameter is set to True, an ipython debugger is
        started after the plot is created and can be interactively debugged.
        """
        plot_func = self.get_plot_func(func_name)
        plot_kwargs = self.update_plot_kwargs(kwargs)

        # defer to debug routine
        if self.debug_plot:
            return self._debug_plot(plot_func, plot_kwargs)

        return plot_func(**plot_kwargs)

    def _debug_plot(self, plot_func: Callable, plot_kwargs: dict[str, Any]) -> Any:
        plot_kwargs = DotDict.wrap(plot_kwargs)

        # helper to create the plot and set the return value, plus some locals for debugging
        ret = fig = ax = None
        has_fig = False
        def plot():
            nonlocal ret, fig, ax, has_fig
            ret = plot_func(**plot_kwargs)
            if isinstance(ret, tuple) and len(ret) == 2:
                fig, ax = ret
                has_fig = True
            return ret

        # helper to show the plot with a view command
        tmp_plots = {}
        pdf, png, imgcat = "pdf", "png", "imgcat"  # noqa: F841
        default_cmd = imgcat if law.util.which("imgcat") else None
        def show(cmd=default_cmd, ext=pdf):
            if ext not in tmp_plots:
                tmp_plots[ext] = law.LocalFileTarget(is_tmp=ext)
            tmp_plots[ext].dump(fig, formatter="mpl")
            if cmd:
                law.util.interruptable_popen([cmd, tmp_plots[ext].abspath])
            else:
                print(f"created {tmp_plots[ext].abspath}")

        # helper to reload plotting modules
        def reload():
            for mod in ["plot_all", "plot_util", "plot_functions_1d", "plot_functions_2d"]:
                importlib.reload(importlib.import_module(f"columnflow.plotting.{mod}"))

        # helper to repeat the reload, plot and show steps
        def repeat(*args, **kwargs):
            reload()
            plot()
            show(*args, **kwargs)

        # debugger message
        c = lambda s: law.util.colored(s, color="cyan")
        msg = " plot debugging ".center(80, "-")
        msg += f"\n - run '{c('plot()')}' to repeat the plot creation"
        msg += f"\n - run '{c('show(CMD)')}' to show the plot with the given command"
        if default_cmd:
            msg += f" (default: {c(default_cmd)})"
        msg += f"\n - run '{c('reload()')}' to reload plotting libraries"
        msg += f"\n - run '{c('repeat()')}' to trigger the reload->plot->show steps"
        msg += f"\n - access plot options via '{c('plot_kwargs')}'"
        if has_fig:
            msg += f"\n - access figure and axes objects via '{c('fig')}' and '{c('ax')}'"

        # call the plot function and debug
        plot()
        ipython_shell()(header=msg)

        return ret

    def update_plot_kwargs(self, kwargs: dict) -> dict:
        """
        Hook to update keyword arguments *kwargs* used for plotting in :py:meth:`call_plot_func`.
        """
        # remove None entrys from plot kwargs
        for key, value in list(kwargs.items()):
            if value is None:
                kwargs.pop(key)

        config_inst = self.config_insts[0]

        # set items of general_settings in kwargs if corresponding key is not yet present
        general_settings = kwargs.get("general_settings", {})
        for key, value in general_settings.items():
            kwargs.setdefault(key, value)

        # resolve custom_style_config
        custom_style_config = kwargs.get("custom_style_config", None)
        if custom_style_config == RESOLVE_DEFAULT:
            custom_style_config = config_inst.x("default_custom_style_config", RESOLVE_DEFAULT)

        groups = config_inst.x("custom_style_config_groups", {})
        if isinstance(custom_style_config, str) and custom_style_config in groups.keys():
            custom_style_config = groups[custom_style_config]

        # update style_config
        style_config = kwargs.get("style_config", {})
        if isinstance(custom_style_config, dict) and isinstance(style_config, dict):
            style_config = law.util.merge_dicts(style_config, custom_style_config)
            kwargs["style_config"] = style_config

        # update other defaults
        kwargs.setdefault("cms_label", "pw")

        # resolve blinding_threshold
        blinding_threshold = kwargs.get("blinding_threshold", None)
        if blinding_threshold is None:
            blinding_threshold = config_inst.x("default_blinding_threshold", None)
        kwargs["blinding_threshold"] = blinding_threshold

        return kwargs


class PlotBase1D(PlotBase):
    """
    Base class for plotting tasks creating 1-dimensional plots.
    """

    skip_ratio = law.OptionalBoolParameter(
        default=None,
        significant=False,
        description="when True, no ratio (usually Data/Bkg ratio) is drawn in the lower panel; "
        "default: None",
    )
    density = law.OptionalBoolParameter(
        default=None,
        significant=False,
        description="when True, the number of entries is scaled to the bin width; default: None",
    )
    yscale = luigi.ChoiceParameter(
        choices=(law.NO_STR, "linear", "log"),
        default=law.NO_STR,
        significant=False,
        description="string parameter to define the y-axis scale of the plot in the upper panel; "
        "choices: NO_STR,linear,log; no default",
    )
    shape_norm = law.OptionalBoolParameter(
        default=None,
        significant=False,
        description="when True, each process is normalized on it's integral in the upper panel; "
        "default: None",
    )
    hide_stat_errors = law.OptionalBoolParameter(
        default=None,
        significant=False,
        description="when True, no error bands for statistical uncertainty histograms are drawn; default: None",
    )
    rotate_xticks = luigi.OptionalFloatParameter(
        default=None,
        significant=False,
        description="The number of degree to rotate the x ticks); ",
    )
    equal_bin_width = law.OptionalBoolParameter(
        default=None,
        significant=False,
        description="when True, bin widths are set to equal width; "
        "default: None",
    )

    def get_plot_parameters(self) -> DotDict:
        # convert parameters to usable values during plotting
        params = super().get_plot_parameters()
        dict_add_strict(params, "skip_ratio", self.skip_ratio)
        dict_add_strict(params, "density", self.density)
        dict_add_strict(params, "yscale", None if self.yscale == law.NO_STR else self.yscale)
        dict_add_strict(params, "shape_norm", self.shape_norm)
<<<<<<< HEAD
        dict_add_strict(params, "hide_errors", self.hide_errors)
        dict_add_strict(params, "rotate_xticks", self.rotate_xticks)
        dict_add_strict(params, "equal_bin_width", self.equal_bin_width)
=======
        dict_add_strict(params, "hide_stat_errors", self.hide_stat_errors)
>>>>>>> 13b36405
        return params


class PlotBase2D(PlotBase):
    """
    Base class for plotting tasks creating 2-dimensional plots.
    """

    zscale = luigi.ChoiceParameter(
        choices=(law.NO_STR, "linear", "log"),
        default=law.NO_STR,
        significant=False,
        description="string parameter to define the z-axis scale of the plot; "
        "choices: NO_STR,linear,log; no default",
    )
    density = law.OptionalBoolParameter(
        default=None,
        significant=False,
        description="when True, the number of entries is scaled to the bin width; default: None",
    )
    shape_norm = law.OptionalBoolParameter(
        default=None,
        significant=False,
        description="when True, the overall bin content is normalized on its integral; "
        "default: None",
    )
    colormap = luigi.Parameter(
        default=law.NO_STR,
        significant=False,
        description="name of the matplotlib colormap to use for the colorbar; "
        "if not set, an appropriate colormap will be chosen by the plotting function",
    )
    zlim = law.CSVParameter(
        default=("min", "max"),
        significant=False,
        min_len=2,
        max_len=2,
        description="the range of values covered by the colorbar; this optional CSV parameter "
        "accepts exactly two values, indicating the lower and upper bound of the colorbar. The special "
        "specifiers 'min' and 'max' can be used in place of floats to indicate the minimum or maximum value "
        "of the data. Similarly, 'maxabs' and 'minabs' indicate the minimum and maximum of the absolute "
        "value of the data. A hyphen ('-') may be prepended to any specifier to indicate the negative of the "
        "corresponding value. If no 'zlim' is given, the limits are inferred from the data (equivalent to 'min,max').",
    )
    extremes = luigi.ChoiceParameter(
        default="color",
        choices=("color", "clip", "hide"),
        significant=False,
        description="how to handle extreme values outside `zlim`; valid choices are: 'color' (extreme values are "
        "shown in a different color), 'clip' (extreme values are clipped to the closest allowed values) and 'hide' "
        "(extreme values are treated as missing); default: 'color'",
    )
    extreme_colors = law.CSVParameter(
        default=(),
        significant=False,
        description="the colors to use for marking extreme values; this optional CSV parameter accepts exactly two "
        "values, indicating the color to use for values below and above the range covered by the colorbar.",
    )

    @classmethod
    def modify_param_values(cls, params: dict) -> dict:
        params = super().modify_param_values(params)

        params["zlim"] = tuple(
            float(v) if law.util.is_float(v) else v
            for v in params["zlim"]
        )

        return params

    def get_plot_parameters(self) -> DotDict:
        # convert parameters to usable values during plotting
        params = super().get_plot_parameters()
        dict_add_strict(params, "zscale", None if self.zscale == law.NO_STR else self.zscale)
        dict_add_strict(params, "zlim", None if not self.zlim else self.zlim)
        dict_add_strict(params, "extremes", self.extremes)
        dict_add_strict(params, "extreme_colors", None if not self.extreme_colors else self.extreme_colors)
        dict_add_strict(params, "colormap", None if self.colormap == law.NO_STR else self.colormap)
        dict_add_strict(params, "density", self.density)
        dict_add_strict(params, "shape_norm", self.shape_norm)
        return params


class ProcessPlotSettingMixin(
    # TODO: could add back DatasetsProcessesMixin
    PlotBase,
    DatasetsProcessesMixin,
):
    """
    Mixin class for tasks creating plots where contributions of different processes are shown.
    """

    process_settings = MultiSettingsParameter(
        default=DotDict(),
        significant=False,
        description="parameter for changing different process settings; format: "
        "'process1,option1=value1,option3=value3:process2,option2=value2'; options implemented: "
        "scale, unstack, label; can also be the key of a mapping defined in 'process_settings_groups; "
        "default: value of the 'default_process_settings' if defined, else empty default",
        brace_expand=True,
    )

    @classmethod
    def resolve_param_values(cls, params):
        params = super().resolve_param_values(params)

        if "config_insts" not in params:
            return params
        config_inst = params["config_insts"][0]

        # resolve process_settings
        # NOTE: we currently assume that process_settings defaults and groups are the same for all
        # config instances
        if "process_settings" in params:
            settings = params["process_settings"]
            # when empty and default process_settings are defined, use them instead
            if not settings and config_inst.x("default_process_settings", ()):
                settings = config_inst.x("default_process_settings", ())
                if isinstance(settings, tuple):
                    settings = cls.process_settings.parse(settings)

            # when process_settings are a key to a process_settings_groups, use them instead
            groups = config_inst.x("process_settings_groups", {})
            if settings and cls.process_settings.serialize(settings) in groups.keys():
                settings = groups[cls.process_settings.serialize(settings)]
                if isinstance(settings, tuple):
                    settings = cls.process_settings.parse(settings)

            params["process_settings"] = settings

        return params

    def get_plot_parameters(self) -> DotDict:
        # convert parameters to usable values during plotting
        params = super().get_plot_parameters()
        dict_add_strict(params, "process_settings", self.process_settings)

        return params


class VariablePlotSettingMixin(
    PlotBase,
    VariablesMixin,
):
    """
    Mixin class for tasks creating plots for multiple variables.
    """

    variable_settings = MultiSettingsParameter(
        default=DotDict(),
        significant=False,
        description="parameter for changing different variable settings; format: "
        "'var1,option1=value1,option3=value3:var2,option2=value2'; options implemented: "
        "rebin; can also be the key of a mapping defined in 'variable_settings_groups; "
        "default: value of the 'default_variable_settings' if defined, else empty default",
        brace_expand=True,
    )

    @classmethod
    def resolve_param_values(cls, params):
        params = super().resolve_param_values(params)

        if "config_insts" not in params:
            return params
        config_inst = params["config_insts"][0]

        # resolve variable_settings
        # NOTE: we currently assume that variable_settings defaults and groups are the same for all
        # config instances
        if "variable_settings" in params:
            settings = params["variable_settings"]
            # when empty and default variable_settings are defined, use them instead
            if not settings and config_inst.x("default_variable_settings", ()):
                settings = config_inst.x("default_variable_settings", ())
                if isinstance(settings, tuple):
                    settings = cls.variable_settings.parse(settings)

            # when variable_settings are a key to a variable_settings_groups, use them instead
            groups = config_inst.x("variable_settings_groups", {})
            if settings and cls.variable_settings.serialize(settings) in groups.keys():
                settings = groups[cls.variable_settings.serialize(settings)]
                if isinstance(settings, tuple):
                    settings = cls.variable_settings.parse(settings)

            params["variable_settings"] = settings

        return params

    def get_plot_parameters(self) -> DotDict:
        # convert parameters to usable values during plotting
        params = super().get_plot_parameters()
        dict_add_strict(params, "variable_settings", self.variable_settings)

        return params<|MERGE_RESOLUTION|>--- conflicted
+++ resolved
@@ -343,13 +343,9 @@
         dict_add_strict(params, "density", self.density)
         dict_add_strict(params, "yscale", None if self.yscale == law.NO_STR else self.yscale)
         dict_add_strict(params, "shape_norm", self.shape_norm)
-<<<<<<< HEAD
-        dict_add_strict(params, "hide_errors", self.hide_errors)
+        dict_add_strict(params, "hide_stat_errors", self.hide_stat_errors)
         dict_add_strict(params, "rotate_xticks", self.rotate_xticks)
         dict_add_strict(params, "equal_bin_width", self.equal_bin_width)
-=======
-        dict_add_strict(params, "hide_stat_errors", self.hide_stat_errors)
->>>>>>> 13b36405
         return params
 
 
