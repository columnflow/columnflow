# coding: utf-8

"""
Generic tools and base tasks that are defined along typical objects in an analysis.
"""

from __future__ import annotations

import os
import abc
import enum
import importlib
import itertools
import inspect
import functools
import collections
import copy
from dataclasses import dataclass, field

import luigi
import law
import order as od

from columnflow.columnar_util import mandatory_coffea_columns, Route, ColumnCollection
from columnflow.util import is_regex, prettify, DotDict
from columnflow.types import Sequence, Callable, Any, T


logger = law.logger.get_logger(__name__)

# default analysis and config related objects
default_analysis = law.config.get_expanded("analysis", "default_analysis")
default_config = law.config.get_expanded("analysis", "default_config")
default_dataset = law.config.get_expanded("analysis", "default_dataset")

# placeholder to denote a default value that is resolved dynamically
RESOLVE_DEFAULT = "DEFAULT"


class Requirements(DotDict):
    """
    Container for task-level requirements of different tasks.

    Can be initialized with other :py:class:`Requirement` instances and additional keyword arguments ``kwargs``,
    which are added.
    """

<<<<<<< HEAD
        Can be initialized with other :py:class:`~columnflow.util.DotDict`
        instances and additional keyword arguments ``kwargs``, which are
        added.
        """

=======
>>>>>>> 10833c5d
    def __init__(self, *others, **kwargs):

        super().__init__()

        # add others and kwargs
        for reqs in others + (kwargs,):
            self.update(reqs)


class OutputLocation(enum.Enum):
    """
    Output location flag.
    """

    config = "config"
    local = "local"
    wlcg = "wlcg"
    wlcg_mirrored = "wlcg_mirrored"


@dataclass
class TaskShifts:
    """
    Container for *local* and *upstream* shifts at a point in the task graph.
    """

    local: set[str] = field(default_factory=set)
    upstream: set[str] = field(default_factory=set)


class BaseTask(law.Task):

    task_namespace = law.config.get_expanded("analysis", "cf_task_namespace", "cf")

    # container for upstream requirements for convenience
    reqs = Requirements()

    def get_params_dict(self) -> dict[str, Any]:
        return {
            attr: getattr(self, attr)
            for attr, param in self.get_params()
            if isinstance(param, luigi.Parameter)
        }


class AnalysisTask(BaseTask, law.SandboxTask):

    analysis = luigi.Parameter(
        default=default_analysis,
        description=f"name of the analysis; default: '{default_analysis}'",
    )
    version = luigi.Parameter(
        description="mandatory version that is encoded into output paths",
    )
    notify_slack = law.slack.NotifySlackParameter(significant=False)
    notify_mattermost = law.mattermost.NotifyMattermostParameter(significant=False)
    notify_custom = law.NotifyCustomParameter(significant=False)

    allow_empty_sandbox = True
    sandbox = None

    message_cache_size = 25
    local_workflow_require_branches = False
    output_collection_cls = law.SiblingFileCollection

    # defaults for targets
    default_store = "$CF_STORE_LOCAL"
    default_wlcg_fs = law.config.get_expanded("target", "default_wlcg_fs", "wlcg_fs")
    default_output_location = "config"

    exclude_params_index = {"user"}
    exclude_params_req = {"user", "notify_slack", "notify_mattermost", "notify_custom"}
    exclude_params_repr = {"user", "notify_slack", "notify_mattermost", "notify_custom"}
    exclude_params_branch = {"user"}
    exclude_params_workflow = {"user", "notify_slack", "notify_mattermost", "notify_custom"}

    # cached and parsed sections of the law config for faster lookup
    _cfg_outputs_dict = None
    _cfg_versions_dict = None
    _cfg_resources_dict = None

    is_single_config = None

    @classmethod
    def modify_param_values(cls, params: dict[str, Any]) -> dict[str, Any]:
        params = super().modify_param_values(params)
        params = cls.resolve_param_values(params)
        return params

    @classmethod
    def switch_to_analysis_inst_aux(cls, params: dict):
        """
        This function switches the default values from the config insts to the analysis inst to help
        with the transition to the MultiConfigTask, for which the defaults need to be set in the
        analysis inst.
        """
        if "config_insts" not in params:
            return params

        # TaskArrayFunctions that should be set via the analysis inst aux values
        analysis_inst_aux = (
            "default_calibrator", "default_selector", "default_selector_steps",
            "default_producer", "default_ml_model",
            "default_weight_producer", "default_inference_model", "default_categories", "default_variables",
        )

        # set defaults to the analysis inst if they are set in the config inst
        # (assuming defaults are the same in all configs)
        config_inst = params.get("config_insts")[0]
        for default in analysis_inst_aux:
            if config_inst.has_aux(default) and not params["analysis_inst"].has_aux(default):
                law.logger.get_logger(cls.task_family).warning(
                    f"The {default} aux value is set in the config, but not in the analysis. "
                    "It is recommended to set this value in the analysis instead. The value in the "
                    f"analysis inst will be set to '{config_inst.x(default)}'.",
                )
                params["analysis_inst"].set_aux(default, config_inst.x(default))

        return params

    @classmethod
    def resolve_param_values(cls, params: dict[str, Any]) -> dict[str, Any]:
        # store a reference to the analysis inst
        if "analysis_inst" not in params and "analysis" in params:
            params["analysis_inst"] = cls.get_analysis_inst(params["analysis"])

        return params

    @classmethod
    def get_analysis_inst(cls, analysis: str) -> od.Analysis:
        # prepare names
        if "." not in analysis:
            raise ValueError(f"invalid analysis format: {analysis}")
        module_id, name = analysis.rsplit(".", 1)

        # import the module
        try:
            mod = importlib.import_module(module_id)
        except ImportError as e:
            raise ImportError(f"cannot import analysis module {module_id}: {e}")

        # get the analysis instance
        analysis_inst = getattr(mod, name, None)
        if analysis_inst is None:
            raise Exception(f"module {module_id} does not contain analysis instance {name}")

        return analysis_inst

    @classmethod
    def req_params(cls, inst: AnalysisTask, **kwargs) -> dict:
        """
        Returns parameters that are jointly defined in this class and another task instance of some
        other class. The parameters are used when calling ``Task.req(self)``.
        """
        # always prefer certain parameters given as task family parameters (--TaskFamily-parameter)
        _prefer_cli = law.util.make_set(kwargs.get("_prefer_cli", [])) | {
            "version", "workflow", "job_workers", "poll_interval", "walltime", "max_runtime",
            "retries", "acceptance", "tolerance", "parallel_jobs", "shuffle_jobs", "htcondor_cpus",
            "htcondor_gpus", "htcondor_memory", "htcondor_disk", "htcondor_pool", "pilot",
        }
        kwargs["_prefer_cli"] = _prefer_cli

        # build the params
        params = super().req_params(inst, **kwargs)

        # when not explicitly set in kwargs and no global value was defined on the cli for the task
        # family, evaluate and use the default value
        if (
            isinstance(getattr(cls, "version", None), luigi.Parameter) and
            "version" not in kwargs and
            not law.parser.global_cmdline_values().get(f"{cls.task_family}_version") and
            cls.task_family != law.parser.root_task_cls().task_family
        ):
            default_version = cls.get_default_version(inst, params)
            if default_version and default_version != law.NO_STR:
                params["version"] = default_version

        return params

    @classmethod
    def _structure_cfg_items(cls, items: list[tuple[str, Any]]) -> dict:
        if not items:
            return {}

        # apply brace expansion to keys
        items = sum((
            [(_key, value) for _key in law.util.brace_expand(key)]
            for key, value in items
        ), [])

        # breakup keys at double underscores and create a nested dictionary
        items_dict = {}
        for key, value in items:
            if not value:
                continue
            d = items_dict
            parts = key.split("__")
            for i, part in enumerate(parts):
                if i < len(parts) - 1:
                    # fill intermediate structure
                    if part not in d:
                        d[part] = {}
                    elif not isinstance(d[part], dict):
                        d[part] = {"*": d[part]}
                    d = d[part]
                else:
                    # assign value to the last nesting level
                    if part in d and isinstance(d[part], dict):
                        d[part]["*"] = value
                    else:
                        d[part] = value

        return items_dict

    @classmethod
    def _get_cfg_outputs_dict(cls):
        if cls._cfg_outputs_dict is None and law.config.has_section("outputs"):
            # collect config item pairs
            skip_keys = {"wlcg_file_systems", "lfn_sources"}
            items = [
                (key, law.config.get_expanded("outputs", key, None, split_csv=True))
                for key, value in law.config.items("outputs")
                if value and key not in skip_keys
            ]
            cls._cfg_outputs_dict = cls._structure_cfg_items(items)

        return cls._cfg_outputs_dict

    @classmethod
    def _get_cfg_versions_dict(cls):
        if cls._cfg_versions_dict is None and law.config.has_section("versions"):
            # collect config item pairs
            items = [
                (key, value)
                for key, value in law.config.items("versions")
                if value
            ]
            cls._cfg_versions_dict = cls._structure_cfg_items(items)

        return cls._cfg_versions_dict

    @classmethod
    def _get_cfg_resources_dict(cls):
        if cls._cfg_resources_dict is None and law.config.has_section("resources"):
            # helper to split resource values into key-value pairs themselves
            def parse(key: str, value: str) -> tuple[str, list[tuple[str, Any]]]:
                params = []
                for part in value.split(","):
                    part = part.strip()
                    if not part:
                        continue
                    if "=" not in part:
                        logger.warning_once(
                            f"invalid_resource_{key}",
                            f"resource for key {key} contains invalid instruction {part}, skipping",
                        )
                        continue
                    param, value = (s.strip() for s in part.split("=", 1))
                    params.append((param, value))
                return key, params

            # collect config item pairs
            items = [
                parse(key, value)
                for key, value in law.config.items("resources")
                if value
            ]
            cls._cfg_resources_dict = cls._structure_cfg_items(items)

        return cls._cfg_resources_dict

    @classmethod
    def get_default_version(cls, inst: AnalysisTask, params: dict[str, Any]) -> str | None:
        """
        Determines the default version for instances of *this* task class when created through
        :py:meth:`req` from another task *inst* given parameters *params*.

        :param inst: The task instance from which *this* task should be created via :py:meth:`req`.
        :param params: The parameters that are passed to the task instance.
        :return: The default version, or *None* if no default version can be defined.
        """
        # get different attributes by which the default version might be looked up
        keys = cls.get_config_lookup_keys(params)

        # forward to lookup implementation
        version = cls._get_default_version(inst, params, keys)

        # after a version is found, it can still be an exectuable taking the same arguments
        return version(cls, inst, params) if callable(version) else version

    @classmethod
    def _get_default_version(
        cls,
        inst: AnalysisTask,
        params: dict[str, Any],
        keys: law.util.InsertableDict,
    ) -> str | None:
        # try to lookup the version in the analysis's auxiliary data
        analysis_inst = getattr(inst, "analysis_inst", None)
        if analysis_inst:
            version = cls._dfs_key_lookup(keys, analysis_inst.x("versions", {}))
            if version:
                return version

        # try to find it in the analysis section in the law config
        if law.config.has_section("versions"):
            versions_dict = cls._get_cfg_versions_dict()
            if versions_dict:
                version = cls._dfs_key_lookup(keys, versions_dict)
                if version:
                    return version

        # no default version found
        return None

    @classmethod
    def get_config_lookup_keys(
        cls,
        inst_or_params: AnalysisTask | dict[str, Any],
    ) -> law.util.InsertiableDict:
        """
        Returns a dictionary with keys that can be used to lookup state specific values in a config
        or dictionary, such as default task versions or output locations.

        :param inst_or_params: The tasks instance or its parameters.
        :return: A dictionary with keys that can be used for nested lookup.
        """
        keys = law.util.InsertableDict()

        # add the analysis name
        analysis = (
            inst_or_params.get("analysis")
            if isinstance(inst_or_params, dict)
            else getattr(inst_or_params, "analysis", None)
        )
        if analysis not in {law.NO_STR, None, ""}:
            keys["analysis"] = analysis

        # add the task family
        keys["task_family"] = cls.task_family

        return keys

    @classmethod
    def _dfs_key_lookup(
        cls,
        keys: law.util.InsertableDict[str, str] | Sequence[str],
        nested_dict: dict[str, Any],
        empty_value: Any = None,
    ) -> str | Callable | None:
        # opinionated nested dictionary lookup alongside in ordered sequence of (optional) keys,
        # that allows for patterns in the keys and, interpreting the nested dict as a tree, finds
        # matches in a depth-first (dfs) manner
        if not nested_dict:
            return empty_value

        # the keys to use for the lookup are the values of the keys dict
        keys = collections.deque(keys.values() if isinstance(keys, dict) else keys)

        # start tree traversal using a queue lookup consisting of names and values of tree nodes,
        # as well as the remaining keys (as a deferred function) to compare for that particular path
        lookup = collections.deque([tpl + ((lambda: keys.copy()),) for tpl in nested_dict.items()])
        while lookup:
            pattern, obj, keys_func = lookup.popleft()

            # create the copy of comparison keys on demand
            # (the original sequence is living once on the previous stack until now)
            _keys = keys_func()

            # check if the pattern matches any key
            regex = is_regex(pattern)
            while _keys:
                key = _keys.popleft()
                if law.util.multi_match(key, pattern, regex=regex):
                    # when obj is not a dict, we found the value
                    if not isinstance(obj, dict):
                        return obj
                    # go one level deeper and stop the current iteration
                    keys_func = (lambda _keys: (lambda: _keys.copy()))(_keys)
                    lookup.extendleft(tpl + (keys_func,) for tpl in reversed(obj.items()))
                    break

        # at this point, no value could be found
        return empty_value

    @classmethod
    def get_array_function_dict(cls, params: dict[str, Any]) -> dict[str, Any]:
        if "analysis_inst" in params:
            analysis_inst = params["analysis_inst"]
        else:
            analysis_inst = cls.get_analysis_inst(params["analysis"])

        return {"analysis_inst": analysis_inst}

    @classmethod
    def find_config_objects(
        cls,
        names: str | Sequence[str] | set[str],
        container: od.UniqueObject | Sequence[od.UniqueObject],
        object_cls: od.UniqueObjectMeta,
        groups_str: str | None = None,
        accept_patterns: bool = True,
        deep: bool = False,
        strict: bool = False,
        multi_strategy: str = "first",
    ) -> list[str] | dict[od.UniqueObject, list[str]]:
        """
        Returns all names of objects of type *object_cls* known to a *container* (e.g. :py:class:`od.Analysis` or
        :py:class:`od.Config`) that match *names*. A name can also be a pattern to match if *accept_patterns* is *True*,
        or, when given, the key of a mapping named *group_str* in the container auxiliary data that matches group names
        to object names.

        When *deep* is *True* the lookup of objects in the *container* is recursive. When *strict* is *True*, an error
        is raised if no matches are found for any of the *names*.

        *container* can also refer to a sequence of container objects. If this is the case, the default object retrieval
        is performed for all of them and the resulting values can be handled with five different strategies, controlled
        via *multi_strategy*:

            - ``"first"``: The first resolved name is returned.
            - ``"same"``: The resolved names are forced to be identical and an exception is raised if they differ. The
                first resolved value is returned.
            - ``"union"``: The set union of all resolved names is returned in a list.
            - ``"intersection"``: The set intersection of all resolved names is returned in a list.
            - ``"all"``: The resolved values are returned in a dictionary mapped to their respective container.

        Example:

        .. code-block:: python

            find_config_objects(names=["st_tchannel_*"], container=config_inst, object_cls=od.Dataset)
            # -> ["st_tchannel_t", "st_tchannel_tbar"]
        """
        # when the container is a sequence, find objects per container and apply the multi_strategy
        if isinstance(container, (list, tuple)):
            if multi_strategy not in (strategies := {"first", "same", "union", "intersection", "all"}):
                raise ValueError(f"invalid multi_strategy: {multi_strategy}, must be one of {','.join(strategies)}")

            all_object_names = {
                _container: cls.find_config_objects(
                    names=names,
                    container=_container,
                    object_cls=object_cls,
                    groups_str=groups_str,
                    accept_patterns=accept_patterns,
                    deep=deep,
                    strict=strict,
                )
                for _container in container
            }

            if multi_strategy == "all":
                return all_object_names
            if multi_strategy == "first":
                return all_object_names[container[0]]
            if multi_strategy == "union":
                return list(set.union(*map(set, all_object_names.values())))
            if multi_strategy == "intersection":
                return list(set.intersection(*map(set, all_object_names.values())))
            # "same", so check that values are identical
            first = all_object_names[container[0]]
            if not all(all_object_names[c] == first for c in container[1:]):
                raise ValueError(
                    f"different objects found across containers looking for '{object_cls}' objects '{names}':\n"
                    f"{prettify(all_object_names)}",
                )
            return first

        # prepare value caching
        singular = object_cls.cls_name_singular
        plural = object_cls.cls_name_plural
        _cache: dict[str, set[str]] = {}

        def get_all_object_names() -> set[str]:
            if "all_object_names" not in _cache:
                if deep:
                    _cache["all_object_names"] = {obj.name for obj, _, _ in getattr(container, f"walk_{plural}")()}
                else:
                    _cache["all_object_names"] = set(getattr(container, plural).names())
            return _cache["all_object_names"]

        def has_obj(name: str) -> bool:
            if "has_obj_func" not in _cache:
                kwargs = {}
                if object_cls in container._deep_child_classes:
                    kwargs["deep"] = deep
                _cache["has_obj_func"] = functools.partial(getattr(container, f"has_{singular}"), **kwargs)
            return _cache["has_obj_func"](name)

        object_names = []
        lookup = law.util.make_list(names)
        missing = set()
        while lookup:
            name = lookup.pop(0)
            if has_obj(name):
                # known object
                object_names.append(name)
            elif groups_str and name in (object_groups := container.x(groups_str, {})):
                # a key in the object group dict
                lookup.extend(list(object_groups[name]))
            elif accept_patterns:
                # must eventually be a pattern, perform an object traversal
                found = []
                for _name in sorted(get_all_object_names()):
                    if law.util.multi_match(_name, name):
                        found.append(_name)
                if not found:
                    missing.add(name)
                object_names.extend(found)

        if missing and strict:
            missing_str = ",".join(sorted(missing))
            raise ValueError(f"names/patterns did not yield any matches: {missing_str}")

        return law.util.make_unique(object_names)

    @classmethod
    def find_config_objects_multi_container(
        cls,
        names: Sequence[str],
        containers: Sequence[od.UniqueObject],
        object_cls: od.UniqueObjectMeta,
        object_groups: dict[str, list] | None = None,
        check_missing: bool = True,
        **kwargs,
    ) -> [str]:
        """
        Returns all names of objects of type *object_cls* known to all *containers* (e.g.
        :py:class:`od.Analysis` or :py:class:`od.Config`) that match *names* using the
        *find_config_objects* method. The method is called for each container and the results
        are intersected to find the objects that are defined in all containers.
        When an object is not defined in all containers and *check_missing* is *True*,
        a warning is issued.

        :param cls: The current class.
        :param objects: The objects to resolve.
        :param containers: The containers to search for the objects.
        :param object_cls: The class of the objects to search for.
        :param object_groups: The object groups to search for.
        :param check_missing: Whether to issue warnings for objects that are not defined in all
            containers.
        :param kwargs: Additional keyword arguments passed to the *find_config_objects* method.
        :return: A list of object names that are defined in all containers.
        """
        outp = None
        all_obj = set()
        config_obj = dict()
        for _container in containers:
            config_obj[_container] = set(cls.find_config_objects(
                names,
                _container,
                object_cls,
                _container.x(object_groups, {}),
                **kwargs,
            ))
            all_obj |= config_obj[_container]

            if outp:
                outp &= config_obj[_container]
            else:
                outp = config_obj[_container]

            # warnings for objects not defined in all configs
            if check_missing and len(all_obj - config_obj[_container]) != 0:
                for obj in (all_obj - config_obj[_container]):
                    law.logger.get_logger(cls.task_family).warning(
                        f"The object {object_cls} with name {obj} is not defined "
                        f"in the config {_container.name}.",
                    )
        return list(outp)

    @classmethod
    def resolve_config_default(
        cls,
        *,
        param: Any,
        task_params: dict[str, Any],
        container: str | od.AuxDataMixin | Sequence[od.AuxDataMixin],
        default_str: str | None = None,
        multi_strategy: str = "first",
    ) -> Any | list[Any] | dict[od.AuxDataMixin, Any]:
        """
        Resolves a given parameter value *param*, checks if it should be placed with a default value when empty, and in
        this case, does the actual default value resolution.

        This resolution is triggered only in case *param* refers to :py:attr:`RESOLVE_DEFAULT`, a 1-tuple containing
        this attribute, or *None*. If so, the default is identified via the *default_str* from an
        :py:class:`order.AuxDataMixin` *container* and points to an auxiliary that can be either a string or a function.
        In the latter case, it is called with the task class, the container instance, and all task parameters. Note that
        when no *container* is given, *param* is returned unchanged.

        *container* can also refer to a sequence of :py:class:`order.AuxDataMixin` objects. If this is the case, the
        default resolution is performed for all of them and the resulting values can be handled with five different
        strategies, controlled via *multi_strategy*:

            - ``"first"``: The first resolved value is returned.
            - ``"same"``: The resolved values are forced to be identical and an exception is raised if they differ. The
                first resolved value is returned.
            - ``"union"``: The set union of all resolved values is returned in a list.
            - ``"intersection"``: The set intersection of all resolved values is returned in a list.
            - ``"all"``: The resolved values are returned in a dictionary mapped to their respective container.

        Example:

        .. code-block:: python

            # assuming this is your config
            config_inst = od.Config(
                id=1,
                name="my_config",
                aux={
                    "default_selector": "my_selector",
                },
            )

            # and these are the task parameters
            params = {
                "config_inst": config_inst,
            }

            AnalysisTask.resolve_config_default(
                param=RESOLVE_DEFAULT,
                task_params=params,
                container=config_inst,  # <-- same as passing the "config_inst" key of params
                default_str="default_selector",
            )
            # -> "my_selector"

        Example where the default points to a function:

        .. code-block:: python

            def default_selector(task_cls, config_inst, task_params) -> str:
                # determine the selector based on dynamic conditions
                return "my_other_selector

            config_inst = od.Config(
                id=1,
                name="my_config",
                aux={
                    "default_selector": default_selector,  # <-- function
                },
            )

           AnalysisTask.resolve_config_default(
                param=RESOLVE_DEFAULT,
                task_params=params,
                container=config_inst,
                default_str="default_selector",
            )
            # -> "my_other_selector"
        """
        if multi_strategy not in (strategies := {"first", "same", "union", "intersection", "all"}):
            raise ValueError(f"invalid multi_strategy: {multi_strategy}, must be one of {','.join(strategies)}")

        # check if the parameter value is to be resolved
        resolve_default = param in (None, RESOLVE_DEFAULT, (RESOLVE_DEFAULT,))

        # interpret missing parameters (e.g. NO_STR) as None
        # (special case: an empty string is usually an active decision, but counts as missing too)
        if law.is_no_param(param) or resolve_default or param == "":
            param = None

        # get the container inst (typically a config_inst or analysis_inst)
        if isinstance(container, str):
            container = task_params.get(container)
            if not container:
                return param

        # actual resolution
        params: dict[od.AuxDataMixin, Any]
        if resolve_default:
            params = {}
            for _container in law.util.make_list(container):
                _param = param
                # expand default when container is set
                if _container and default_str:
                    _param = _container.x(default_str, None)
                    # allow default to be a function, taking task parameters as input
                    if isinstance(_param, Callable):
                        _param = _param(cls, _container, task_params)
                params[_container] = _param
        else:
            params = {_container: param for _container in law.util.make_list(container)}

        # handle values
        if not isinstance(container, (list, tuple)):
            return params[container]
        if multi_strategy == "all":
            return params
        if multi_strategy == "first":
            return params[container[0]]
        if multi_strategy == "union":
            return list(set.union(*map(set, params.values())))
        if multi_strategy == "intersection":
            return list(set.intersection(*map(set, params.values())))
        # "same", so check that values are identical
        first = params[container[0]]
        if not all(params[c] == first for c in container[1:]):
            default_str_repr = f" for '{default_str}'" if default_str else ""
            raise ValueError(f"multiple default values found{default_str_repr} in {container}: {params}")
        return first

    @classmethod
    def resolve_config_default_and_groups(
        cls,
        *,
        param: Any,
        task_params: dict[str, Any],
        container: str | od.AuxDataMixin | Sequence[od.AuxDataMixin],
        groups_str: str,
        default_str: str | None = None,
        multi_strategy: str = "first",
        debug=False,
    ) -> Any | list[Any] | dict[od.AuxDataMixin, Any]:
        """
        This method is similar to :py:meth:`~.resolve_config_default` in that it checks if a parameter value *param* is
        empty and should be replaced with a default value. All arguments except for *groups_str* are forwarded to this
        method.

        What this method does in addition is that it checks if the values contained in *param* (after default value
        resolution) refers to a group of values identified via the *groups_str* from the :py:class:`order.AuxDataMixin`
        *container* that maps a string to a tuple of strings. If it does, each value in *param* that refers to a group
        is expanded by the actual group values.

        Example:

        .. code-block:: python

            # assuming this is your config
            config_inst = od.Config(
                id=1,
                name="my_config",
                aux={
                    "default_producer": "my_producers",
                    "producer_groups": {
                        "my_producers": ["producer_1", "producer_2"],
                        "my_other_producers": ["my_producers", "producer_3", "producer_4"],
                    },
                },
            )

            # and these are the task parameters
            params = {
                "config_inst": config_inst,
            }

            AnalysisTask.resolve_config_default_and_groups(
                param=RESOLVE_DEFAULT,
                task_params=params,
                container=config_inst,  # <-- same as passing the "config_inst" key of params
                default_str="default_producer",
                groups_str="producer_groups",
            )
            # -> ["producer_1", "producer_2"]

        Example showing recursive group expansion:

        .. code-block:: python

            # assuming config_inst and params are the same as above

            AnalysisTask.resolve_config_default_and_groups(
                param="my_other_producers",  # <-- points to a group that contains another group
                task_params=params,
                container=config_inst,
                default_str="default_producer",  # <-- not used as param is set explicitly
                groups_str="producer_groups",
            )
            # -> ["producer_1", "producer_2", "producer_3", "producer_4"]
        """
        if multi_strategy not in (strategies := {"first", "same", "union", "intersection", "all"}):
            raise ValueError(f"invalid multi_strategy: {multi_strategy}, must be one of {','.join(strategies)}")

        # get the container
        if isinstance(container, str):
            container = task_params.get(container, None)
        if not container:
            return param
        containers = law.util.make_list(container)

        # resolve the parameter
        params: dict[od.AuxDataMixin, Any] = cls.resolve_config_default(
            param=param,
            task_params=task_params,
            container=containers,
            default_str=default_str,
            multi_strategy="all",
        )
        if not params:
            return param

        # expand groups recursively
        values = {}
        for _container, _param in params.items():
            if not (param_groups := _container.x(groups_str, {})):
                values[_container] = law.util.make_tuple(_param)
                continue
            lookup = collections.deque(law.util.make_list(_param))
            handled_groups = set()
            _values = []
            while lookup:
                value = lookup.popleft()
                if value in param_groups:
                    if value in handled_groups:
                        raise Exception(
                            f"definition of '{groups_str}' contains circular references involving group '{value}'",
                        )
                    lookup.extendleft(law.util.make_list(param_groups[value]))
                    handled_groups.add(value)
                else:
                    _values.append(value)
            values[_container] = tuple(_values)

        # handle values
        if not isinstance(container, (list, tuple)):
            return values[container]
        if multi_strategy == "all":
            return values
        if multi_strategy == "first":
            return values[container[0]]
        if multi_strategy == "union":
            return list(set.union(*map(set, values.values())))
        if multi_strategy == "intersection":
            return list(set.intersection(*map(set, values.values())))
        # "same", so check that values are identical
        first = values[container[0]]
        if not all(values[c] == first for c in container[1:]):
            default_str_repr = f" for '{default_str}'" if default_str else ""
            raise ValueError(
                f"multiple default values found{default_str_repr} after expanding groups '{groups_str}' in "
                f"{containers}: {values}",
            )
        return first

    def __init__(self, *args, **kwargs):
        super().__init__(*args, **kwargs)

        # store the analysis instance
        self.analysis_inst = self.get_analysis_inst(self.analysis)

        # cached values added and accessed by cached_value()
        self._cached_values = {}

    def cached_value(self, key: str, func: Callable[[], T]) -> T:
        """
        Upon first invocation, the function *func* is called and its return value is stored under
        *key* in :py:attr:`_cached_values`. Subsequent calls with the same *key* return the cached
        value.

        :param key: The key under which the value is stored.
        :param func: The function that is called to generate the value.
        :return: The cached value.
        """
        if key not in self._cached_values:
            self._cached_values[key] = func()
        return self._cached_values[key]

    def reset_sandbox(self, sandbox: str) -> None:
        """
        Resets the sandbox to a new *sandbox* value.
        """
        # do nothing if the value actualy does not change
        if self.sandbox == sandbox:
            return

        # change it and rebuild the sandbox inst when already initialized
        self.sandbox = sandbox
        if self._sandbox_initialized:
            self._initialize_sandbox(force=True)

    def store_parts(self) -> law.util.InsertableDict:
        """
        Returns a :py:class:`law.util.InsertableDict` whose values are used to create a store path.
        For instance, the parts ``{"keyA": "a", "keyB": "b", 2: "c"}`` lead to the path "a/b/c". The
        keys can be used by subclassing tasks to overwrite values.

        :return: Dictionary with parts that will be translated into an output directory path.
        """
        parts = law.util.InsertableDict()

        # add the analysis name
        parts["analysis"] = self.analysis_inst.name

        # in this base class, just add the task class name
        parts["task_family"] = self.task_family

        # add the version when set
        if self.version is not None:
            parts["version"] = self.version

        return parts

    def _get_store_parts_modifier(
        self,
        modifier: str | Callable[[AnalysisTask, dict], dict],
    ) -> Callable[[AnalysisTask, dict], dict] | None:
        if isinstance(modifier, str):
            # interpret it as a name of an entry in the store_parts_modifiers aux entry
            modifier = self.analysis_inst.x("store_parts_modifiers", {}).get(modifier)

        return modifier if callable(modifier) else None

    def local_path(
        self,
        *path,
        store_parts_modifier: str | Callable[[AnalysisTask, dict], dict] | None = None,
        **kwargs,
    ) -> str:
        """ local_path(*path, store=None, fs=None, store_parts_modifier=None)
        Joins path fragments from *store* (defaulting to :py:attr:`default_store`),
        :py:meth:`store_parts` and *path* and returns the joined path. In case a *fs* is defined,
        it should refer to the config section of a local file system, and consequently, *store* is
        not prepended to the returned path as the resolution of absolute paths is handled by that
        file system.
        """
        # if no fs is set, determine the main store directory
        parts = ()
        if not kwargs.pop("fs", None):
            store = kwargs.get("store") or self.default_store
            parts += (store,)

        # get and optional modify the store parts
        store_parts = self.store_parts()
        store_parts_modifier = self._get_store_parts_modifier(store_parts_modifier)
        if callable(store_parts_modifier):
            store_parts = store_parts_modifier(self, store_parts)

        # concatenate all parts that make up the path and join them
        parts += tuple(store_parts.values()) + path
        path = os.path.join(*map(str, parts))

        return path

    def local_target(
        self,
        *path,
        store_parts_modifier: str | Callable[[AnalysisTask, dict], dict] | None = None,
        **kwargs,
    ):
        """ local_target(*path, dir=False, store=None, fs=None, store_parts_modifier=None, **kwargs)
        Creates either a local file or directory target, depending on *dir*, forwarding all *path*
        fragments, *store* and *fs* to :py:meth:`local_path` and all *kwargs* the respective target
        class.
        """
        _dir = kwargs.pop("dir", False)
        store = kwargs.pop("store", None)
        fs = kwargs.get("fs", None)

        # select the target class
        cls = law.LocalDirectoryTarget if _dir else law.LocalFileTarget

        # create the local path
        path = self.local_path(*path, store=store, fs=fs, store_parts_modifier=store_parts_modifier)

        # create the target instance and return it
        return cls(path, **kwargs)

    def wlcg_path(
        self,
        *path,
        store_parts_modifier: str | Callable[[AnalysisTask, dict], dict] | None = None,
    ) -> str:
        """
        Joins path fragments from *store_parts()* and *path* and returns the joined path.

        The full URI to the target is not considered as it is usually defined in ``[wlcg_fs]``
        sections in the law config and hence subject to :py:func:`wlcg_target`.
        """
        # get and optional modify the store parts
        store_parts = self.store_parts()
        store_parts_modifier = self._get_store_parts_modifier(store_parts_modifier)
        if callable(store_parts_modifier):
            store_parts = store_parts_modifier(self, store_parts)

        # concatenate all parts that make up the path and join them
        parts = tuple(store_parts.values()) + path
        path = os.path.join(*map(str, parts))

        return path

    def wlcg_target(
        self,
        *path,
        store_parts_modifier: str | Callable[[AnalysisTask, dict], dict] | None = None,
        **kwargs,
    ):
        """ wlcg_target(*path, dir=False, fs=default_wlcg_fs, store_parts_modifier=None, **kwargs)
        Creates either a remote WLCG file or directory target, depending on *dir*, forwarding all
        *path* fragments to :py:meth:`wlcg_path` and all *kwargs* the respective target class. When
        *None*, *fs* defaults to the *default_wlcg_fs* class level attribute.
        """
        _dir = kwargs.pop("dir", False)
        if not kwargs.get("fs"):
            kwargs["fs"] = self.default_wlcg_fs

        # select the target class
        cls = law.wlcg.WLCGDirectoryTarget if _dir else law.wlcg.WLCGFileTarget

        # create the local path
        path = self.wlcg_path(*path, store_parts_modifier=store_parts_modifier)

        # create the target instance and return it
        return cls(path, **kwargs)

    def target(self, *path, **kwargs):
        """ target(*path, location=None, **kwargs)
        """
        # get the default location
        location = kwargs.pop("location", self.default_output_location)

        # parse it and obtain config values if necessary
        if isinstance(location, str):
            location = OutputLocation[location]
        if location == OutputLocation.config:
            lookup_keys = self.get_config_lookup_keys(self)
            outputs_dict = self._get_cfg_outputs_dict()
            location = copy.deepcopy(self._dfs_key_lookup(lookup_keys, outputs_dict))
            if not location:
                self.logger.debug(
                    f"no option 'outputs::{self.task_family}' found in law.cfg to obtain target "
                    "location, falling back to 'local'",
                )
                location = ["local"]
            location[0] = OutputLocation[location[0]]
        location = law.util.make_list(location)

        # forward to correct function
        if location[0] == OutputLocation.local:
            # get other options
            loc, store_parts_modifier = (location[1:] + [None, None])[:2]
            loc_key = "fs" if (loc and law.config.has_section(loc)) else "store"
            kwargs.setdefault(loc_key, loc)
            kwargs.setdefault("store_parts_modifier", store_parts_modifier)
            return self.local_target(*path, **kwargs)

        if location[0] == OutputLocation.wlcg:
            # get other options
            fs, store_parts_modifier = (location[1:] + [None, None])[:2]
            kwargs.setdefault("fs", fs)
            kwargs.setdefault("store_parts_modifier", store_parts_modifier)
            return self.wlcg_target(*path, **kwargs)

        if location[0] == OutputLocation.wlcg_mirrored:
            # get other options
            loc, wlcg_fs, store_parts_modifier = (location[1:] + [None, None, None])[:3]
            kwargs.setdefault("store_parts_modifier", store_parts_modifier)
            # create the wlcg target
            wlcg_kwargs = kwargs.copy()
            wlcg_kwargs.setdefault("fs", wlcg_fs)
            wlcg_target = self.wlcg_target(*path, **wlcg_kwargs)
            # TODO: add rule for falling back to wlcg target?
            # create the local target
            local_kwargs = kwargs.copy()
            loc_key = "fs" if (loc and law.config.has_section(loc)) else "store"
            local_kwargs.setdefault(loc_key, loc)
            local_target = self.local_target(*path, **local_kwargs)
            # build the mirrored target from these two
            mirrored_target_cls = (
                law.MirroredFileTarget
                if isinstance(local_target, law.LocalFileTarget)
                else law.MirroredDirectoryTarget
            )
            # whether to wait for local synchrnoization (for debugging purposes)
            local_sync = law.util.flag_to_bool(os.getenv("CF_MIRRORED_TARGET_LOCAL_SYNC", "true"))
            # create and return the target
            return mirrored_target_cls(
                path=local_target.abspath,
                remote_target=wlcg_target,
                local_target=local_target,
                local_sync=local_sync,
            )

        raise Exception(f"cannot determine output location based on '{location}'")

    def get_parquet_writer_opts(self, repeating_values: bool = False) -> dict[str, Any]:
        """
        Returns an option dictionary that can be passed as *writer_opts* to
        :py:meth:`~law.pyarrow.merge_parquet_task`, for instance, at the end of chunked processing
        steps that produce a single parquet file. See :py:class:`~pyarrow.parquet.ParquetWriter` for
        valid options.

        This method can be overwritten in subclasses to customize the exact behavior.

        :param repeating_values: Whether the values to be written have predominantly repeating
            values, in which case differnt compression and encoding strategies are followed.
        :return: A dictionary with options that can be passed to parquet writer objects.
        """
        # use dict encoding if values are repeating
        dict_encoding = bool(repeating_values)

        # build and return options
        return {
            "compression": "ZSTD",
            "compression_level": 1,
            "use_dictionary": dict_encoding,
            # ensure that after merging, the resulting parquet structure is the same as that of the
            # input files, e.g. do not switch from "*.list.item.*" to "*.list.element*." structures,
            # see https://github.com/scikit-hep/awkward/issues/3331 and
            # https://github.com/apache/arrow/issues/31731
            "use_compliant_nested_type": False,
        }


class MultiConfigTask(AnalysisTask):

    configs = law.CSVParameter(
        default=(default_config,),
        description="comma-separated names of analysis config to use; default: ('{default_config}',)",
        brace_expand=True,
        parse_empty=True,
    )

    config_order_dependent = False

    # the field in the store parts behind which the new part is inserted
    # added here for subclasses that typically refer to the store part added by _this_ class
    config_store_anchor = "configs"
    is_single_config = False

    def __init__(self, *args, **kwargs):
        super().__init__(*args, **kwargs)

        # store a reference to the config instances
        self.config_insts = tuple(self.analysis_inst.get_config(config) for config in self.configs)

    @classmethod
    def resolve_param_values(cls, params: dict[str, Any]) -> dict[str, Any]:
        """Resolve the parameter values for the given parameters.

        This method retrieves the parameters and resolves the ML model instance, configs,
        calibrators, selector, and producers. It also calls the model's setup hook.

        :param params: A dictionary of parameters that may contain the analysis instance and ML model.
        :return: A dictionary containing the resolved parameters.
        :raises Exception: If the ML model instance received configs to define training configs,
            but did not define any.
        """
        params = super().resolve_param_values(params)

        # if not params.get("configs"):
        #     raise Exception("No configs have been requested.")

        # store a reference to the config inst
        if "config_insts" not in params and "analysis_inst" in params and "configs" in params:
            params["config_insts"] = tuple([
                params["analysis_inst"].get_config(config)
                for config in params["configs"]
            ])

        # for backwards compatibility, we automatically switch the defaults from config to analysis inst
        params = cls.switch_to_analysis_inst_aux(params)

        return params

    @classmethod
    def get_array_function_kwargs(cls, task=None, **params):
        kwargs = super().get_array_function_kwargs(task=task, **params)

        if task:
            kwargs["config_insts"] = task.config_insts
        elif "config_insts" in params:
            kwargs["config_insts"] = params["config_insts"]
        elif "configs" in params and "analysis_inst" in kwargs:
            kwargs["config_insts"] = tuple([
                kwargs["analysis_inst"].get_config(config)
                for config in params["configs"]
            ])

        if not kwargs.get("config_insts"):
            raise Exception(f"Did not manage to resolve config instances from task {task.cls_family}")

        if "config_insts" in kwargs:
            # for simplicity, we assign the first config as config_inst, but this might be stupid to do...
            kwargs["config_inst"] = kwargs["config_insts"][0]

        return kwargs

    def store_parts(self) -> law.util.InsertableDict[str, str]:
        """Generate a dictionary of store parts for the current instance.

        This method extends the base method to include the configs parameter.

        :return: An InsertableDict containing the store parts.
        """
        parts = super().store_parts()

        configs = self.configs
        if not self.config_order_dependent:
            configs = sorted(configs)

        configs_repr = "__".join(configs[:5])

        if len(configs) > 5:
            configs_repr += f"_{law.util.create_hash(configs[5:])}"

        parts.insert_after("task_family", "configs", configs_repr)

        return parts


class ConfigTask(AnalysisTask):

    config = luigi.Parameter(
        default=default_config,
        description=f"name of the analysis config to use; default: '{default_config}'",
    )
    configs = law.CSVParameter(
        default=(default_config,),
        description=f"names of analysis configs to use; default: '{default_config}'",
        brace_expand=True,
    )

    # the field in the store parts behind which the new part is inserted
    # added here for subclasses that typically refer to the store part added by _this_ class
    config_store_anchor = "config"
    is_single_config = True

    @classmethod
    def modify_task_attributes(cls) -> None:
        """
        Hook that is called by law's task register meta class right after subclass creation to update class-level
        attributes.
        """
        super().modify_task_attributes()

        # single/multi config adjustments in case the switch has been specified
        if isinstance(cls.single_config, bool):
            attr = "configs" if cls.single_config else "config"
            if getattr(cls, attr, law.no_value) != law.no_value:
                setattr(cls, attr, None)

    @abc.abstractproperty
    def single_config(cls) -> bool:
        # flag that should be set to True or False by classes that should be instantiated
        # (this is wrapped into an abstract instance property as a safe-guard against instantiation of a misconfigured
        # subclass, but when actually specified, this is to be realized as a boolean class attribute or property)
        ...

    @classmethod
    def has_single_config(cls) -> bool:
        """
        Returns whether the class is configured to use a single config.

        :raises AttributeError: When the class does not specify the *single_config* attribute.
        :return: *True* if the class uses a single config, *False* otherwise.
        """
        single_config = cls.single_config
        if not isinstance(single_config, bool):
            raise AttributeError(f"unspecified 'single_config' attribute in {cls}: {single_config}")
        return single_config

    @classmethod
    def ensure_single_config(cls, value: bool, *, attr: str | None = None) -> None:
        """
        Ensures that the :py:attr:`single_config` flag of this task is set to *value* by raising an exception if it is
        not. This method is typically used to guard the access to attributes. If so, *attr* is used in the exception
        message to reflect this.

        :param value: The value to compare the flag with.
        :param attr: The attribute that triggered the check.
        """
        single_config = cls.has_single_config()
        if single_config != value:
            if attr:
                s = "multiple configs" if single_config else "a single config"
                msg = f"cannot access attribute '{attr}' when task '{cls}' has {s}"
            else:
                s = "multiple configs" if value else "a single config"
                msg = f"task '{cls}' expected to use {s}"
            raise Exception(msg)

    @classmethod
    def config_mode(cls) -> str:
        """
        Returns a string representation of this task's config mode.

        :return: "single" if the task has a single config, "multi" otherwise.
        """
        return "single" if cls.has_single_config() else "multi"

    @classmethod
    def _get_config_container(cls, params: dict[str, Any]) -> od.Config | list[od.Config] | None:
        """
        Extracts the single or multiple config instances from task parameters *params*, or *None* if neither is found.

        :param params: Dictionary of task parameters.
        :return: The config instance(s) or *None*.
        """
        if cls.has_single_config():
            if (config_inst := params.get("config_inst")):
                return config_inst
        elif (config_insts := params.get("config_insts")):
            return config_insts
        return None

    @classmethod
    def resolve_param_values(cls, params: dict) -> dict:
        params = super().resolve_param_values(params)

<<<<<<< HEAD
        # store a reference to the config inst
        if "config_inst" not in params and "analysis_inst" in params and "config" in params:
            params["config_inst"] = params["analysis_inst"].get_config(params["config"])
            params["config_insts"] = [params["config_inst"]]

        # for backwards compatibility, we automatically switch the defaults from config to analysis inst
        params = cls.switch_to_analysis_inst_aux(params)
=======
        if (analysis_inst := params.get("analysis_inst")):
            # store a reference to the config inst(s)
            if cls.has_single_config():
                if "config_inst" not in params and "config" in params:
                    params["config_inst"] = analysis_inst.get_config(params["config"])
                    params["config_insts"] = [params["config_inst"]]
            else:
                if "config_insts" not in params and "configs" in params:
                    params["config_insts"] = list(map(analysis_inst.get_config, params["configs"]))
>>>>>>> 10833c5d

        return params

    @classmethod
    def _get_default_version(
        cls,
        inst: AnalysisTask,
        params: dict[str, Any],
        keys: law.util.InsertableDict,
    ) -> str | None:
        # try to lookup the version in the config's auxiliary data
        if isinstance(inst, ConfigTask) and inst.has_single_config():
            version = cls._dfs_key_lookup(keys, inst.config_inst.x("versions", {}))
            if version:
                return version

        return super()._get_default_version(inst, params, keys)

    @classmethod
    def get_config_lookup_keys(
        cls,
        inst_or_params: ConfigTask | dict[str, Any],
    ) -> law.util.InsertiableDict:
        keys = super().get_config_lookup_keys(inst_or_params)

        # add the config name in front of the task family
        config = (
            inst_or_params.get("config")
            if isinstance(inst_or_params, dict)
            else getattr(inst_or_params, "config", None)
        )
        if config not in {law.NO_STR, None, ""}:
            keys.insert_before("task_family", "config", config)

        return keys

    @classmethod
    def get_array_function_dict(cls, params: dict[str, Any]) -> dict[str, Any]:
        cls.ensure_single_config(True, attr="get_array_function_dict")

        kwargs = super().get_array_function_dict(params)

        if "config_inst" in params:
            kwargs["config_inst"] = params["config_inst"]
        elif "config" in params and "analysis_inst" in kwargs:
            kwargs["config_inst"] = kwargs["analysis_inst"].get_config(params["config"])

        return kwargs

    def __init__(self, *args, **kwargs):
        super().__init__(*args, **kwargs)

<<<<<<< HEAD
        # store a reference to the config instance
        self.config_inst = self.analysis_inst.get_config(self.config)
        self.config_insts = [self.config_inst]
=======
        # store a reference to the config instances
        self.config_insts = [
            self.analysis_inst.get_config(config)
            for config in ([self.config] if self.has_single_config() else self.configs)
        ]
        if self.has_single_config():
            self.config_inst = self.config_insts[0]

    @property
    def config_repr(self) -> str:
        return "__".join(config_inst.name for config_inst in self.config_insts)
>>>>>>> 10833c5d

    def store_parts(self) -> law.util.InsertableDict:
        parts = super().store_parts()

        # add the config name
        parts.insert_after("task_family", "config", self.config_repr)

        return parts

    def find_keep_columns(self, collection: ColumnCollection) -> set[Route]:
        """
        Returns a set of :py:class:`Route` objects describing columns that should be kept given a
        type of column *collection*.

        :param collection: The collection to return.
        :return: A set of :py:class:`Route` objects.
        """
        columns = set()

        if collection == ColumnCollection.MANDATORY_COFFEA:
            columns |= set(Route(c) for c in mandatory_coffea_columns)

        return columns

    def _expand_keep_column(
        self,
        column:
            ColumnCollection | Route | str |
            Sequence[str | int | slice | type(Ellipsis) | list | tuple],
    ) -> set[Route]:
        """
        Expands a *column* into a set of :py:class:`Route` objects. *column* can be a
        :py:class:`ColumnCollection`, a string, or any type that is accepted by :py:class:`Route`.
        Collections are expanded through :py:meth:`find_keep_columns`.

        :param column: The column to expand.
        :return: A set of :py:class:`Route` objects.
        """
        # expand collections
        if isinstance(column, ColumnCollection):
            return self.find_keep_columns(column)

        # brace expand strings
        if isinstance(column, str):
            return set(map(Route, law.util.brace_expand(column)))

        # let Route handle it
        return {Route(column)}


<<<<<<< HEAD
@dataclass
class TaskShifts:
    local: set[str] = field(default_factory=set)
    upstream: set[str] = field(default_factory=set)


class ShiftTask(AnalysisTask):
=======
class ShiftTask(ConfigTask):
>>>>>>> 10833c5d

    shift = luigi.Parameter(
        default="nominal",
        description="name of a systematic shift to apply; must fulfill order.Shift naming rules; "
        "default: 'nominal'",
    )
    local_shift = luigi.Parameter(default=law.NO_STR)

    # skip passing local_shift to cli completion, req params and sandboxing
    exclude_params_index = {"local_shift"}
    exclude_params_req = {"local_shift"}
    exclude_params_sandbox = {"local_shift"}
    exclude_params_remote_workflow = {"local_shift"}

    allow_empty_shift = False

    @classmethod
    def modify_param_values(cls, params: dict[str, Any]) -> dict[str, Any]:
        params = super().modify_param_values(params)
<<<<<<< HEAD
        if (config_insts := params.get("config_insts")):
            params = cls.resolve_shifts(config_insts, params)
        return params

    @classmethod
    def resolve_shifts(cls, config_insts: list[od.Config], params: dict) -> dict:
=======
        params = cls.resolve_shifts(params)
        return params

    @classmethod
    def resolve_shifts(cls, params: dict[str, Any]) -> dict:
        if cls.has_single_config():
            if (config_inst := params.get("config_inst")):
                # evaluate shifts
                shifts = cls._resolve_shifts(config_inst, params)
                if shifts is None:
                    raise ValueError(f"shift {params['shift']} unknown to config {config_inst}")

                # store parameters
                params["shift"], params["local_shift"] = shifts

                # store references to shift instances
                if (
                    params["shift"] != law.NO_STR and
                    params["local_shift"] != law.NO_STR and
                    (not params.get("global_shift_inst") or not params.get("local_shift_inst"))
                ):
                    params["global_shift_inst"] = config_inst.get_shift(params["shift"])
                    params["local_shift_inst"] = config_inst.get_shift(params["local_shift"])
                    # also store as dict for consistency with multi-config implementation
                    params["global_shift_insts"] = {config_inst: params["global_shift_inst"]}
                    params["local_shift_insts"] = {config_inst: params["local_shift_inst"]}

        else:
            if (config_insts := params.get("config_insts")):
                configs_repr = lambda: ", ".join(map(repr, config_insts))
                empty_pair = (law.NO_STR, law.NO_STR)
                nominal_pair = ("nominal", "nominal")
                # evaluate shifts per config
                shifts = {
                    config_inst: cls._resolve_shifts(config_inst, params)
                    for config_inst in config_insts
                }
                unique_shifts = set(shifts.values())
                # when one shift pair is empty, all must be empty
                if len(unique_shifts) > 1 and empty_pair in unique_shifts:
                    raise ValueError(
                        f"found invalid combination of resolved shifts {unique_shifts} in configs {configs_repr()}",
                    )
                # at least one shift pair must be known
                unique_shifts = set(shifts.values())
                if unique_shifts == {None}:
                    configs_repr = ", ".join(map(repr, config_insts))
                    raise ValueError(f"shift {params['shift']} unknown to configs {configs_repr()}")
                # fill unknown shifts with the nominal one
                if None in unique_shifts:
                    shifts = {
                        config_inst: _shifts or nominal_pair
                        for config_inst, _shifts in shifts.items()
                    }
                    unique_shifts = set(shifts.values())

                # determine the overall shift pair for this multi-config task and store parameters
                non_nominal_shifts = unique_shifts - {nominal_pair}
                if len(non_nominal_shifts) > 1:
                    raise ValueError(
                        f"found multiple different shift pairs {non_nominal_shifts} in configs {configs_repr()}",
                    )
                params["shift"], params["local_shift"] = (
                    non_nominal_shifts.pop()
                    if non_nominal_shifts
                    else nominal_pair
                )

                # store references to shift instances
                if (
                    params["shift"] != law.NO_STR and
                    params["local_shift"] != law.NO_STR and
                    (not params.get("global_shift_insts") or not params.get("local_shift_insts"))
                ):
                    params["global_shift_insts"] = {}
                    params["local_shift_insts"] = {}
                    for config_inst, (gs, ls) in shifts.items():
                        params["global_shift_insts"][config_inst] = config_inst.get_shift(gs)
                        params["local_shift_insts"][config_inst] = config_inst.get_shift(ls)

        return params

    @classmethod
    def _resolve_shifts(cls, config_inst: od.Config, params: dict) -> tuple[str, str] | None:
>>>>>>> 10833c5d
        # require that the shift is set and known
        if (requested_shift := params.get("shift")) in (None, law.NO_STR):
            if not cls.allow_empty_shift:
                raise Exception(f"no shift found in params: {params}")
<<<<<<< HEAD
            params["shift"] = law.NO_STR
            params["local_shift"] = law.NO_STR
            return params

        for config_inst in config_insts:
            if requested_shift not in config_inst.shifts:
                raise ValueError(f"shift {requested_shift} unknown to {config_inst}")
=======
            return (law.NO_STR, law.NO_STR)
        if requested_shift not in config_inst.shifts:
            return None
>>>>>>> 10833c5d

        # actual shift resolution: compare the requested shift to known ones
        # local_shift -> the requested shift if implemented by the task itself, else nominal
        # shift       -> the requested shift if implemented by this task
        #                or an upsteam task (== global shift), else nominal
        global_shift = requested_shift
        if (local_shift := params.get("local_shift")) in {None, law.NO_STR}:
            # determine the known shifts for this class
            shifts = TaskShifts()
            cls.get_known_shifts(params, shifts)
            # check cases
            if requested_shift in shifts.local:
                local_shift = requested_shift
            elif requested_shift in shifts.upstream:
                local_shift = "nominal"
            else:
                global_shift = "nominal"
                local_shift = "nominal"

<<<<<<< HEAD
        # store references if not already done
        if not params.get("global_shift_inst") or not params.get("local_shift_inst"):
            # assign shift from first config (TODO: should not be used in MultiConfig tasks)
            params["global_shift_inst"] = config_insts[0].get_shift(params["shift"])
            params["local_shift_inst"] = config_insts[0].get_shift(params["local_shift"])

            # for MultiConfigTasks, assign shift inst per config
            if not cls.is_single_config:
                params["global_shift_insts"] = {
                    config_inst: config_inst.get_shift(params["shift"])
                    for config_inst in config_insts
                }
                params["local_shift_insts"] = {
                    config_inst: config_inst.get_shift(params["local_shift"])
                    for config_inst in config_insts
                }

        return params
=======
        return global_shift, local_shift
>>>>>>> 10833c5d

    @classmethod
    def get_known_shifts(
        cls,
        params: dict[str, Any],
        shifts: TaskShifts,
    ) -> None:
        """
        Adjusts the local and upstream fields of the *shifts* object to include shifts implemented
        by _this_ task, and dependent shifts that are implemented by upstream tasks.

        :param params: Dictionary of task parameters.
        :param shifts: TaskShifts object to adjust.
        """
        return None

    @classmethod
    def get_config_lookup_keys(
        cls,
        inst_or_params: ShiftTask | dict[str, Any],
    ) -> law.util.InsertiableDict:
        keys = super().get_config_lookup_keys(inst_or_params)

        # add the (global) shift name
        shift = (
            inst_or_params.get("shift")
            if isinstance(inst_or_params, dict)
            else getattr(inst_or_params, "shift", None)
        )
        if shift not in (law.NO_STR, None, ""):
            keys["shift"] = shift

        return keys

    def __init__(self, *args, **kwargs):
        super().__init__(*args, **kwargs)

        # store references to the shift instances
<<<<<<< HEAD
        # NOTE: we might want to remove the local_shift_inst and global_shift_inst attributes
        #       when using multi config, but at the moment they are still in use for the inits
        #       of TaskArrayFunctions
        self.local_shift_inst = None
        self.global_shift_inst = None
        if not self.is_single_config:
            # store references to the shift instances per config
            self.local_shift_insts = {}
            self.global_shift_insts = {}

=======
        self.global_shift_insts = None
        self.local_shift_insts = None
>>>>>>> 10833c5d
        if self.shift not in (None, law.NO_STR) and self.local_shift not in (None, law.NO_STR):
            get = lambda c, s: c.get_shift(s if s in c.shifts else "nominal")
            self.global_shift_insts = {
                config_inst: get(config_inst, self.shift)
                for config_inst in self.config_insts
            }
            self.local_shift_insts = {
                config_inst: get(config_inst, self.local_shift)
                for config_inst in self.config_insts
            }
        if self.has_single_config():
            self.global_shift_inst = None
            self.local_shift_inst = None
            if self.global_shift_insts:
                self.global_shift_inst = self.global_shift_insts[self.config_inst]
                self.local_shift_inst = self.local_shift_insts[self.config_inst]

            if not self.is_single_config:
                self.global_shift_insts = {
                    config_inst: config_inst.get_shift(self.shift)
                    for config_inst in self.config_insts
                }
                self.local_shift_insts = {
                    config_inst: config_inst.get_shift(self.local_shift)
                    for config_inst in self.config_insts
                }

    def store_parts(self) -> law.util.InsertableDict:
        parts = super().store_parts()

        # add the shift name
        if self.global_shift_insts:
            parts.insert_after(self.config_store_anchor, "shift", self.shift)

        return parts


class DatasetTask(ShiftTask, ConfigTask):

    # all dataset tasks are meant to work for a single config
    single_config = True

    dataset = luigi.Parameter(
        default=default_dataset,
        description=f"name of the dataset to process; default: '{default_dataset}'",
    )

    file_merging = None

    @classmethod
    def resolve_param_values(cls, params):
        params = super().resolve_param_values(params)

        # store a reference to the dataset inst
        if "dataset_inst" not in params and "config_inst" in params and "dataset" in params:
            params["dataset_inst"] = params["config_inst"].get_dataset(params["dataset"])

        return params

    @classmethod
    def get_known_shifts(
        cls,
        params: dict[str, Any],
        shifts: TaskShifts,
    ) -> None:
        # dataset can have shifts, that are considered as upstream shifts
        super().get_known_shifts(params, shifts)

        if (dataset_inst := params.get("dataset_inst")):
            if dataset_inst.is_data:
                # clear all shifts for data
                shifts.local.clear()
                shifts.upstream.clear()
            else:
                # extend with dataset variations for mc
                shifts.upstream |= set(dataset_inst.info.keys())

    @classmethod
    def get_config_lookup_keys(
        cls,
        inst_or_params: DatasetTask | dict[str, Any],
    ) -> law.util.InsertiableDict:
        keys = super().get_config_lookup_keys(inst_or_params)

        # add the dataset name before the shift name
        dataset = (
            inst_or_params.get("dataset")
            if isinstance(inst_or_params, dict)
            else getattr(inst_or_params, "dataset", None)
        )
        if dataset not in {law.NO_STR, None, ""}:
            keys.insert_before("shift", "dataset", dataset)

        return keys

    @classmethod
    def get_array_function_dict(cls, params: dict[str, Any]) -> dict[str, Any]:
        kwargs = super().get_array_function_dict(params)

        if "dataset_inst" in params:
            kwargs["dataset_inst"] = params["dataset_inst"]
        elif "dataset" in params and "config_inst" in kwargs:
            kwargs["dataset_inst"] = kwargs["config_inst"].get_dataset(params["dataset"])

        return kwargs

    def __init__(self, *args, **kwargs):
        super().__init__(*args, **kwargs)

        # store references to the dataset instance
        self.dataset_inst = self.config_inst.get_dataset(self.dataset)

        # store dataset info for the global shift
        key = (
            self.global_shift_inst.name
            if self.global_shift_inst and self.global_shift_inst.name in self.dataset_inst.info
            else "nominal"
        )
        self.dataset_info_inst = self.dataset_inst.get_info(key)

    def store_parts(self) -> law.util.InsertableDict:
        parts = super().store_parts()

        # insert the dataset
        parts.insert_after(self.config_store_anchor, "dataset", self.dataset_inst.name)

        return parts

    @property
    def file_merging_factor(self) -> int:
        """
        Returns the number of files that are handled in one branch. When the :py:attr:`file_merging`
        attribute is set to a positive integer, this value is returned. Otherwise, if the value is
        zero, the original number of files is used instead.

        Consecutive merging steps are not handled yet.
        """
        n_files = self.dataset_info_inst.n_files

        if isinstance(self.file_merging, int):
            # interpret the file_merging attribute as the merging factor itself
            # zero means "merge all in one"
            if self.file_merging < 0:
                raise ValueError(f"invalid file_merging value {self.file_merging}")
            n_merge = n_files if self.file_merging == 0 else self.file_merging
        else:
            # no merging at all
            n_merge = 1

        return n_merge

    def create_branch_map(self):
        """
        Define the branch map for when this task is used as a workflow. By default, use the merging
        information provided by :py:attr:`file_merging_factor` to return a dictionary which maps
        branches to one or more input file indices. E.g. `1 -> [3, 4, 5]` would mean that branch 1
        is simultaneously handling input file indices 3, 4 and 5.
        """
        n_merge = self.file_merging_factor
        n_files = self.dataset_info_inst.n_files

        # use iter_chunks which splits a list of length n_files into chunks of maximum size n_merge
        chunks = law.util.iter_chunks(n_files, n_merge)

        # use enumerate for simply indexing
        return dict(enumerate(chunks))


class CommandTask(AnalysisTask):
    """
    A task that provides convenience methods to work with shell commands, i.e., printing them on the
    command line and executing them with error handling.
    """

    print_command = law.CSVParameter(
        default=(),
        significant=False,
        description="print the command that this task would execute but do not run any task; this "
        "CSV parameter accepts a single integer value which sets the task recursion depth to also "
        "print the commands of required tasks (0 means non-recursive)",
    )
    custom_args = luigi.Parameter(
        default="",
        description="custom arguments that are forwarded to the underlying command; they might not "
        "be encoded into output file paths; empty default",
    )

    exclude_index = True
    exclude_params_req = {"custom_args"}
    interactive_params = AnalysisTask.interactive_params + ["print_command"]

    run_command_in_tmp = False

    def _print_command(self, args):
        max_depth = int(args[0])

        print(f"print task commands with max_depth {max_depth}")

        for dep, _, depth in self.walk_deps(max_depth=max_depth, order="pre"):
            offset = depth * ("|" + law.task.interactive.ind)
            print(offset)

            print("{}> {}".format(offset, dep.repr(color=True)))
            offset += "|" + law.task.interactive.ind

            if isinstance(dep, CommandTask):
                # when dep is a workflow, take the first branch
                text = law.util.colored("command", style="bright")
                if isinstance(dep, law.BaseWorkflow) and dep.is_workflow():
                    dep = dep.as_branch(0)
                    text += " (from branch {})".format(law.util.colored("0", "red"))
                text += ": "

                cmd = dep.build_command()
                if cmd:
                    cmd = law.util.quote_cmd(cmd) if isinstance(cmd, (list, tuple)) else cmd
                    text += law.util.colored(cmd, "cyan")
                else:
                    text += law.util.colored("empty", "red")
                print(offset + text)
            else:
                print(offset + law.util.colored("not a CommandTask", "yellow"))

    def build_command(self):
        # this method should build and return the command to run
        raise NotImplementedError

    def touch_output_dirs(self):
        # keep track of created uris so we can avoid creating them twice
        handled_parent_uris = set()

        for outp in law.util.flatten(self.output()):
            # get the parent directory target
            parent = None
            if isinstance(outp, law.SiblingFileCollection):
                parent = outp.dir
            elif isinstance(outp, law.FileSystemFileTarget):
                parent = outp.parent

            # create it
            if parent and parent.uri() not in handled_parent_uris:
                parent.touch()
                handled_parent_uris.add(parent.uri())

    def run_command(self, cmd, optional=False, **kwargs):
        # proper command encoding
        cmd = (law.util.quote_cmd(cmd) if isinstance(cmd, (list, tuple)) else cmd).strip()

        # when no cwd was set and run_command_in_tmp is True, create a tmp dir
        if "cwd" not in kwargs and self.run_command_in_tmp:
            tmp_dir = law.LocalDirectoryTarget(is_tmp=True)
            tmp_dir.touch()
            kwargs["cwd"] = tmp_dir.abspath
        self.publish_message("cwd: {}".format(kwargs.get("cwd", os.getcwd())))

        # call it
        with self.publish_step("running '{}' ...".format(law.util.colored(cmd, "cyan"))):
            p, lines = law.util.readable_popen(cmd, shell=True, executable="/bin/bash", **kwargs)
            for line in lines:
                print(line)

        # raise an exception when the call failed and optional is not True
        if p.returncode != 0 and not optional:
            raise Exception(f"command failed with exit code {p.returncode}: {cmd}")

        return p

    @law.decorator.log
    @law.decorator.notify
    @law.decorator.safe_output
    def run(self, **kwargs):
        self.pre_run_command()

        # default run implementation
        # first, create all output directories
        self.touch_output_dirs()

        # build the command
        cmd = self.build_command()

        # run it
        self.run_command(cmd, **kwargs)

        self.post_run_command()

    def pre_run_command(self):
        return

    def post_run_command(self):
        return


def wrapper_factory(
    base_cls: law.task.base.Task,
    require_cls: AnalysisTask,
    enable: Sequence[str],
    cls_name: str | None = None,
    attributes: dict | None = None,
    docs: str | None = None,
) -> law.task.base.Register:
    """
    Factory function creating wrapper task classes, inheriting from *base_cls* and
    :py:class:`~law.task.base.WrapperTask`, that do nothing but require multiple instances of *require_cls*. Unless
    *cls_name* is defined, the name of the created class defaults to the name of *require_cls* plus "Wrapper".
    Additional *attributes* are added as class-level members when given.

    The instances of *require_cls* to be required in the :py:meth:`~.wrapper_factory.Wrapper.requires()` method can be
    controlled by task parameters. These parameters can be enabled through the string sequence *enable*, which currently
    accepts:

        - ``configs``, ``skip_configs``
        - ``shifts``, ``skip_shifts``
        - ``datasets``, ``skip_datasets``

    This allows to easily build wrapper tasks that loop over (combinations of) parameters that are either defined in the
    analysis or config, which would otherwise lead to mostly redundant code.

    Example:

    .. code-block:: python

        class MyTask(DatasetTask):
            ...

        MyTaskWrapper = wrapper_factory(
            base_cls=ConfigTask,
            require_cls=MyTask,
            enable=["datasets", "skip_datasets"],
        )

        # this allows to run (e.g.)
        # law run MyTaskWrapper --datasets st_* --skip-datasets *_tbar

    When building the requirements, the full combinatorics of parameters is considered. However, certain conditions
    apply depending on enabled features. For instance, in order to use the "configs" feature (adding a parameter
    "--configs" to the created class, allowing to loop over a list of config instances known to an analysis),
    *require_cls* must be at least a :py:class:`ConfigTask` accepting "--config" (mind the singular form), whereas
    *base_cls* must explicitly not.

    :param base_cls: Base class for this wrapper
    :param require_cls: :py:class:`~law.task.base.Task` class to be wrapped
    :param enable: Enable these parameters to control the wrapped :py:class:`~law.task.base.Task` class instance.
        Currently allowed parameters are: "configs", "skip_configs", "shifts", "skip_shifts", "datasets",
        "skip_datasets"
    :param cls_name: Name of the wrapper instance. If :py:attr:`None`, defaults to the name of the
        :py:class:`~law.task.base.WrapperTask` class + `"Wrapper"`
    :param attributes: Add these attributes as class-level members of the new :py:class:`~law.task.base.WrapperTask`
        class
    :param docs: Manually set the documentation string `__doc__` of the new :py:class:`~law.task.base.WrapperTask` class
        instance
    :raises ValueError: If a parameter provided with `enable` is not in the list of known parameters
    :raises TypeError: If any parameter in `enable` is incompatible with the :py:class:`~law.task.base.WrapperTask`
        class instance or the inheritance structure of corresponding classes
    :raises ValueError: when `configs` are enabled but not found in the analysis config instance
    :raises ValueError: when `shifts` are enabled but not found in the analysis config instance
    :raises ValueError: when `datasets` are enabled but not found in the analysis config instance
    :return: The new :py:class:`~law.task.base.WrapperTask` for the :py:class:`~law.task.base.Task` class `required_cls`
    """
    # check known features
    known_features = [
        "configs", "skip_configs",
        "shifts", "skip_shifts",
        "datasets", "skip_datasets",
    ]
    for feature in enable:
        if feature not in known_features:
            raise ValueError(
                f"unknown enabled feature '{feature}', known features are "
                f"'{','.join(known_features)}'",
            )

    # treat base_cls as a tuple
    base_classes = law.util.make_tuple(base_cls)
    base_cls = base_classes[0]

    # define wrapper feature flags
    has_configs = "configs" in enable
    has_skip_configs = has_configs and "skip_configs" in enable
    has_shifts = "shifts" in enable
    has_skip_shifts = has_shifts and "skip_shifts" in enable
    has_datasets = "datasets" in enable
    has_skip_datasets = has_datasets and "skip_datasets" in enable

    # helper to check if enabled features are compatible with required and base class
    def check_class_compatibility(name, min_require_cls, max_base_cls):
        if not issubclass(require_cls, min_require_cls):
            raise TypeError(
                f"when the '{name}' feature is enabled, require_cls must inherit from "
                f"{min_require_cls}, but {require_cls} does not",
            )
        if issubclass(base_cls, min_require_cls):
            raise TypeError(
                f"when the '{name}' feature is enabled, base_cls must not inherit from "
                f"{min_require_cls}, but {base_cls} does",
            )
        if not issubclass(max_base_cls, base_cls):
            raise TypeError(
                f"when the '{name}' feature is enabled, base_cls must be a super class of "
                f"{max_base_cls}, but {base_cls} is not",
            )

    # check classes
    if has_configs:
        check_class_compatibility("configs", ConfigTask, AnalysisTask)
    if has_shifts:
        check_class_compatibility("shifts", ShiftTask, ConfigTask)
    if has_datasets:
        check_class_compatibility("datasets", DatasetTask, ShiftTask)

    # create the class
    class Wrapper(*base_classes, law.WrapperTask):

        exclude_params_repr_empty = set()
        exclude_params_req_set = set()

        if has_configs:
            configs = law.CSVParameter(
                default=(default_config,),
                description="names or name patterns of configs to use; can also be the key of a mapping defined in the "
                f"'config_groups' auxiliary data of the analysis; default: {default_config}",
                brace_expand=True,
            )
            exclude_params_req_set.add("configs")
        if has_skip_configs:
            skip_configs = law.CSVParameter(
                default=(),
                description="names or name patterns of configs to skip after evaluating --configs; can also be the key "
                "of a mapping defined in the 'config_groups' auxiliary data of the analysis; empty default",
                brace_expand=True,
            )
            exclude_params_repr_empty.add("skip_configs")
            exclude_params_req_set.add("skip_configs")
        if has_datasets:
            datasets = law.CSVParameter(
                default=("*",),
                description="names or name patterns of datasets to use; can also be the key of a mapping defined in "
                "the 'dataset_groups' auxiliary data of the corresponding config; default: ('*',)",
                brace_expand=True,
            )
            exclude_params_req_set.add("datasets")
        if has_skip_datasets:
            skip_datasets = law.CSVParameter(
                default=(),
                description="names or name patterns of datasets to skip after evaluating --datasets; can also be the "
                "key of a mapping defined in the 'dataset_groups' auxiliary data of the corresponding config; empty "
                "default",
                brace_expand=True,
            )
            exclude_params_repr_empty.add("skip_datasets")
            exclude_params_req_set.add("skip_datasets")
        if has_shifts:
            shifts = law.CSVParameter(
                default=("nominal",),
                description="names or name patterns of shifts to use; can also be the key of a mapping defined in the "
                "'shift_groups' auxiliary data of the corresponding config; default: ('nominal',)",
                brace_expand=True,
            )
            exclude_params_req_set.add("shifts")
        if has_skip_shifts:
            skip_shifts = law.CSVParameter(
                default=(),
                description="names or name patterns of shifts to skip after evaluating --shifts; can also be the key "
                "of a mapping defined in the 'shift_groups' auxiliary data of the corresponding config; empty default",
                brace_expand=True,
            )
            exclude_params_repr_empty.add("skip_shifts")
            exclude_params_req_set.add("skip_shifts")

        def __init__(self, *args, **kwargs):
            super().__init__(*args, **kwargs)

            # store wrapper flags
            self.wrapper_require_cls = require_cls
            self.wrapper_has_configs = has_configs and self.configs
            self.wrapper_has_skip_configs = has_skip_configs
            self.wrapper_has_shifts = has_shifts and self.shifts
            self.wrapper_has_skip_shifts = has_skip_shifts
            self.wrapper_has_datasets = has_datasets and self.datasets
            self.wrapper_has_skip_datasets = has_skip_datasets

            # store wrapped fields
            self.wrapper_fields = [
                field for field in ["config", "shift", "dataset"]
                if getattr(self, f"wrapper_has_{field}s")
            ]

            # build the parameter space
            self.wrapper_parameters = self._build_wrapper_parameters()

        def _build_wrapper_parameters(self):
            # collect a list of tuples whose order corresponds to wrapper_fields
            params = []

            # get the target config instances
            if self.wrapper_has_configs:
                configs = self.find_config_objects(
                    self.configs,
                    self.analysis_inst,
                    od.Config,
                    self.analysis_inst.x("config_groups", {}),
                )
                if not configs:
                    raise ValueError(f"no configs found in analysis {self.analysis_inst} matching {self.configs}")
                if self.wrapper_has_skip_configs:
                    skip_configs = self.find_config_objects(
                        self.skip_configs,
                        self.analysis_inst,
                        od.Config,
                        self.analysis_inst.x("config_groups", {}),
                    )
                    configs = [c for c in configs if c not in skip_configs]
                    if not configs:
                        raise ValueError(
                            f"no configs found in analysis {self.analysis_inst} after skipping {self.skip_configs}",
                        )
                config_insts = list(map(self.analysis_inst.get_config, sorted(configs)))
            else:
                config_insts = [self.config_inst]

            # for the remaining fields, build the full combinatorics per config_inst
            for config_inst in config_insts:
                # sequences for building combinatorics
                prod_sequences = []
                if self.wrapper_has_configs:
                    prod_sequences.append([config_inst.name])

                # find all shifts
                if self.wrapper_has_shifts:
                    shifts = self.find_config_objects(
                        self.shifts,
                        config_inst,
                        od.Shift,
                        config_inst.x("shift_groups", {}),
                    )
                    if not shifts:
                        raise ValueError(f"no shifts found in config {config_inst} matching {self.shifts}")
                    if self.wrapper_has_skip_shifts:
                        skip_shifts = self.find_config_objects(
                            self.skip_shifts,
                            config_inst,
                            od.Shift,
                            config_inst.x("shift_groups", {}),
                        )
                        shifts = [s for s in shifts if s not in skip_shifts]
                    if not shifts:
                        raise ValueError(f"no shifts found in config {config_inst} after skipping {self.skip_shifts}")
                    # move "nominal" to the front if present
                    shifts = sorted(shifts)
                    if "nominal" in shifts:
                        shifts.insert(0, shifts.pop(shifts.index("nominal")))
                    prod_sequences.append(shifts)

                # find all datasets
                if self.wrapper_has_datasets:
                    datasets = self.find_config_objects(
                        self.datasets,
                        config_inst,
                        od.Dataset,
                        config_inst.x("dataset_groups", {}),
                    )
                    if not datasets:
                        raise ValueError(f"no datasets found in config {config_inst} matching {self.datasets}")
                    if self.wrapper_has_skip_datasets:
                        skip_datasets = self.find_config_objects(
                            self.skip_datasets,
                            config_inst,
                            od.Dataset,
                            config_inst.x("dataset_groups", {}),
                        )
                        datasets = [d for d in datasets if d not in skip_datasets]
                        if not datasets:
                            raise ValueError(
                                f"no datasets found in config {config_inst} after skipping {self.skip_datasets}",
                            )
                    prod_sequences.append(sorted(datasets))

                # add the full combinatorics
                params.extend(itertools.product(*prod_sequences))

            return params

        def requires(self) -> dict:
            # build all requirements based on the parameter space
            reqs = {}

            for values in self.wrapper_parameters:
                params = dict(zip(self.wrapper_fields, values))

                # allow custom checks and updates
                params = self.update_wrapper_params(params)
                if not params:
                    continue

                # add the requirement if not present yet
                req = self.wrapper_require_cls.req(self, **params)
                if req not in reqs.values():
                    reqs[values] = req

            return reqs

        def update_wrapper_params(self, params):
            return params

        # add additional class-level members
        if attributes:
            locals().update(attributes)

    # overwrite __module__ to point to the module of the calling stack
    frame = inspect.stack()[1]
    module = inspect.getmodule(frame[0])
    Wrapper.__module__ = module.__name__

    # overwrite __name__
    Wrapper.__name__ = cls_name or f"{require_cls.__name__}Wrapper"

    # set docs
    if docs:
        Wrapper.__docs__ = docs

    return Wrapper<|MERGE_RESOLUTION|>--- conflicted
+++ resolved
@@ -45,14 +45,6 @@
     which are added.
     """
 
-<<<<<<< HEAD
-        Can be initialized with other :py:class:`~columnflow.util.DotDict`
-        instances and additional keyword arguments ``kwargs``, which are
-        added.
-        """
-
-=======
->>>>>>> 10833c5d
     def __init__(self, *others, **kwargs):
 
         super().__init__()
@@ -1157,103 +1149,6 @@
         }
 
 
-class MultiConfigTask(AnalysisTask):
-
-    configs = law.CSVParameter(
-        default=(default_config,),
-        description="comma-separated names of analysis config to use; default: ('{default_config}',)",
-        brace_expand=True,
-        parse_empty=True,
-    )
-
-    config_order_dependent = False
-
-    # the field in the store parts behind which the new part is inserted
-    # added here for subclasses that typically refer to the store part added by _this_ class
-    config_store_anchor = "configs"
-    is_single_config = False
-
-    def __init__(self, *args, **kwargs):
-        super().__init__(*args, **kwargs)
-
-        # store a reference to the config instances
-        self.config_insts = tuple(self.analysis_inst.get_config(config) for config in self.configs)
-
-    @classmethod
-    def resolve_param_values(cls, params: dict[str, Any]) -> dict[str, Any]:
-        """Resolve the parameter values for the given parameters.
-
-        This method retrieves the parameters and resolves the ML model instance, configs,
-        calibrators, selector, and producers. It also calls the model's setup hook.
-
-        :param params: A dictionary of parameters that may contain the analysis instance and ML model.
-        :return: A dictionary containing the resolved parameters.
-        :raises Exception: If the ML model instance received configs to define training configs,
-            but did not define any.
-        """
-        params = super().resolve_param_values(params)
-
-        # if not params.get("configs"):
-        #     raise Exception("No configs have been requested.")
-
-        # store a reference to the config inst
-        if "config_insts" not in params and "analysis_inst" in params and "configs" in params:
-            params["config_insts"] = tuple([
-                params["analysis_inst"].get_config(config)
-                for config in params["configs"]
-            ])
-
-        # for backwards compatibility, we automatically switch the defaults from config to analysis inst
-        params = cls.switch_to_analysis_inst_aux(params)
-
-        return params
-
-    @classmethod
-    def get_array_function_kwargs(cls, task=None, **params):
-        kwargs = super().get_array_function_kwargs(task=task, **params)
-
-        if task:
-            kwargs["config_insts"] = task.config_insts
-        elif "config_insts" in params:
-            kwargs["config_insts"] = params["config_insts"]
-        elif "configs" in params and "analysis_inst" in kwargs:
-            kwargs["config_insts"] = tuple([
-                kwargs["analysis_inst"].get_config(config)
-                for config in params["configs"]
-            ])
-
-        if not kwargs.get("config_insts"):
-            raise Exception(f"Did not manage to resolve config instances from task {task.cls_family}")
-
-        if "config_insts" in kwargs:
-            # for simplicity, we assign the first config as config_inst, but this might be stupid to do...
-            kwargs["config_inst"] = kwargs["config_insts"][0]
-
-        return kwargs
-
-    def store_parts(self) -> law.util.InsertableDict[str, str]:
-        """Generate a dictionary of store parts for the current instance.
-
-        This method extends the base method to include the configs parameter.
-
-        :return: An InsertableDict containing the store parts.
-        """
-        parts = super().store_parts()
-
-        configs = self.configs
-        if not self.config_order_dependent:
-            configs = sorted(configs)
-
-        configs_repr = "__".join(configs[:5])
-
-        if len(configs) > 5:
-            configs_repr += f"_{law.util.create_hash(configs[5:])}"
-
-        parts.insert_after("task_family", "configs", configs_repr)
-
-        return parts
-
-
 class ConfigTask(AnalysisTask):
 
     config = luigi.Parameter(
@@ -1353,15 +1248,6 @@
     def resolve_param_values(cls, params: dict) -> dict:
         params = super().resolve_param_values(params)
 
-<<<<<<< HEAD
-        # store a reference to the config inst
-        if "config_inst" not in params and "analysis_inst" in params and "config" in params:
-            params["config_inst"] = params["analysis_inst"].get_config(params["config"])
-            params["config_insts"] = [params["config_inst"]]
-
-        # for backwards compatibility, we automatically switch the defaults from config to analysis inst
-        params = cls.switch_to_analysis_inst_aux(params)
-=======
         if (analysis_inst := params.get("analysis_inst")):
             # store a reference to the config inst(s)
             if cls.has_single_config():
@@ -1371,7 +1257,9 @@
             else:
                 if "config_insts" not in params and "configs" in params:
                     params["config_insts"] = list(map(analysis_inst.get_config, params["configs"]))
->>>>>>> 10833c5d
+
+            # for backwards compatibility, we automatically switch the defaults from config to analysis inst
+            params = cls.switch_to_analysis_inst_aux(params)
 
         return params
 
@@ -1424,11 +1312,6 @@
     def __init__(self, *args, **kwargs):
         super().__init__(*args, **kwargs)
 
-<<<<<<< HEAD
-        # store a reference to the config instance
-        self.config_inst = self.analysis_inst.get_config(self.config)
-        self.config_insts = [self.config_inst]
-=======
         # store a reference to the config instances
         self.config_insts = [
             self.analysis_inst.get_config(config)
@@ -1440,7 +1323,6 @@
     @property
     def config_repr(self) -> str:
         return "__".join(config_inst.name for config_inst in self.config_insts)
->>>>>>> 10833c5d
 
     def store_parts(self) -> law.util.InsertableDict:
         parts = super().store_parts()
@@ -1491,17 +1373,7 @@
         return {Route(column)}
 
 
-<<<<<<< HEAD
-@dataclass
-class TaskShifts:
-    local: set[str] = field(default_factory=set)
-    upstream: set[str] = field(default_factory=set)
-
-
-class ShiftTask(AnalysisTask):
-=======
 class ShiftTask(ConfigTask):
->>>>>>> 10833c5d
 
     shift = luigi.Parameter(
         default="nominal",
@@ -1521,14 +1393,6 @@
     @classmethod
     def modify_param_values(cls, params: dict[str, Any]) -> dict[str, Any]:
         params = super().modify_param_values(params)
-<<<<<<< HEAD
-        if (config_insts := params.get("config_insts")):
-            params = cls.resolve_shifts(config_insts, params)
-        return params
-
-    @classmethod
-    def resolve_shifts(cls, config_insts: list[od.Config], params: dict) -> dict:
-=======
         params = cls.resolve_shifts(params)
         return params
 
@@ -1613,24 +1477,13 @@
 
     @classmethod
     def _resolve_shifts(cls, config_inst: od.Config, params: dict) -> tuple[str, str] | None:
->>>>>>> 10833c5d
         # require that the shift is set and known
         if (requested_shift := params.get("shift")) in (None, law.NO_STR):
             if not cls.allow_empty_shift:
                 raise Exception(f"no shift found in params: {params}")
-<<<<<<< HEAD
-            params["shift"] = law.NO_STR
-            params["local_shift"] = law.NO_STR
-            return params
-
-        for config_inst in config_insts:
-            if requested_shift not in config_inst.shifts:
-                raise ValueError(f"shift {requested_shift} unknown to {config_inst}")
-=======
             return (law.NO_STR, law.NO_STR)
         if requested_shift not in config_inst.shifts:
             return None
->>>>>>> 10833c5d
 
         # actual shift resolution: compare the requested shift to known ones
         # local_shift -> the requested shift if implemented by the task itself, else nominal
@@ -1650,28 +1503,7 @@
                 global_shift = "nominal"
                 local_shift = "nominal"
 
-<<<<<<< HEAD
-        # store references if not already done
-        if not params.get("global_shift_inst") or not params.get("local_shift_inst"):
-            # assign shift from first config (TODO: should not be used in MultiConfig tasks)
-            params["global_shift_inst"] = config_insts[0].get_shift(params["shift"])
-            params["local_shift_inst"] = config_insts[0].get_shift(params["local_shift"])
-
-            # for MultiConfigTasks, assign shift inst per config
-            if not cls.is_single_config:
-                params["global_shift_insts"] = {
-                    config_inst: config_inst.get_shift(params["shift"])
-                    for config_inst in config_insts
-                }
-                params["local_shift_insts"] = {
-                    config_inst: config_inst.get_shift(params["local_shift"])
-                    for config_inst in config_insts
-                }
-
-        return params
-=======
         return global_shift, local_shift
->>>>>>> 10833c5d
 
     @classmethod
     def get_known_shifts(
@@ -1710,21 +1542,8 @@
         super().__init__(*args, **kwargs)
 
         # store references to the shift instances
-<<<<<<< HEAD
-        # NOTE: we might want to remove the local_shift_inst and global_shift_inst attributes
-        #       when using multi config, but at the moment they are still in use for the inits
-        #       of TaskArrayFunctions
-        self.local_shift_inst = None
-        self.global_shift_inst = None
-        if not self.is_single_config:
-            # store references to the shift instances per config
-            self.local_shift_insts = {}
-            self.global_shift_insts = {}
-
-=======
         self.global_shift_insts = None
         self.local_shift_insts = None
->>>>>>> 10833c5d
         if self.shift not in (None, law.NO_STR) and self.local_shift not in (None, law.NO_STR):
             get = lambda c, s: c.get_shift(s if s in c.shifts else "nominal")
             self.global_shift_insts = {
