# coding: utf-8

"""
Tasks related to selecting events and performing post-selection bookkeeping.
"""

import copy
from collections import defaultdict

import luigi
import law

from columnflow.tasks.framework.base import Requirements, AnalysisTask, DatasetTask, wrapper_factory
from columnflow.tasks.framework.mixins import CalibratorsMixin, SelectorMixin, ChunkedIOMixin
from columnflow.tasks.framework.remote import RemoteWorkflow
from columnflow.tasks.external import GetDatasetLFNs
from columnflow.tasks.calibration import CalibrateEvents
from columnflow.production import Producer
from columnflow.util import maybe_import, ensure_proxy, dev_sandbox, safe_div, DotDict

np = maybe_import("numpy")
ak = maybe_import("awkward")


logger = law.logger.get_logger(__name__)

default_create_selection_hists = law.config.get_expanded_bool(
    "analysis",
    "default_create_selection_hists",
    True,
)


class SelectEvents(
    SelectorMixin,
    CalibratorsMixin,
    ChunkedIOMixin,
    DatasetTask,
    law.LocalWorkflow,
    RemoteWorkflow,
):
    # default sandbox, might be overwritten by selector function
    sandbox = dev_sandbox(law.config.get("analysis", "default_columnar_sandbox"))

    # upstream requirements
    reqs = Requirements(
        RemoteWorkflow.reqs,
        GetDatasetLFNs=GetDatasetLFNs,
        CalibrateEvents=CalibrateEvents,
    )

    # register sandbox and shifts found in the chosen selector to this task
    register_selector_sandbox = True
    register_selector_shifts = True

    # strategy for handling missing source columns when adding aliases on event chunks
    missing_column_alias_strategy = "original"

<<<<<<< HEAD
    def __init__(self, *args, **kwargs):
        super().__init__(*args, **kwargs)

        # store the normalization weight producer for MC
        self.veto_producer: Producer = Producer.get_cls("veto_events")(
            inst_dict=self.get_producer_kwargs(self),
        )
=======
    # whether histogram outputs should be created
    create_selection_hists = default_create_selection_hists
>>>>>>> ecb6aec0

    def workflow_requires(self):
        reqs = super().workflow_requires()

        reqs["lfns"] = self.reqs.GetDatasetLFNs.req(self)

        if not self.pilot:
            reqs["calibrations"] = [
                self.reqs.CalibrateEvents.req(self, calibrator=calibrator_inst.cls_name)
                for calibrator_inst in self.calibrator_insts
                if calibrator_inst.produced_columns
            ]
        elif self.calibrator_insts:
            # pass-through pilot workflow requirements of upstream task
            t = self.reqs.CalibrateEvents.req(self)
            reqs = law.util.merge_dicts(reqs, t.workflow_requires(), inplace=True)

        # add selector dependent requirements
        reqs["selector"] = law.util.make_unique(law.util.flatten(self.selector_inst.run_requires()))

        # add veto selector dependent requirements
        reqs["veto"] = self.veto_producer.run_requires()

        return reqs

    def requires(self):
        reqs = {
            "lfns": self.reqs.GetDatasetLFNs.req(self),
            "calibrations": [
                self.reqs.CalibrateEvents.req(self, calibrator=calibrator_inst.cls_name)
                for calibrator_inst in self.calibrator_insts
                if calibrator_inst.produced_columns
            ],
        }

        # add selector dependent requirements
        reqs["selector"] = law.util.make_unique(law.util.flatten(self.selector_inst.run_requires()))

        # add veto selector dependent requirements
        reqs["veto"] = self.veto_producer.run_requires()

        return reqs

    def output(self):
        outputs = {
            "results": self.target(f"results_{self.branch}.parquet"),
            "stats": self.target(f"stats_{self.branch}.json"),
        }

        # add histograms if requested
        if self.create_selection_hists:
            outputs["hists"] = self.target(f"hists_{self.branch}.pickle")

        # add additional columns in case the selector produces some
        if self.selector_inst.produced_columns:
            outputs["columns"] = self.target(f"columns_{self.branch}.parquet")

        return outputs

    @law.decorator.notify
    @law.decorator.log
    @ensure_proxy
    @law.decorator.localize(input=False)
    @law.decorator.safe_output
    def run(self):
        from columnflow.tasks.histograms import CreateHistograms
        from columnflow.columnar_util import (
            Route, RouteFilter, mandatory_coffea_columns, update_ak_array, add_ak_aliases,
            sorted_ak_to_parquet,
        )

        # prepare inputs and outputs
        lfn_task = self.requires()["lfns"]
        inputs = self.input()
        outputs = self.output()
        result_chunks = {}
        column_chunks = {}
        stats = defaultdict(float)
        hists = DotDict()

        # run the selector setup
        selector_reqs = self.selector_inst.run_requires()
        reader_targets = self.selector_inst.run_setup(selector_reqs, luigi.task.getpaths(selector_reqs))
        n_ext = len(reader_targets)

        # show an early warning in case the selector does not produce some mandatory columns
        produced_columns = self.selector_inst.produced_columns
        for c in self.reqs.get("CreateHistograms", CreateHistograms).mandatory_columns:
            if Route(c) not in produced_columns:
                self.logger.warning(
                    f"selector {self.selector_inst.cls_name} does not produce column {c} "
                    "which might be required later on for creating histograms downstream",
                )

        # create a temp dir for saving intermediate files
        tmp_dir = law.LocalDirectoryTarget(is_tmp=True)
        tmp_dir.touch()

        # get shift dependent aliases
        aliases = self.local_shift_inst.x("column_aliases", {})

        # setup the veto producer
        self.veto_producer.run_setup(self.requires()["veto"], self.input()["veto"])

        # define columns that need to be read
        read_columns = set(map(Route, mandatory_coffea_columns))
        read_columns |= self.selector_inst.used_columns
        read_columns |= self.veto_producer.used_columns
        read_columns |= set(map(Route, aliases.values()))

        # define columns that will be written
        write_columns = set(map(Route, mandatory_coffea_columns))
        write_columns |= self.selector_inst.produced_columns
        write_columns |= self.veto_producer.produced_columns
        route_filter = RouteFilter(write_columns)

        # let the lfn_task prepare the nano file (basically determine a good pfn)
        [(lfn_index, input_file)] = lfn_task.iter_nano_files(self)

        # prepare inputs for localization
        with law.localize_file_targets(
            [
                input_file,
                *(inp["columns"] for inp in inputs["calibrations"]),
                *reader_targets.values(),
            ],
            mode="r",
        ) as inps:
            # iterate over chunks of events and diffs
            n_calib = len(inputs["calibrations"])
            for (events, *cols), pos in self.iter_chunked_io(
                [inp.abspath for inp in inps],
                source_type=["coffea_root"] + ["awkward_parquet"] * n_calib + [None] * n_ext,
                read_columns=[read_columns] * (1 + n_calib + n_ext),
                chunk_size=self.selector_inst.get_min_chunk_size(),
            ):
                # optional check for overlapping inputs within additional columns
                if self.check_overlapping_inputs:
                    self.raise_if_overlapping(list(cols))

                # insert additional columns
                events = update_ak_array(events, *cols)

                # add veto
                events = self.veto_producer(events, file=input_file)

                # add aliases
                events = add_ak_aliases(
                    events,
                    aliases,
                    remove_src=True,
                    missing_strategy=self.missing_column_alias_strategy,
                )

                # invoke the selection function
                events, results = self.selector_inst(events, stats, hists=hists)

                # complain when there is no event mask
                if results.event is None:
                    raise Exception(
                        f"selector {self.selector_inst.cls_name} returned {results!r} object that "
                        "does not contain 'event' mask",
                    )

                # convert to array
                results_array = results.to_ak()

                # optional check for finite values
                if self.check_finite_output:
                    # ignore vetoed events when checking for finite values
                    self.raise_if_not_finite(results_array[~events.veto])

                # save results as parquet via a thread in the same pool
                chunk = tmp_dir.child(f"res_{lfn_index}_{pos.index}.parquet", type="f")
                result_chunks[(lfn_index, pos.index)] = chunk
                self.chunked_io.queue(sorted_ak_to_parquet, (results_array, chunk.abspath))

                # remove columns
                if write_columns:

                    # store veto in variable before filtering
                    veto = events.veto

                    events = route_filter(events)

                    # optional check for finite values
                    if self.check_finite_output:
                        # ignore vetoed events when checking for finite values
                        self.raise_if_not_finite(events[~veto])

                    # save additional columns as parquet via a thread in the same pool
                    chunk = tmp_dir.child(f"cols_{lfn_index}_{pos.index}.parquet", type="f")
                    column_chunks[(lfn_index, pos.index)] = chunk
                    self.chunked_io.queue(sorted_ak_to_parquet, (events, chunk.abspath))

        # merge the result files
        sorted_chunks = [result_chunks[key] for key in sorted(result_chunks)]
        writer_opts_masks = self.get_parquet_writer_opts(repeating_values=True)
        law.pyarrow.merge_parquet_task(
            self, sorted_chunks, outputs["results"], local=True, writer_opts=writer_opts_masks,
        )

        # merge the column files
        if write_columns:
            sorted_chunks = [column_chunks[key] for key in sorted(column_chunks)]
            law.pyarrow.merge_parquet_task(
                self, sorted_chunks, outputs["columns"], local=True, writer_opts=self.get_parquet_writer_opts(),
            )

        # save stats
        outputs["stats"].dump(stats, formatter="json")
        if self.create_selection_hists:
            outputs["hists"].dump(hists, formatter="pickle")

        # print some stats
        eff = safe_div(stats["num_events_selected"], stats["num_events"])
        eff_weighted = safe_div(stats["sum_mc_weight_selected"], stats["sum_mc_weight"])
        self.publish_message(f"all events         : {int(stats['num_events'])}")
        self.publish_message(f"sel. events        : {int(stats['num_events_selected'])}")
        self.publish_message(f"efficiency         : {eff:.4f}")
        self.publish_message(f"sum mc weights     : {stats['sum_mc_weight']}")
        self.publish_message(f"sum sel. mc weights: {stats['sum_mc_weight_selected']}")
        self.publish_message(f"efficiency         : {eff_weighted:.4f}")
        if not eff:
            self.publish_message(law.util.colored("no events selected", "red"))


# overwrite class defaults
check_finite_tasks = law.config.get_expanded("analysis", "check_finite_output", [], split_csv=True)
SelectEvents.check_finite_output = ChunkedIOMixin.check_finite_output.copy(
    default=SelectEvents.task_family in check_finite_tasks,
    add_default_to_description=True,
)

check_overlap_tasks = law.config.get_expanded("analysis", "check_overlapping_inputs", [], split_csv=True)
SelectEvents.check_overlapping_inputs = ChunkedIOMixin.check_overlapping_inputs.copy(
    default=SelectEvents.task_family in check_overlap_tasks,
    add_default_to_description=True,
)


SelectEventsWrapper = wrapper_factory(
    base_cls=AnalysisTask,
    require_cls=SelectEvents,
    enable=["configs", "skip_configs", "datasets", "skip_datasets", "shifts", "skip_shifts"],
)


class MergeSelectionStats(
    SelectorMixin,
    CalibratorsMixin,
    DatasetTask,
    law.LocalWorkflow,
    RemoteWorkflow,
):
    # default sandbox, might be overwritten by selector function (needed to load hist objects)
    sandbox = dev_sandbox(law.config.get("analysis", "default_columnar_sandbox"))

    # whether histogram outputs should be created
    create_selection_hists = default_create_selection_hists

    # upstream requirements
    reqs = Requirements(
        RemoteWorkflow.reqs,
        SelectEvents=SelectEvents,
    )

    def create_branch_map(self):
        # single branch without payload
        return {0: None}

    def workflow_requires(self):
        reqs = super().workflow_requires()
        reqs["stats"] = self.reqs.SelectEvents.req_different_branching(self)
        return reqs

    def requires(self):
        return self.reqs.SelectEvents.req_different_branching(self, workflow="local", branch=-1)

    def output(self):
        outputs = {"stats": self.target("stats.json")}
        if self.create_selection_hists:
            outputs["hists"] = self.target("hists.pickle")
        return outputs

    @law.decorator.notify
    @law.decorator.log
    def run(self):
        # merge input stats
        merged_stats = defaultdict(float)
        merged_hists = {}
        for inp in self.input().collection.targets.values():
            stats = inp["stats"].load(formatter="json", cache=False)
            self.merge_counts(merged_stats, stats)
            if self.create_selection_hists:
                hists = inp["hists"].load(formatter="pickle", cache=False)
                self.merge_counts(merged_hists, hists)

        # write outputs
        outputs = self.output()
        outputs["stats"].dump(merged_stats, formatter="json", cache=False)
        if self.create_selection_hists:
            outputs["hists"].dump(merged_hists, formatter="pickle", cache=False)

    @classmethod
    def merge_counts(cls, dst: dict, src: dict) -> dict:
        """
        Adds counts (integers or floats) in a *src* dictionary recursively into a *dst* dictionary.
        *dst* is updated in-place and also returned.
        """
        for key, obj in src.items():
            if key not in dst:
                dst[key] = copy.deepcopy(obj)
            elif isinstance(obj, dict):
                cls.merge_counts(dst[key], obj)
            else:
                dst[key] += obj
        return dst


MergeSelectionStatsWrapper = wrapper_factory(
    base_cls=AnalysisTask,
    require_cls=MergeSelectionStats,
    enable=["configs", "skip_configs", "datasets", "skip_datasets", "shifts", "skip_shifts"],
)


class MergeSelectionMasks(
    SelectorMixin,
    CalibratorsMixin,
    DatasetTask,
    law.tasks.ForestMerge,
    RemoteWorkflow,
):
    sandbox = dev_sandbox(law.config.get("analysis", "default_columnar_sandbox"))

    # recursively merge 8 files into one
    merge_factor = 8

    # upstream requirements
    reqs = Requirements(
        RemoteWorkflow.reqs,
        SelectEvents=SelectEvents,
    )

    def __init__(self, *args, **kwargs):
        super().__init__(*args, **kwargs)

        # store the normalization weight producer for MC
        self.norm_weight_producer = None
        if self.dataset_inst.is_mc:
            self.norm_weight_producer = Producer.get_cls("normalization_weights")(
                inst_dict=self.get_producer_kwargs(self),
            )

    def create_branch_map(self):
        # DatasetTask implements a custom branch map, but we want to use the one in ForestMerge
        return law.tasks.ForestMerge.create_branch_map(self)

    def merge_workflow_requires(self):
        reqs = {"selection": self.reqs.SelectEvents.req_different_branching(self)}

        if self.dataset_inst.is_mc:
            reqs["normalization"] = self.norm_weight_producer.run_requires()

        return reqs

    def merge_requires(self, start_branch, end_branch):
        reqs = {
            "selection": [
                self.reqs.SelectEvents.req_different_branching(self, branch=b)
                for b in range(start_branch, end_branch)
            ],
        }

        if self.dataset_inst.is_mc:
            reqs["normalization"] = self.norm_weight_producer.run_requires()

        return reqs

    def trace_merge_workflow_inputs(self, inputs):
        return super().trace_merge_workflow_inputs(inputs["selection"])

    def trace_merge_inputs(self, inputs):
        return super().trace_merge_inputs(inputs["selection"])

    def merge_output(self):
        return {"masks": self.target("masks.parquet")}

    def merge(self, inputs, output):
        # in the lowest (leaf) stage, zip selection results with additional columns first
        if self.is_leaf():
            # create a temp dir for saving intermediate files
            tmp_dir = law.LocalDirectoryTarget(is_tmp=True)
            tmp_dir.touch()
            inputs = self.zip_results_and_columns(inputs, tmp_dir)
        else:
            inputs = [inp["masks"] for inp in inputs]

        law.pyarrow.merge_parquet_task(
            self, inputs, output["masks"], writer_opts=self.get_parquet_writer_opts(),
        )

    def zip_results_and_columns(self, inputs, tmp_dir):
        from columnflow.columnar_util import (
            Route, RouteFilter, sorted_ak_to_parquet, mandatory_coffea_columns,
        )

        chunks = []

        # setup the normalization weights producer
        if self.dataset_inst.is_mc:
            self.norm_weight_producer.run_setup(
                self.requires()["forest_merge"]["normalization"],
                self.input()["forest_merge"]["normalization"],
            )

        # define columns that will be written
        write_columns: set[Route] = set()
        skip_columns: set[str] = set()
        for c in self.config_inst.x.keep_columns.get(self.task_family, []):
            for r in self._expand_keep_column(c):
                if r.has_tag("skip"):
                    skip_columns.add(r.column)
                else:
                    write_columns.add(r)
        write_columns = {
            r for r in write_columns
            if not law.util.multi_match(r.column, skip_columns, mode=any)
        }
        # add some mandatory columns
        write_columns |= set(map(Route, mandatory_coffea_columns))
        write_columns |= set(map(Route, {"category_ids", "process_id", "normalization_weight"}))
        route_filter = RouteFilter(write_columns)

        for inp in inputs:
            events = inp["columns"].load(formatter="awkward", cache=False)
            steps = inp["results"].load(formatter="awkward", cache=False).steps

            # add normalization weight
            if self.dataset_inst.is_mc:
                events = self.norm_weight_producer(events)

            # remove columns
            events = route_filter(events)

            # zip them
            out = ak.zip({"steps": steps, "events": events})

            chunk = tmp_dir.child(f"tmp_{inp['results'].basename}", type="f")
            chunks.append(chunk)
            sorted_ak_to_parquet(out, chunk.abspath)

        return chunks


MergeSelectionMasksWrapper = wrapper_factory(
    base_cls=AnalysisTask,
    require_cls=MergeSelectionMasks,
    enable=["configs", "skip_configs", "datasets", "skip_datasets", "shifts", "skip_shifts"],
)<|MERGE_RESOLUTION|>--- conflicted
+++ resolved
@@ -56,7 +56,9 @@
     # strategy for handling missing source columns when adding aliases on event chunks
     missing_column_alias_strategy = "original"
 
-<<<<<<< HEAD
+    # whether histogram outputs should be created
+    create_selection_hists = default_create_selection_hists
+
     def __init__(self, *args, **kwargs):
         super().__init__(*args, **kwargs)
 
@@ -64,10 +66,6 @@
         self.veto_producer: Producer = Producer.get_cls("veto_events")(
             inst_dict=self.get_producer_kwargs(self),
         )
-=======
-    # whether histogram outputs should be created
-    create_selection_hists = default_create_selection_hists
->>>>>>> ecb6aec0
 
     def workflow_requires(self):
         reqs = super().workflow_requires()
