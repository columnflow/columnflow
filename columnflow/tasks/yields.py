# coding: utf-8

"""
Tasks to produce yield tables
"""

import math
from collections import defaultdict, OrderedDict

import law
import luigi
from scinum import Number

from columnflow.tasks.framework.base import Requirements, ConfigTask
from columnflow.tasks.framework.mixins import (
    CalibratorClassesMixin, SelectorClassMixin, ProducerClassesMixin, WeightProducerClassMixin,
    DatasetsProcessesMixin, CategoriesMixin,
)
from columnflow.tasks.framework.remote import RemoteWorkflow
from columnflow.tasks.histograms import MergeHistograms
from columnflow.util import dev_sandbox, try_int


class _CreateYieldTable(
    CalibratorClassesMixin,
    SelectorClassMixin,
    ProducerClassesMixin,
    WeightProducerClassMixin,
    DatasetsProcessesMixin,
    CategoriesMixin,
<<<<<<< HEAD
=======
    WeightProducerMixin,
    ProducersMixin,
    SelectorStepsMixin,
    CalibratorsMixin,
    ConfigTask,
>>>>>>> 072644f7
    law.LocalWorkflow,
    RemoteWorkflow,
):
    """
    Base classes for :py:class:`CreateYieldTable`.
    """


class CreateYieldTable(_CreateYieldTable):

    table_format = luigi.Parameter(
        default="fancy_grid",
        significant=False,
        description="format of the yield table; accepts all formats of the tabulate package; "
        "default: fancy_grid",
    )
    number_format = luigi.Parameter(
        default="pdg",
        significant=False,
        description="rounding format of each number in the yield table; accepts all formats "
        "understood by scinum.Number.str(), e.g. 'pdg', 'publication', '%.1f' or an integer "
        "(number of signficant digits); default: pdg",
    )
    skip_uncertainties = luigi.BoolParameter(
        default=False,
        significant=False,
        description="when True, uncertainties are not displayed in the table; default: False",
    )
    normalize_yields = luigi.ChoiceParameter(
        choices=(law.NO_STR, "per_process", "per_category", "all"),
        default=law.NO_STR,
        significant=False,
        description="string parameter to define the normalization of the yields; "
        "choices: '', per_process, per_category, all; empty default",
    )
    output_suffix = luigi.Parameter(
        default=law.NO_STR,
        description="Adds a suffix to the output name of the yields table; empty default",
    )

    sandbox = dev_sandbox(law.config.get("analysis", "default_columnar_sandbox"))

    # upstream requirements
    reqs = Requirements(
        RemoteWorkflow.reqs,
        MergeHistograms=MergeHistograms,
    )

    def create_branch_map(self):
        # dummy branch map
        return {0: None}

    def requires(self):
        return {
            d: self.reqs.MergeHistograms.req(
                self,
                dataset=d,
                variables=("event",),
                _prefer_cli={"variables"},
            )
            for d in self.datasets
        }

    def workflow_requires(self):
        reqs = super().workflow_requires()

        reqs["merged_hists"] = [
            self.reqs.MergeHistograms.req(
                self,
                dataset=d,
                variables=("event",),
                _exclude={"branches"},
            )
            for d in self.datasets
        ]

        return reqs

    @classmethod
    def resolve_param_values(cls, params):
        params = super().resolve_param_values(params)

        if "number_format" in params and try_int(params["number_format"]):
            # convert 'number_format' in integer if possible
            params["number_format"] = int(params["number_format"])

        return params

    def output(self):
        suffix = ""
        if self.output_suffix and self.output_suffix != law.NO_STR:
            suffix = f"__{self.output_suffix}"

        return {
            "table": self.target(f"table__proc_{self.processes_repr}__cat_{self.categories_repr}{suffix}.txt"),
            "yields": self.target(f"yields__proc_{self.processes_repr}__cat_{self.categories_repr}{suffix}.json"),
        }

    @law.decorator.notify
    @law.decorator.log
    def run(self):
        import hist
        from tabulate import tabulate

        inputs = self.input()
        outputs = self.output()

        category_insts = list(map(self.config_inst.get_category, self.categories))
        process_insts = list(map(self.config_inst.get_process, self.processes))
        sub_process_insts = {
            proc: [sub for sub, _, _ in proc.walk_processes(include_self=True)]
            for proc in process_insts
        }

        # histogram data per process
        hists = {}

        with self.publish_step(f"Creating yields for processes {self.processes}, categories {self.categories}"):
            for dataset, inp in inputs.items():
                dataset_inst = self.config_inst.get_dataset(dataset)

                # load the histogram of the variable named "event"
                h_in = inp["hists"]["event"].load(formatter="pickle")

                # loop and extract one histogram per process
                for process_inst in process_insts:
                    # skip when the dataset is already known to not contain any sub process
                    if not any(map(dataset_inst.has_process, sub_process_insts[process_inst])):
                        continue

                    # work on a copy
                    h = h_in.copy()

                    # axis selections
                    h = h[{
                        "process": [
                            hist.loc(p.id)
                            for p in sub_process_insts[process_inst]
                            if p.id in h.axes["process"]
                        ],
                    }]

                    # axis reductions
                    h = h[{"process": sum, "shift": sum, "event": sum}]

                    # add the histogram
                    if process_inst in hists:
                        hists[process_inst] += h
                    else:
                        hists[process_inst] = h

            # there should be hists to plot
            if not hists:
                raise Exception("no histograms found to plot")

            # sort hists by process order
            hists = OrderedDict(
                (process_inst, hists[process_inst])
                for process_inst in sorted(hists, key=process_insts.index)
            )

            yields, processes = defaultdict(list), []

            # read out yields per category and per process
            for process_inst, h in hists.items():
                processes.append(process_inst)

                for category_inst in category_insts:
                    leaf_category_insts = category_inst.get_leaf_categories() or [category_inst]

                    h_cat = h[{"category": [
                        hist.loc(c.name)
                        for c in leaf_category_insts
                        if c.name in h.axes["category"]
                    ]}]
                    h_cat = h_cat[{"category": sum}]

                    value = Number(h_cat.value)
                    if not self.skip_uncertainties:
                        # set a unique uncertainty name for correct propagation below
                        value.set_uncertainty(
                            f"mcstat_{process_inst.name}_{category_inst.name}",
                            math.sqrt(h_cat.variance),
                        )
                    yields[category_inst].append(value)

            # obtain normalizaton factors
            norm_factors = 1
            if self.normalize_yields == "all":
                norm_factors = sum(
                    sum(category_yields)
                    for category_yields in yields.values()
                )
            elif self.normalize_yields == "per_process":
                norm_factors = [
                    sum(yields[category][i] for category in yields.keys())
                    for i in range(len(yields[category_insts[0]]))
                ]
            elif self.normalize_yields == "per_category":
                norm_factors = {
                    category: sum(category_yields)
                    for category, category_yields in yields.items()
                }

            # initialize dicts
            yields_str = defaultdict(list, {"Process": [proc.label for proc in processes]})
            raw_yields = defaultdict(dict, {})

            # apply normalization and format
            for category, category_yields in yields.items():
                for i, value in enumerate(category_yields):
                    # get correct norm factor per category and process
                    if self.normalize_yields == "per_process":
                        norm_factor = norm_factors[i]
                    elif self.normalize_yields == "per_category":
                        norm_factor = norm_factors[category]
                    else:
                        norm_factor = norm_factors

                    raw_yield = (value / norm_factor).nominal
                    raw_yields[category.name][processes[i].name] = raw_yield

                    # format yields into strings
                    yield_str = (value / norm_factor).str(
                        combine_uncs="all",
                        format=self.number_format,
                        style="latex" if "latex" in self.table_format else "plain",
                    )
                    if "latex" in self.table_format:
                        yield_str = f"${yield_str}$"
                    yields_str[category.label].append(yield_str)

            # create, print and save the yield table
            yield_table = tabulate(yields_str, headers="keys", tablefmt=self.table_format)
            self.publish_message(yield_table)

            outputs["table"].dump(yield_table, formatter="text")
            outputs["yields"].dump(raw_yields, formatter="json")<|MERGE_RESOLUTION|>--- conflicted
+++ resolved
@@ -22,20 +22,13 @@
 
 
 class _CreateYieldTable(
+    ConfigTask,
     CalibratorClassesMixin,
     SelectorClassMixin,
     ProducerClassesMixin,
     WeightProducerClassMixin,
     DatasetsProcessesMixin,
     CategoriesMixin,
-<<<<<<< HEAD
-=======
-    WeightProducerMixin,
-    ProducersMixin,
-    SelectorStepsMixin,
-    CalibratorsMixin,
-    ConfigTask,
->>>>>>> 072644f7
     law.LocalWorkflow,
     RemoteWorkflow,
 ):
