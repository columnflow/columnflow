--- conflicted
+++ resolved
@@ -73,14 +73,11 @@
     def get_plot_shifts(self, config_inst):
         return
 
-<<<<<<< HEAD
     @property
     def config_inst(self):
         return self.config_insts[0]
 
-=======
     @law.decorator.notify
->>>>>>> fff0a7c0
     @law.decorator.log
     @view_output_plots
     def run(self):
