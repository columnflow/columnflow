# coding: utf-8

"""
Tasks related to producing new columns.
"""
import itertools

import law

from columnflow.tasks.framework.base import Requirements, AnalysisTask, wrapper_factory
<<<<<<< HEAD
from columnflow.tasks.framework.mixins import (
    CalibratorsMixin, SelectorStepsMixin, ProducerMixin, ChunkedIOMixin, ProducersMixin,
)
=======
from columnflow.tasks.framework.mixins import ProducerMixin, ProducersMixin, ChunkedIOMixin
>>>>>>> c7666573
from columnflow.tasks.framework.remote import RemoteWorkflow
from columnflow.tasks.reduction import ReducedEventsUser
from columnflow.util import dev_sandbox


class ProduceColumns(
    ProducerMixin,
    ChunkedIOMixin,
    ReducedEventsUser,
    law.LocalWorkflow,
    RemoteWorkflow,
):
    # default sandbox, might be overwritten by producer function
    sandbox = dev_sandbox(law.config.get("analysis", "default_columnar_sandbox"))

    # upstream requirements
    reqs = Requirements(
        ReducedEventsUser.reqs,
        RemoteWorkflow.reqs,
    )

    # register shifts found in the chosen producer to this task
    register_producer_shifts = True

    # strategy for handling missing source columns when adding aliases on event chunks
    missing_column_alias_strategy = "original"

    def workflow_requires(self):
        reqs = super().workflow_requires()

        # require the full merge forest
        reqs["events"] = self.reqs.ProvideReducedEvents.req(self)

        # add producer dependent requirements
        reqs["producer"] = self.producer_inst.run_requires()

        return reqs

    def requires(self):
        return {
            "events": self.reqs.ProvideReducedEvents.req(self),
            "producer": self.producer_inst.run_requires(),
        }

    workflow_condition = ReducedEventsUser.workflow_condition.copy()

    @workflow_condition.output
    def output(self):
        outputs = {}

        # only declare the output in case the producer actually creates columns
        if self.producer_inst.produced_columns:
            outputs["columns"] = self.target(f"columns_{self.branch}.parquet")

        return outputs

    @law.decorator.log
    @law.decorator.localize(input=False)
    @law.decorator.safe_output
    def run(self):
        from columnflow.columnar_util import (
            Route, RouteFilter, mandatory_coffea_columns, update_ak_array, add_ak_aliases,
            sorted_ak_to_parquet,
        )

        # prepare inputs and outputs
        reqs = self.requires()
        inputs = self.input()
        output = self.output()
        output_chunks = {}

        # run the producer setup
        reader_targets = self.producer_inst.run_setup(reqs["producer"], inputs["producer"])
        n_ext = len(reader_targets)

        # create a temp dir for saving intermediate files
        tmp_dir = law.LocalDirectoryTarget(is_tmp=True)
        tmp_dir.touch()

        # get shift dependent aliases
        aliases = self.local_shift_inst.x("column_aliases", {})

        # define columns that need to be read
        read_columns = set(map(Route, mandatory_coffea_columns))
        read_columns |= self.producer_inst.used_columns
        read_columns |= set(map(Route, set(aliases.values())))

        # define columns that will be written
        write_columns = self.producer_inst.produced_columns
        route_filter = RouteFilter(write_columns)

        # prepare inputs for localization
        with law.localize_file_targets(
            [inputs["events"]["events"], *reader_targets.values()],
            mode="r",
        ) as inps:
            # iterate over chunks of events and diffs
            for (events, *cols), pos in self.iter_chunked_io(
                [inp.path for inp in inps],
                source_type=["awkward_parquet"] + [None] * n_ext,
                read_columns=[read_columns] * (1 + n_ext),
            ):
                # optional check for overlapping inputs
                if self.check_overlapping_inputs:
                    self.raise_if_overlapping([events] + list(cols))

                # apply the optional columns from custom requirements
                events = update_ak_array(events, *cols)

                # add aliases
                events = add_ak_aliases(
                    events,
                    aliases,
                    remove_src=True,
                    missing_strategy=self.missing_column_alias_strategy,
                )

                # invoke the producer
                if len(events):
                    events = self.producer_inst(events)

                # remove columns
                events = route_filter(events)

                # optional check for finite values
                if self.check_finite_output:
                    self.raise_if_not_finite(events)

                # save as parquet via a thread in the same pool
                chunk = tmp_dir.child(f"file_{pos.index}.parquet", type="f")
                output_chunks[pos.index] = chunk
                self.chunked_io.queue(sorted_ak_to_parquet, (events, chunk.path))

        # merge output files
        sorted_chunks = [output_chunks[key] for key in sorted(output_chunks)]
        law.pyarrow.merge_parquet_task(
            self, sorted_chunks, output["columns"], local=True, writer_opts=self.get_parquet_writer_opts(),
        )


# overwrite class defaults
check_finite_tasks = law.config.get_expanded("analysis", "check_finite_output", [], split_csv=True)
ProduceColumns.check_finite_output = ChunkedIOMixin.check_finite_output.copy(
    default=ProduceColumns.task_family in check_finite_tasks,
    add_default_to_description=True,
)

check_overlap_tasks = law.config.get_expanded("analysis", "check_overlapping_inputs", [], split_csv=True)
ProduceColumns.check_overlapping_inputs = ChunkedIOMixin.check_overlapping_inputs.copy(
    default=ProduceColumns.task_family in check_overlap_tasks,
    add_default_to_description=True,
)


ProduceColumnsWrapperBase = wrapper_factory(
    base_cls=AnalysisTask,
    require_cls=ProduceColumns,
    enable=["configs", "skip_configs", "datasets", "skip_datasets", "shifts", "skip_shifts"],
)
ProduceColumnsWrapperBase.exclude_index = True


class ProduceColumnsWrapper(
    ProduceColumnsWrapperBase,
    ProducersMixin,
<<<<<<< HEAD

=======
>>>>>>> c7666573
):
    def __init__(self, *args, **kwargs):
        super().__init__(*args, **kwargs)

        # add the producers parameter
        self.wrapper_fields.extend(["producer"])

        combined_parameters = itertools.product(self.wrapper_parameters, self.producers)
        combined_parameters = [params_tuple + (producer,) for params_tuple, producer in combined_parameters]
        self.wrapper_parameters = combined_parameters<|MERGE_RESOLUTION|>--- conflicted
+++ resolved
@@ -8,13 +8,9 @@
 import law
 
 from columnflow.tasks.framework.base import Requirements, AnalysisTask, wrapper_factory
-<<<<<<< HEAD
 from columnflow.tasks.framework.mixins import (
-    CalibratorsMixin, SelectorStepsMixin, ProducerMixin, ChunkedIOMixin, ProducersMixin,
+    CalibratorsMixin, SelectorStepsMixin, ProducerMixin, ChunkedIOMixin, ProducersMixin, ProducerMixin
 )
-=======
-from columnflow.tasks.framework.mixins import ProducerMixin, ProducersMixin, ChunkedIOMixin
->>>>>>> c7666573
 from columnflow.tasks.framework.remote import RemoteWorkflow
 from columnflow.tasks.reduction import ReducedEventsUser
 from columnflow.util import dev_sandbox
@@ -180,10 +176,6 @@
 class ProduceColumnsWrapper(
     ProduceColumnsWrapperBase,
     ProducersMixin,
-<<<<<<< HEAD
-
-=======
->>>>>>> c7666573
 ):
     def __init__(self, *args, **kwargs):
         super().__init__(*args, **kwargs)
