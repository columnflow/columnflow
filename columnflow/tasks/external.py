--- conflicted
+++ resolved
@@ -24,17 +24,8 @@
 
 
 class GetDatasetLFNs(DatasetTask, law.tasks.TransferLocalFile):
-    """Task to get list of logical file names (LFNs).
-    TODO: Further describe this.
-
-    :raises ValueError: _description_
-    :raises Exception: _description_
-    :raises TypeError: _description_
-    :raises Exception: _description_
-    :raises ValueError: _description_
-    :raises Exception: _description_
-    :return: _description_
-    :yield: _description_
+    """
+    Task to get list of logical file names (LFNs).
     """
 
     replicas = luigi.IntParameter(
@@ -42,7 +33,7 @@
         description="number of replicas to generate; default: 5",
     )
     validate = law.OptionalBoolParameter(
-        default=None,  # set to True as long as we are doing tests with reduced n_files in datasets
+        default=None,
         significant=False,
         description="when True, complains if the number of obtained LFNs does not match the value "
         "expected from the dataset info; default: obtained from 'validate_dataset_lfns' auxiliary "
@@ -52,7 +43,8 @@
 
     @classmethod
     def resolve_param_values(cls, params: DotDict) -> DotDict:
-        """Resolve parameter values *params* from command line and propagate them to this set of parameters.
+        """
+        Resolve parameter values *params* from command line and propagate them to this set of parameters.
 
         :param params: Parameters provided at command line level.
         :return: Updated list of parameter values
@@ -68,10 +60,8 @@
 
     @property
     def sandbox(self) -> str:
-        """Defines sandbox for this task.
-
-        Uses the sandbox ``self.config_inst.x.get_dataset_lfns_sandbox`` by default.
-        If none is provided, defaults back to ``"bash::/cvmfs/cms.cern.ch/cmsset_default.sh"``
+        """
+        Defines sandbox for this task.
 
         :return: Path to shell script that sets up the requested sandbox.
         """
@@ -81,13 +71,8 @@
         return sandbox if sandbox and sandbox != law.NO_STR else None
 
     def single_output(self) -> law.target.file.FileSystemFileTarget:
-        """Creates a remote target file for the final .json file containing the list of LFNs.
-
-        Creates a hash based on the keys in ``dataset_info_inst`` of the current run
-        using the :external+law:py:func:`law.util.create_hash` function.
-        Afterwards, initializes either a :external+law:py:class:`law.target.local.LocalFileTarget`
-        or a :external+law:py:class:`law.target.remote.base.RemoteFileTarget`
-        depending on the specified file system.
+        """
+        Creates a remote target file for the final .json file containing the list of LFNs.
 
         :return: Law remote target with the initialized output name
         """
@@ -97,7 +82,8 @@
 
     @law.decorator.log
     def run(self):
-        """Run function for this task.
+        """
+        Run function for this task.
 
         :raises ValueError: If number of loaded LFNs does not correspond to number
             of LFNs specified in this ``dataset_info_inst``
@@ -132,7 +118,8 @@
         shift_inst: od.Shift,
         dataset_key: str,
     ) -> list[str]:
-        """Get the LNF information with the ``dasgoclient`` .
+        """
+        Get the LNF information with the ``dasgoclient`` .
 
         :param dataset_inst: Current dataset instance, currently not used
         :param shift_inst: Current shift instance, currently not used
@@ -162,21 +149,13 @@
         lfn_indices: list[int] | None = None,
         eager_lookup: bool | int = 1,
     ) -> None:
-        """Generator function that reduces the boilerplate code for looping over files referred to by
+        """
+        Generator function that reduces the boilerplate code for looping over files referred to by
         *lfn_indices* given the lfns obtained by *this* task which needs to be complete for this
         function to succeed.
 
         When *lfn_indices* are not given, *task* must be a branch of a :py:class:`DatasetTask`
         workflow whose branch value is used instead.
-
-        Iterating yields a 2-tuple (file index, input file) where the latter is either a
-        :external+law:py:class:`~law.target.local.LocalFileTarget` or a
-        :external+law:py:class:`~law.wlcg.WLCGFileTarget` with its fs set to
-        *remote_fs*. When a sequence is passed, the fs names are evaluated in that order and the
-        first existing one is generally used. However, if *eager_lookup* is *True*, in case the stat
-        request to a fs was successful but took longer than two seconds, the next fs is eagerly
-        checked and used in case it responded with less delay. In case *eager_lookup* is an integer,
-        this check is only performed after the *eager_lookup* th fs.
 
         :param task: Current task that needs to access the nanoAOD files
         :param remote_fs: Name of the remote file system where the LFNs are located, defaults to None
@@ -287,17 +266,17 @@
     attributes={"version": None},
 )
 
-wrapper_doc = """Wrapper task to get LFNs for multiple datasets.
+GetDatasetLFNsWrapper.__doc__ = """
+Wrapper task to get LFNs for multiple datasets.
+
 :enables: ["configs", "skip_configs", "datasets", "skip_datasets", "shifts", "skip_shifts"]
-
 :overwrites: attribute ``version`` with None
 """
 
-GetDatasetLFNsWrapper.__doc__ = wrapper_doc
-
 
 class BundleExternalFiles(ConfigTask, law.tasks.TransferLocalFile):
-    """Task to collect external files.
+    """
+    Task to collect external files.
 
     This task is intended to download source files for other tasks, such as
     files containing corrections for objects, the "golden" json files,
@@ -305,7 +284,7 @@
 
     All information about the relevant external files is extracted from the
     given ``config_inst``, which must contain the keyword ``external_files`` in the
-    auxiliary information. This can look something like this:
+    auxiliary information. This can look like this:
 
     .. code-block:: python
 
@@ -325,11 +304,6 @@
     The entries in this DotDict can either be simply the path to the source files
     or can be a tuple of the format ``(path/or/url/to/source/file, VERSION)``
     to introduce a versioning mechanism for external files.
-
-    The :py:class:`.~BundleExternalFiles` task downloads all sources and generates
-    replicas of these files to reduce the number of access requests per file in
-    subsequent tasks. How many replicas are created is controlled with the luigi
-    command line parameter *replicas*. This task does not implement a version.
     """
 
     replicas = luigi.IntParameter(
@@ -339,12 +313,6 @@
     version = None
 
     def __init__(self, *args, **kwargs):
-        """Initialize BundleExternalFiles task.
-
-        Calls ``super().__init__`` with the provided *args* and *kwargs* and
-        initializes hashes, file names and file directory names to save the
-        downloaded external files.
-        """
         super().__init__(*args, **kwargs)
 
         # cached hash
@@ -359,11 +327,8 @@
 
     @classmethod
     def create_unique_basename(cls, path: tuple[str] | str) -> str:
-        """Create a uniqure basename.
-
-        Basename starts with a hash created from *path* using
-        :external+law:py:func:`law.util.create_hash` and ends with *path*
-        if *path* is a string or the first element of *path* if it's a tuple.
+        """
+        Create a unique basename.
 
         :param path: path to create a unique basename for
         :return: Unique basename
@@ -374,13 +339,8 @@
 
     @property
     def files_hash(self) -> str:
-        """Create a hash based on all external files.
-
-        If files have not been hashed before, create a hash from a flat
-        representation of the contents of ``self.config_inst.x.external_files``.
-        The hash is generated with :external+law:py:func:`law.util.create_hash`
-        from the flattened contents. The generated hash is cached for later use
-        and is returned if the function is called again later.
+        """
+        Create a hash based on all external files.
 
         :return: Hash based on the flattened list of external files in the
             current config instance
@@ -399,13 +359,8 @@
 
     @property
     def file_names(self) -> DotDict:
-        """Create a unique basename for each external file.
-
-        The output DotDict has the same arbitrary structure as
-        ``self.config_inst.x.external_files``. This is achieved by mapping
-        the class method :py:meth:`~.BundleExternalFiles.create_unique_basename`
-        to the external_files DotDict using :external+law:py:func:`law.util.map_struct`.
-        This DotDict is cached and provided for later use.
+        """
+        Create a unique basename for each external file.
 
         :return: DotDict of same shape as ``external_files`` DotDict with unique
             basenames
@@ -418,23 +373,7 @@
 
         return self._file_names
 
-<<<<<<< HEAD
-    @property
-    def files(self) -> DotDict:
-        """Create DotDict containing the downloaded files.
-
-        First, check whether the outputs of :py:class:`BundleExternalFiles` exist.
-        If so, resolve the unique basenames created by
-        :py:meth:`~.BundleExternalFiles.create_unique_basename` to real existing
-        files and create a DotDict of the same format as ``self.config_inst.x.external_files``
-        using :external+law:py:func:`law.util.map_struct`.
-
-        :raises Exception: If outputs of BundleExternalFiles do not exist
-        :return: DotDict containing downloaded files
-        """
-=======
     def get_files(self, output=None):
->>>>>>> 56b88832
         if self._files is None:
             # get the output
             if not output:
@@ -457,37 +396,17 @@
 
         return self._files
 
-<<<<<<< HEAD
-    def single_output(self) -> law.wlcg.target.WLCGFileTarget:
-        """Create single tar ball with downloaded files.
-
-        Required by :external+law:py:class:`law.tasks.TransferLocalFile`
-
-        :return: File target for tar ball with all downloaded external files
-        """
-=======
-    @property
+      @property
     def files(self):
         return self.get_files()
 
     def single_output(self):
->>>>>>> 56b88832
         # required by law.tasks.TransferLocalFile
         return self.target(f"externals_{self.files_hash}.tgz")
 
     @law.decorator.log
     @law.decorator.safe_output
     def run(self):
-        """Run function for BundleExternalFiles.
-
-        First create a temporary download area. Then download each source
-        specified in ``self.config_inst.x.external_files``. If the path
-        to the source file begins with ``http://`` or ``https://``, the files
-        are obtained with ``wget``. Otherwise, the files are simply copied.
-
-        After the files were fetched successfully, create a single tar ball
-        and move this to the final target location.
-        """
         # create a tmp dir to work in
         tmp_dir = law.LocalDirectoryTarget(is_tmp=True)
         tmp_dir.touch()
