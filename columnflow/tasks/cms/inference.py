# coding: utf-8

"""
Tasks related to the creation of datacards for inference purposes.
"""

from __future__ import annotations

import law
import order as od

<<<<<<< HEAD
from columnflow.tasks.framework.base import Requirements, AnalysisTask, wrapper_factory, ConfigTask
from columnflow.tasks.framework.mixins import (
    CalibratorClassesMixin, SelectorClassMixin, ProducerClassesMixin, InferenceModelMixin,
    HistHookMixin, WeightProducerClassMixin,
)
from columnflow.tasks.framework.remote import RemoteWorkflow
from columnflow.tasks.histograms import MergeHistograms, MergeShiftedHistograms
from columnflow.util import dev_sandbox, DotDict
from columnflow.config_util import get_datasets_from_process


class CreateDatacards(
    CalibratorClassesMixin,
    SelectorClassMixin,
    ProducerClassesMixin,
    # MLModelsMixin,
    WeightProducerClassMixin,
    ConfigTask,
    InferenceModelMixin,
    HistHookMixin,
    law.LocalWorkflow,
    RemoteWorkflow,
):
    sandbox = dev_sandbox(law.config.get("analysis", "default_columnar_sandbox"))

    # upstream requirements
    reqs = Requirements(
        RemoteWorkflow.reqs,
        MergeHistograms=MergeHistograms,
        MergeShiftedHistograms=MergeShiftedHistograms,
    )

    def create_branch_map(self):
        return list(self.inference_model_inst.categories)

    def get_mc_datasets(self, proc_obj: dict) -> list[str]:
        """
        Helper to find mc datasets.

        :param proc_obj: process object from an InferenceModel
        :return: List of dataset names corresponding to the process *proc_obj*.
        """
        # when datasets are defined on the process object itself, interpret them as patterns
        if proc_obj.config_mc_datasets:
            return [
                dataset.name
                for dataset in self.config_inst.datasets
                if (
                    dataset.is_mc and
                    law.util.multi_match(dataset.name, proc_obj.config_mc_datasets, mode=any)
                )
            ]

        # if the proc object is dynamic, it is calculated and the fly (e.g. via a hist hook)
        # and doesn't have any additional requirements
        if proc_obj.is_dynamic:
            return []

        # otherwise, check the config
        return [
            dataset_inst.name
            for dataset_inst in get_datasets_from_process(self.config_inst, proc_obj.config_process)
        ]

    def get_data_datasets(self, cat_obj: dict) -> list[str]:
        """
        Helper to find data datasets.

        :param cat_obj: category object from an InferenceModel
        :return: List of dataset names corresponding to the category *cat_obj*.
        """
        if not cat_obj.config_data_datasets:
            return []

        return [
            dataset.name
            for dataset in self.config_inst.datasets
            if (
                dataset.is_data and
                law.util.multi_match(dataset.name, cat_obj.config_data_datasets, mode=any)
            )
        ]

    def workflow_requires(self):
        reqs = super().workflow_requires()

        # initialize defaultdict, mapping datasets to variables + shift_sources
        mc_dataset_params = defaultdict(lambda: {"variables": set(), "shift_sources": set()})
        data_dataset_params = defaultdict(lambda: {"variables": set()})

        for cat_obj in self.branch_map.values():
            for proc_obj in cat_obj.processes:
                for dataset in self.get_mc_datasets(proc_obj):
                    # add all required variables and shifts per dataset
                    mc_dataset_params[dataset]["variables"].add(cat_obj.config_variable)
                    mc_dataset_params[dataset]["shift_sources"].update(
                        param_obj.config_shift_source
                        for param_obj in proc_obj.parameters
                        if self.inference_model_inst.require_shapes_for_parameter(param_obj)
                    )

            for dataset in self.get_data_datasets(cat_obj):
                data_dataset_params[dataset]["variables"].add(cat_obj.config_variable)

        # set workflow requirements per mc dataset
        reqs["merged_hists"] = set(
            self.reqs.MergeShiftedHistograms.req_different_branching(
                self,
                dataset=dataset,
                shift_sources=tuple(params["shift_sources"]),
                variables=tuple(params["variables"]),
            )
            for dataset, params in mc_dataset_params.items()
        )

        # add workflow requirements per data dataset
        for dataset, params in data_dataset_params.items():
            reqs["merged_hists"].add(
                self.reqs.MergeHistograms.req_different_branching(
                    self,
                    dataset=dataset,
                    variables=tuple(params["variables"]),
                ),
            )

        return reqs

    def requires(self):
        cat_obj = self.branch_data
        reqs = {
            proc_obj.name: {
                dataset: self.reqs.MergeShiftedHistograms.req_different_branching(
                    self,
                    dataset=dataset,
                    shift_sources=tuple(
                        param_obj.config_shift_source
                        for param_obj in proc_obj.parameters
                        if self.inference_model_inst.require_shapes_for_parameter(param_obj)
                    ),
                    variables=(cat_obj.config_variable,),
                    branch=-1,
                    workflow="local",
                )
                for dataset in self.get_mc_datasets(proc_obj)
            }
            for proc_obj in cat_obj.processes
            if not proc_obj.is_dynamic
        }
        if cat_obj.config_data_datasets:
            reqs["data"] = {
                dataset: self.reqs.MergeHistograms.req_different_branching(
                    self,
                    dataset=dataset,
                    variables=(cat_obj.config_variable,),
                    branch=-1,
                    workflow="local",
                )
                for dataset in self.get_data_datasets(cat_obj)
            }

        return reqs
=======
from columnflow.tasks.framework.base import AnalysisTask, wrapper_factory
from columnflow.tasks.framework.inference import SerializeInferenceModelBase


class CreateDatacards(SerializeInferenceModelBase):
>>>>>>> 10833c5d

    def output(self):
        hooks_repr = self.hist_hooks_repr
        cat_obj = self.branch_data

        def basename(name: str, ext: str) -> str:
            parts = [name, cat_obj.name]
            if hooks_repr:
                parts.append(f"hooks_{hooks_repr}")
            if cat_obj.postfix is not None:
                parts.append(cat_obj.postfix)
            return f"{'__'.join(map(str, parts))}.{ext}"

        return {
            "card": self.target(basename("datacard", "txt")),
            "shapes": self.target(basename("shapes", "root")),
        }

    @law.decorator.log
    @law.decorator.safe_output
    def run(self):
        import hist
        from columnflow.inference.cms.datacard import DatacardHists, ShiftHists, DatacardWriter

        # prepare inputs
        inputs = self.input()

        # loop over all configs required by the datacard category and gather histograms
        cat_obj = self.branch_data
        datacard_hists: DatacardHists = {cat_obj.name: {}}

        # step 1: gather histograms per process for each config
        input_hists: dict[od.Config, dict[od.Process, hist.Hist]] = {}
        for config_inst in self.config_insts:
            # skip configs that are not required
            if not cat_obj.config_data.get(config_inst.name):
                continue
            # load them
            input_hists[config_inst] = self.load_process_hists(inputs, cat_obj, config_inst)

        # step 2: apply hist hooks
        input_hists = self.invoke_hist_hooks(input_hists)

        # step 3: transform to nested histogram as expected by the datacard writer
        for config_inst in input_hists.keys():
            config_data = cat_obj.config_data.get(config_inst.name)

            # determine leaf categories to gather
            category_inst = config_inst.get_category(config_data.category)
            leaf_category_insts = category_inst.get_leaf_categories() or [category_inst]

            # start the transformation
            proc_objs = list(cat_obj.processes)
            if config_data.data_datasets and not cat_obj.data_from_processes:
                proc_objs.append(self.inference_model_inst.process_spec(name="data"))
            for proc_obj in proc_objs:
                # get the corresponding process instance
                if proc_obj.name == "data":
                    process_inst = config_inst.get_process("data")
                elif config_inst.name in proc_obj.config_data:
                    process_inst = config_inst.get_process(proc_obj.config_data[config_inst.name].process)
                else:
                    # skip process objects that rely on data from a different config
                    continue

                # extract the histogram for the process
                if not (h_proc := input_hists[config_inst].get(process_inst, None)):
                    self.logger.warning(
                        f"found no histogram to model datacard process '{proc_obj.name}', please check your "
                        f"inference model '{self.inference_model}'",
                    )
                    continue

                # select relevant categories
                h_proc = h_proc[{
                    "category": [
                        hist.loc(c.name)
                        for c in leaf_category_insts
                        if c.name in h_proc.axes["category"]
                    ],
                }][{"category": sum}]

                # create the nominal hist
                datacard_hists[cat_obj.name].setdefault(proc_obj.name, {}).setdefault(config_inst.name, {})
                shift_hists: ShiftHists = datacard_hists[cat_obj.name][proc_obj.name][config_inst.name]
                shift_hists["nominal"] = h_proc[{
                    "shift": hist.loc(config_inst.get_shift("nominal").id),
                }]

                # no additional shifts need to be created for data
                if proc_obj.name == "data":
                    continue

                # create histograms per shift
                for param_obj in proc_obj.parameters:
                    # skip the parameter when varied hists are not needed
                    if not self.inference_model_inst.require_shapes_for_parameter(param_obj):
                        continue
                    # store the varied hists
                    shift_source = param_obj.config_data[config_inst.name].shift_source
                    for d in ["up", "down"]:
                        shift_hists[(param_obj.name, d)] = h_proc[{
                            "shift": hist.loc(config_inst.get_shift(f"{shift_source}_{d}").id),
                        }]

        # forward objects to the datacard writer
        outputs = self.output()
        writer = DatacardWriter(self.inference_model_inst, datacard_hists)
        with outputs["card"].localize("w") as tmp_card, outputs["shapes"].localize("w") as tmp_shapes:
            writer.write(tmp_card.abspath, tmp_shapes.abspath, shapes_path_ref=outputs["shapes"].basename)


CreateDatacardsWrapper = wrapper_factory(
    base_cls=AnalysisTask,
    require_cls=CreateDatacards,
    enable=["configs", "skip_configs"],
)<|MERGE_RESOLUTION|>--- conflicted
+++ resolved
@@ -9,175 +9,11 @@
 import law
 import order as od
 
-<<<<<<< HEAD
-from columnflow.tasks.framework.base import Requirements, AnalysisTask, wrapper_factory, ConfigTask
-from columnflow.tasks.framework.mixins import (
-    CalibratorClassesMixin, SelectorClassMixin, ProducerClassesMixin, InferenceModelMixin,
-    HistHookMixin, WeightProducerClassMixin,
-)
-from columnflow.tasks.framework.remote import RemoteWorkflow
-from columnflow.tasks.histograms import MergeHistograms, MergeShiftedHistograms
-from columnflow.util import dev_sandbox, DotDict
-from columnflow.config_util import get_datasets_from_process
-
-
-class CreateDatacards(
-    CalibratorClassesMixin,
-    SelectorClassMixin,
-    ProducerClassesMixin,
-    # MLModelsMixin,
-    WeightProducerClassMixin,
-    ConfigTask,
-    InferenceModelMixin,
-    HistHookMixin,
-    law.LocalWorkflow,
-    RemoteWorkflow,
-):
-    sandbox = dev_sandbox(law.config.get("analysis", "default_columnar_sandbox"))
-
-    # upstream requirements
-    reqs = Requirements(
-        RemoteWorkflow.reqs,
-        MergeHistograms=MergeHistograms,
-        MergeShiftedHistograms=MergeShiftedHistograms,
-    )
-
-    def create_branch_map(self):
-        return list(self.inference_model_inst.categories)
-
-    def get_mc_datasets(self, proc_obj: dict) -> list[str]:
-        """
-        Helper to find mc datasets.
-
-        :param proc_obj: process object from an InferenceModel
-        :return: List of dataset names corresponding to the process *proc_obj*.
-        """
-        # when datasets are defined on the process object itself, interpret them as patterns
-        if proc_obj.config_mc_datasets:
-            return [
-                dataset.name
-                for dataset in self.config_inst.datasets
-                if (
-                    dataset.is_mc and
-                    law.util.multi_match(dataset.name, proc_obj.config_mc_datasets, mode=any)
-                )
-            ]
-
-        # if the proc object is dynamic, it is calculated and the fly (e.g. via a hist hook)
-        # and doesn't have any additional requirements
-        if proc_obj.is_dynamic:
-            return []
-
-        # otherwise, check the config
-        return [
-            dataset_inst.name
-            for dataset_inst in get_datasets_from_process(self.config_inst, proc_obj.config_process)
-        ]
-
-    def get_data_datasets(self, cat_obj: dict) -> list[str]:
-        """
-        Helper to find data datasets.
-
-        :param cat_obj: category object from an InferenceModel
-        :return: List of dataset names corresponding to the category *cat_obj*.
-        """
-        if not cat_obj.config_data_datasets:
-            return []
-
-        return [
-            dataset.name
-            for dataset in self.config_inst.datasets
-            if (
-                dataset.is_data and
-                law.util.multi_match(dataset.name, cat_obj.config_data_datasets, mode=any)
-            )
-        ]
-
-    def workflow_requires(self):
-        reqs = super().workflow_requires()
-
-        # initialize defaultdict, mapping datasets to variables + shift_sources
-        mc_dataset_params = defaultdict(lambda: {"variables": set(), "shift_sources": set()})
-        data_dataset_params = defaultdict(lambda: {"variables": set()})
-
-        for cat_obj in self.branch_map.values():
-            for proc_obj in cat_obj.processes:
-                for dataset in self.get_mc_datasets(proc_obj):
-                    # add all required variables and shifts per dataset
-                    mc_dataset_params[dataset]["variables"].add(cat_obj.config_variable)
-                    mc_dataset_params[dataset]["shift_sources"].update(
-                        param_obj.config_shift_source
-                        for param_obj in proc_obj.parameters
-                        if self.inference_model_inst.require_shapes_for_parameter(param_obj)
-                    )
-
-            for dataset in self.get_data_datasets(cat_obj):
-                data_dataset_params[dataset]["variables"].add(cat_obj.config_variable)
-
-        # set workflow requirements per mc dataset
-        reqs["merged_hists"] = set(
-            self.reqs.MergeShiftedHistograms.req_different_branching(
-                self,
-                dataset=dataset,
-                shift_sources=tuple(params["shift_sources"]),
-                variables=tuple(params["variables"]),
-            )
-            for dataset, params in mc_dataset_params.items()
-        )
-
-        # add workflow requirements per data dataset
-        for dataset, params in data_dataset_params.items():
-            reqs["merged_hists"].add(
-                self.reqs.MergeHistograms.req_different_branching(
-                    self,
-                    dataset=dataset,
-                    variables=tuple(params["variables"]),
-                ),
-            )
-
-        return reqs
-
-    def requires(self):
-        cat_obj = self.branch_data
-        reqs = {
-            proc_obj.name: {
-                dataset: self.reqs.MergeShiftedHistograms.req_different_branching(
-                    self,
-                    dataset=dataset,
-                    shift_sources=tuple(
-                        param_obj.config_shift_source
-                        for param_obj in proc_obj.parameters
-                        if self.inference_model_inst.require_shapes_for_parameter(param_obj)
-                    ),
-                    variables=(cat_obj.config_variable,),
-                    branch=-1,
-                    workflow="local",
-                )
-                for dataset in self.get_mc_datasets(proc_obj)
-            }
-            for proc_obj in cat_obj.processes
-            if not proc_obj.is_dynamic
-        }
-        if cat_obj.config_data_datasets:
-            reqs["data"] = {
-                dataset: self.reqs.MergeHistograms.req_different_branching(
-                    self,
-                    dataset=dataset,
-                    variables=(cat_obj.config_variable,),
-                    branch=-1,
-                    workflow="local",
-                )
-                for dataset in self.get_data_datasets(cat_obj)
-            }
-
-        return reqs
-=======
 from columnflow.tasks.framework.base import AnalysisTask, wrapper_factory
 from columnflow.tasks.framework.inference import SerializeInferenceModelBase
 
 
 class CreateDatacards(SerializeInferenceModelBase):
->>>>>>> 10833c5d
 
     def output(self):
         hooks_repr = self.hist_hooks_repr
