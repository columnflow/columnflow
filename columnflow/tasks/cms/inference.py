# coding: utf-8

"""
Tasks related to the creation of datacards for inference purposes.
"""

from collections import OrderedDict, defaultdict

import law
import order as od

from columnflow.tasks.framework.base import Requirements, AnalysisTask, wrapper_factory
from columnflow.tasks.framework.mixins import (
    CalibratorsMixin, SelectorStepsMixin, ProducersMixin, MLModelsMixin, InferenceModelMixin,
    HistHookMixin, WeightProducerMixin,
)
from columnflow.tasks.framework.remote import RemoteWorkflow
from columnflow.tasks.histograms import MergeHistograms, MergeShiftedHistograms
from columnflow.util import dev_sandbox, DotDict
from columnflow.config_util import get_datasets_from_process


class CreateDatacards(
    HistHookMixin,
    InferenceModelMixin,
    WeightProducerMixin,
    MLModelsMixin,
    ProducersMixin,
    SelectorStepsMixin,
    CalibratorsMixin,
    law.LocalWorkflow,
    RemoteWorkflow,
):
    sandbox = dev_sandbox(law.config.get("analysis", "default_columnar_sandbox"))

    # upstream requirements
    reqs = Requirements(
        RemoteWorkflow.reqs,
        MergeHistograms=MergeHistograms,
        MergeShiftedHistograms=MergeShiftedHistograms,
    )

    def create_branch_map(self):
        return list(self.inference_model_inst.categories)

    def get_mc_datasets(self, proc_obj: dict) -> list[str]:
        """
        Helper to find mc datasets.

        :param proc_obj: process object from an InferenceModel
        :return: List of dataset names corresponding to the process *proc_obj*.
        """
        # when datasets are defined on the process object itself, interpret them as patterns
        if proc_obj.config_mc_datasets:
            return [
                dataset.name
                for dataset in self.config_inst.datasets
                if (
                    dataset.is_mc and
                    law.util.multi_match(dataset.name, proc_obj.config_mc_datasets, mode=any)
                )
            ]

        # if the proc object is dynamic, it is calculated and the fly (e.g. via a hist hook)
        # and doesn't have any additional requirements
        if proc_obj.is_dynamic:
            return []

        # otherwise, check the config
        return [
            dataset_inst.name
            for dataset_inst in get_datasets_from_process(self.config_inst, proc_obj.config_process)
        ]

    def get_data_datasets(self, cat_obj: dict) -> list[str]:
        """
        Helper to find data datasets.

        :param cat_obj: category object from an InferenceModel
        :return: List of dataset names corresponding to the category *cat_obj*.
        """
        if not cat_obj.config_data_datasets:
            return []

        return [
            dataset.name
            for dataset in self.config_inst.datasets
            if (
                dataset.is_data and
                law.util.multi_match(dataset.name, cat_obj.config_data_datasets, mode=any)
            )
        ]

    def workflow_requires(self):
        reqs = super().workflow_requires()

        # initialize defaultdict, mapping datasets to variables + shift_sources
        mc_dataset_params = defaultdict(lambda: {"variables": set(), "shift_sources": set()})
        data_dataset_params = defaultdict(lambda: {"variables": set()})

        for cat_obj in self.branch_map.values():
            for proc_obj in cat_obj.processes:
                for dataset in self.get_mc_datasets(proc_obj):
                    # add all required variables and shifts per dataset
                    mc_dataset_params[dataset]["variables"].add(cat_obj.config_variable)
                    mc_dataset_params[dataset]["shift_sources"].update(
                        param_obj.config_shift_source
                        for param_obj in proc_obj.parameters
                        if self.inference_model_inst.require_shapes_for_parameter(param_obj)
                    )

            for dataset in self.get_data_datasets(cat_obj):
                data_dataset_params[dataset]["variables"].add(cat_obj.config_variable)

        # set workflow requirements per mc dataset
        reqs["merged_hists"] = set(
            self.reqs.MergeShiftedHistograms.req_different_branching(
                self,
                dataset=dataset,
                shift_sources=tuple(params["shift_sources"]),
                variables=tuple(params["variables"]),
            )
            for dataset, params in mc_dataset_params.items()
        )

        # add workflow requirements per data dataset
        for dataset, params in data_dataset_params.items():
            reqs["merged_hists"].add(
                self.reqs.MergeHistograms.req_different_branching(
                    self,
                    dataset=dataset,
                    variables=tuple(params["variables"]),
                ),
            )

        return reqs

    def requires(self):
        cat_obj = self.branch_data
        reqs = {
            proc_obj.name: {
                dataset: self.reqs.MergeShiftedHistograms.req_different_branching(
                    self,
                    dataset=dataset,
                    shift_sources=tuple(
                        param_obj.config_shift_source
                        for param_obj in proc_obj.parameters
                        if self.inference_model_inst.require_shapes_for_parameter(param_obj)
                    ),
                    variables=(cat_obj.config_variable,),
                    branch=-1,
                    workflow="local",
                )
                for dataset in self.get_mc_datasets(proc_obj)
            }
            for proc_obj in cat_obj.processes
            if not proc_obj.is_dynamic
        }
        if cat_obj.config_data_datasets:
            reqs["data"] = {
                dataset: self.reqs.MergeHistograms.req_different_branching(
                    self,
                    dataset=dataset,
                    variables=(cat_obj.config_variable,),
                    branch=-1,
                    workflow="local",
                )
                for dataset in self.get_data_datasets(cat_obj)
            }

        return reqs

    def output(self):
        hooks_repr = self.hist_hooks_repr
        cat_obj = self.branch_data

        def basename(name: str, ext: str) -> str:
            parts = [name, cat_obj.name, cat_obj.config_variable]
            if hooks_repr:
                parts.append(f"hooks_{hooks_repr}")
            return f"{'__'.join(map(str, parts))}.{ext}"

        return {
            "card": self.target(basename("datacard", "txt")),
            "shapes": self.target(basename("shapes", "root")),
        }

    @law.decorator.log
    @law.decorator.safe_output
    def run(self):
        import hist
        from columnflow.inference.cms.datacard import DatacardWriter

        # prepare inputs
        inputs = self.input()

        # prepare config objects
        cat_obj = self.branch_data
        category_inst = self.config_inst.get_category(cat_obj.config_category)
        variable_inst = self.config_inst.get_variable(cat_obj.config_variable)
        leaf_category_insts = category_inst.get_leaf_categories() or [category_inst]

        # histogram data per process
        hists: dict[od.Process, hist.Hist] = dict()

        with self.publish_step(f"extracting {variable_inst.name} in {category_inst.name} ..."):
            # loop over processes and forward them to any possible hist hooks
            for proc_obj_name, inp in inputs.items():
                if proc_obj_name == "data":
                    # there is not process object for data
                    proc_obj = None
                    process_inst = self.config_inst.get_process("data")
                else:
                    proc_obj = self.inference_model_inst.get_process(proc_obj_name, category=cat_obj.name)
                    process_inst = self.config_inst.get_process(proc_obj.config_process)
                sub_process_insts = [sub for sub, _, _ in process_inst.walk_processes(include_self=True)]

                h_proc = None
                for dataset, _inp in inp.items():
                    dataset_inst = self.config_inst.get_dataset(dataset)

                    # skip when the dataset is already known to not contain any sub process
                    if not any(map(dataset_inst.has_process, sub_process_insts)):
                        self.logger.warning(
                            f"dataset '{dataset}' does not contain process '{process_inst.name}' "
                            "or any of its subprocesses which indicates a misconfiguration in the "
                            f"inference model '{self.inference_model}'",
                        )
                        continue

                    # open the histogram and work on a copy
                    h = _inp["collection"][0]["hists"][variable_inst.name].load(formatter="pickle").copy()

                    # axis selections
                    h = h[{
                        "process": [
                            hist.loc(p.id)
                            for p in sub_process_insts
                            if p.id in h.axes["process"]
                        ],
                    }]

                    # axis reductions
                    h = h[{"process": sum}]

                    # add the histogram for this dataset
                    if h_proc is None:
                        h_proc = h
                    else:
                        h_proc += h

                # there must be a histogram
                if h_proc is None:
                    raise Exception(f"no histograms found for process '{process_inst.name}'")

                # save histograms in hist_hook format
                hists[process_inst] = h_proc

            # apply hist hooks
            hists = self.invoke_hist_hooks(hists)

            # define datacard processes to loop over
            cat_processes = list(cat_obj.processes)
            if cat_obj.config_data_datasets and not cat_obj.data_from_processes:
                cat_processes.append(DotDict({"name": "data"}))

            # after application of hist hooks, we can proceed with the datacard creation
            datacard_hists: OrderedDict[str, OrderedDict[str, hist.Hist]] = OrderedDict()
            for proc_obj in cat_processes:
                # obtain process information from inference model and config again
                proc_name = "data" if proc_obj.name == "data" else proc_obj.config_process
                process_inst = self.config_inst.get_process(proc_name)

                h_proc = hists.get(process_inst, None)
                if h_proc is None:
                    self.logger.warning(
                        f"found no histogram for process '{proc_obj.name}', please check your "
                        f"inference model '{self.inference_model}'",
                    )
                    continue

                # select relevant category
                h_proc = h_proc[{
                    "category": [
                        hist.loc(c.id)
                        for c in leaf_category_insts
                        if c.id in h_proc.axes["category"]
                    ],
                }][{"category": sum}]

                # create the nominal hist
                datacard_hists[proc_obj.name] = OrderedDict()
                nominal_shift_inst = self.config_inst.get_shift("nominal")
                datacard_hists[proc_obj.name]["nominal"] = h_proc[
                    {"shift": hist.loc(nominal_shift_inst.id)}
                ]

                # stop here for data
                if proc_obj.name == "data":
                    continue

                # create histograms per shift
                for param_obj in proc_obj.parameters:
                    # skip the parameter when varied hists are not needed
                    if not self.inference_model_inst.require_shapes_for_parameter(param_obj):
                        continue
                    # store the varied hists
<<<<<<< HEAD
                    datacard_hists[proc_obj_name][param_obj.name] = {}
                    for d in ["up", "down"]:
                        shift_inst = self.config_inst.get_shift(f"{param_obj.config_shift_source}_{d}")
                        datacard_hists[proc_obj_name][param_obj.name][d] = h_proc[
=======
                    datacard_hists[proc_obj.name][param_obj.name] = {}
                    for d in ["up", "down"]:
                        shift_inst = self.config_inst.get_shift(f"{param_obj.config_shift_source}_{d}")
                        datacard_hists[proc_obj.name][param_obj.name][d] = h_proc[
>>>>>>> 384da205
                            {"shift": hist.loc(shift_inst.id)}
                        ]

            # forward objects to the datacard writer
            outputs = self.output()
            writer = DatacardWriter(self.inference_model_inst, {cat_obj.name: datacard_hists})
            with outputs["card"].localize("w") as tmp_card, outputs["shapes"].localize("w") as tmp_shapes:
                writer.write(tmp_card.abspath, tmp_shapes.abspath, shapes_path_ref=outputs["shapes"].basename)


CreateDatacardsWrapper = wrapper_factory(
    base_cls=AnalysisTask,
    require_cls=CreateDatacards,
    enable=["configs", "skip_configs"],
)<|MERGE_RESOLUTION|>--- conflicted
+++ resolved
@@ -305,17 +305,10 @@
                     if not self.inference_model_inst.require_shapes_for_parameter(param_obj):
                         continue
                     # store the varied hists
-<<<<<<< HEAD
-                    datacard_hists[proc_obj_name][param_obj.name] = {}
-                    for d in ["up", "down"]:
-                        shift_inst = self.config_inst.get_shift(f"{param_obj.config_shift_source}_{d}")
-                        datacard_hists[proc_obj_name][param_obj.name][d] = h_proc[
-=======
                     datacard_hists[proc_obj.name][param_obj.name] = {}
                     for d in ["up", "down"]:
                         shift_inst = self.config_inst.get_shift(f"{param_obj.config_shift_source}_{d}")
                         datacard_hists[proc_obj.name][param_obj.name][d] = h_proc[
->>>>>>> 384da205
                             {"shift": hist.loc(shift_inst.id)}
                         ]
 
