--- conflicted
+++ resolved
@@ -574,18 +574,12 @@
                     for coll in inputs.values()
                 ]
 
-<<<<<<< HEAD
-            # update axis labels from variable insts for consistency
-            update_ax_labels(variable_hists, self.config_inst, variable_name)
-
-            # merge and write the output
-            merged = sum(variable_hists[1:], variable_hists[0].copy())
-            outp.dump(merged, formatter="pickle")
-=======
+                # update axis labels from variable insts for consistency
+                update_ax_labels(variable_hists, self.config_inst, variable_name)
+
                 # merge and write the output
                 merged = sum(variable_hists[1:], variable_hists[0].copy())
                 outp.dump(merged, formatter="pickle")
->>>>>>> b06111be
 
 
 MergeShiftedHistogramsWrapper = wrapper_factory(
