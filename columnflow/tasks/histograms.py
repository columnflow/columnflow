# coding: utf-8

"""
Task to produce and merge histograms.
"""

from __future__ import annotations

import luigi
import law

from columnflow.tasks.framework.base import Requirements, AnalysisTask, DatasetTask, wrapper_factory
from columnflow.tasks.framework.mixins import (
    CalibratorsMixin, SelectorStepsMixin, ProducersMixin, MLModelsMixin, VariablesMixin,
    ShiftSourcesMixin, WeightProducerMixin, ChunkedIOMixin,
)
from columnflow.tasks.framework.remote import RemoteWorkflow
from columnflow.tasks.reduction import ProvideReducedEvents, ReducedEventsUser
from columnflow.tasks.production import ProduceColumns
from columnflow.tasks.ml import MLEvaluation
from columnflow.util import dev_sandbox


class CreateHistograms(
    VariablesMixin,
    WeightProducerMixin,
    MLModelsMixin,
    ProducersMixin,
<<<<<<< HEAD
    EventWeightMixin,
=======
    SelectorStepsMixin,
    CalibratorsMixin,
>>>>>>> a766fa60
    ChunkedIOMixin,
    ReducedEventsUser,
    law.LocalWorkflow,
    RemoteWorkflow,
):
    sandbox = dev_sandbox(law.config.get("analysis", "default_columnar_sandbox"))

    # upstream requirements
    reqs = Requirements(
        ReducedEventsUser.reqs,
        RemoteWorkflow.reqs,
        ProvideReducedEvents=ProvideReducedEvents,
        ProduceColumns=ProduceColumns,
        MLEvaluation=MLEvaluation,
    )

    # strategy for handling missing source columns when adding aliases on event chunks
    missing_column_alias_strategy = "original"

    # names of columns that contain category ids
    # (might become a parameter at some point)
    category_id_columns = {"category_ids"}

    # register shifts found in the chosen weight producer to this task
    register_weight_producer_shifts = True

    @law.util.classproperty
    def mandatory_columns(cls) -> set[str]:
        return set(cls.category_id_columns) | {"process_id"}

    def workflow_requires(self):
        reqs = super().workflow_requires()

        # require the full merge forest
        reqs["events"] = self.reqs.ProvideReducedEvents.req(self)

        if not self.pilot:
            if self.producer_insts:
                reqs["producers"] = [
                    self.reqs.ProduceColumns.req(self, producer=producer_inst.cls_name)
                    for producer_inst in self.producer_insts
                    if producer_inst.produced_columns
                ]
            if self.ml_model_insts:
                reqs["ml"] = [
                    self.reqs.MLEvaluation.req(self, ml_model=ml_model_inst.cls_name)
                    for ml_model_inst in self.ml_model_insts
                ]

            # add weight_producer dependent requirements
            reqs["weight_producer"] = self.weight_producer_inst.run_requires()

        return reqs

    def requires(self):
        reqs = {"events": self.reqs.ProvideReducedEvents.req(self)}

        if self.producer_insts:
            reqs["producers"] = [
                self.reqs.ProduceColumns.req(self, producer=producer_inst.cls_name)
                for producer_inst in self.producer_insts
                if producer_inst.produced_columns
            ]
        if self.ml_model_insts:
            reqs["ml"] = [
                self.reqs.MLEvaluation.req(self, ml_model=ml_model_inst.cls_name)
                for ml_model_inst in self.ml_model_insts
            ]

        # add weight_producer dependent requirements
        reqs["weight_producer"] = self.weight_producer_inst.run_requires()

        return reqs

    workflow_condition = ReducedEventsUser.workflow_condition.copy()

    @workflow_condition.output
    def output(self):
        return {"hists": self.target(f"histograms__vars_{self.variables_repr}__{self.branch}.pickle")}

    @law.decorator.log
    @law.decorator.localize(input=True, output=False)
    @law.decorator.safe_output
    def run(self):
        import hist
        import numpy as np
        import awkward as ak
        from columnflow.columnar_util import Route, update_ak_array, add_ak_aliases, has_ak_column

        # prepare inputs and outputs
        reqs = self.requires()
        inputs = self.input()

        # declare output: dict of histograms
        histograms = {}

        # run the weight_producer setup
        reader_targets = self.weight_producer_inst.run_setup(reqs["weight_producer"], inputs["weight_producer"])

        # create a temp dir for saving intermediate files
        tmp_dir = law.LocalDirectoryTarget(is_tmp=True)
        tmp_dir.touch()

        # get shift dependent aliases
        aliases = self.local_shift_inst.x("column_aliases", {})

        # define columns that need to be read
        read_columns = {Route("process_id")}
        read_columns |= set(map(Route, self.category_id_columns))
        read_columns |= set(self.weight_producer_inst.used_columns)
        read_columns |= set(map(Route, aliases.values()))
        read_columns |= {
            Route(inp)
            for variable_inst in (
                self.config_inst.get_variable(var_name)
                for var_name in law.util.flatten(self.variable_tuples.values())
            )
            for inp in (
                [variable_inst.expression]
                if isinstance(variable_inst.expression, str)
                # for variable_inst with custom expressions, read columns declared via aux key
                else variable_inst.x("inputs", [])
            )
        }

        # empty float array to use when input files have no entries
        empty_f32 = ak.Array(np.array([], dtype=np.float32))

        # iterate over chunks of events and diffs
<<<<<<< HEAD
        files = [inputs["events"]["events"].path]
=======
        file_targets = [inputs["events"]["collection"][0]["events"]]
>>>>>>> a766fa60
        if self.producer_insts:
            file_targets.extend([inp["columns"] for inp in inputs["producers"]])
        if self.ml_model_insts:
            file_targets.extend([inp["mlcolumns"] for inp in inputs["ml"]])

        # prepare inputs for localization
        with law.localize_file_targets(
            [*file_targets, *reader_targets.values()],
            mode="r",
        ) as inps:
            for (events, *columns), pos in self.iter_chunked_io(
                [inp.path for inp in inps],
                source_type=len(file_targets) * ["awkward_parquet"] + [None] * len(reader_targets),
                read_columns=(len(file_targets) + len(reader_targets)) * [read_columns],
            ):
                # optional check for overlapping inputs
                if self.check_overlapping_inputs:
                    self.raise_if_overlapping([events] + list(columns))

                # add additional columns
                events = update_ak_array(events, *columns)

                # add aliases
                events = add_ak_aliases(
                    events,
                    aliases,
                    remove_src=True,
                    missing_strategy=self.missing_column_alias_strategy,
                )

                # build the full event weight
                if not self.weight_producer_inst.skip_func():
                    events, weight = self.weight_producer_inst(events)
                else:
                    weight = ak.Array(np.ones(len(events), dtype=np.float32))

                # define and fill histograms, taking into account multiple axes
                for var_key, var_names in self.variable_tuples.items():
                    # get variable instances
                    variable_insts = [self.config_inst.get_variable(var_name) for var_name in var_names]

                    # create the histogram if not present yet
                    if var_key not in histograms:
                        h = (
                            hist.Hist.new
                            .IntCat([], name="category", growth=True)
                            .IntCat([], name="process", growth=True)
                            .IntCat([], name="shift", growth=True)
                        )
                        # add variable axes
                        for variable_inst in variable_insts:
                            h = h.Var(
                                variable_inst.bin_edges,
                                name=variable_inst.name,
                                label=variable_inst.get_full_x_title(),
                            )
                        # enable weights and store it
                        histograms[var_key] = h.Weight()

                    # merge category ids
                    category_ids = ak.concatenate(
                        [Route(c).apply(events) for c in self.category_id_columns],
                        axis=-1,
                    )

                    # broadcast arrays so that each event can be filled for all its categories
                    fill_kwargs = {
                        "category": category_ids,
                        "process": events.process_id,
                        "shift": np.ones(len(events), dtype=np.int32) * self.global_shift_inst.id,
                        "weight": weight,
                    }
                    for variable_inst in variable_insts:
                        # prepare the expression
                        expr = variable_inst.expression
                        if isinstance(expr, str):
                            route = Route(expr)
                            def expr(events, *args, **kwargs):
                                if len(events) == 0 and not has_ak_column(events, route):
                                    return empty_f32
                                return route.apply(events, null_value=variable_inst.null_value)
                        # apply it
                        fill_kwargs[variable_inst.name] = expr(events)

                    # broadcast and fill
                    arrays = ak.flatten(ak.cartesian(fill_kwargs))
                    histograms[var_key].fill(**{field: arrays[field] for field in arrays.fields})

        # merge output files
        self.output()["hists"].dump(histograms, formatter="pickle")


# overwrite class defaults
check_overlap_tasks = law.config.get_expanded("analysis", "check_overlapping_inputs", [], split_csv=True)
CreateHistograms.check_overlapping_inputs = ChunkedIOMixin.check_overlapping_inputs.copy(
    default=CreateHistograms.task_family in check_overlap_tasks,
    add_default_to_description=True,
)


CreateHistogramsWrapper = wrapper_factory(
    base_cls=AnalysisTask,
    require_cls=CreateHistograms,
    enable=["configs", "skip_configs", "datasets", "skip_datasets", "shifts", "skip_shifts"],
)


class MergeHistograms(
    VariablesMixin,
    WeightProducerMixin,
    MLModelsMixin,
    ProducersMixin,
    SelectorStepsMixin,
    CalibratorsMixin,
    DatasetTask,
    law.LocalWorkflow,
    RemoteWorkflow,
):
    only_missing = luigi.BoolParameter(
        default=False,
        description="when True, identify missing variables first and only require histograms of "
        "missing ones; default: False",
    )
    remove_previous = luigi.BoolParameter(
        default=False,
        significant=False,
        description="when True, remove particlar input histograms after merging; default: False",
    )

    sandbox = dev_sandbox(law.config.get("analysis", "default_columnar_sandbox"))

    # upstream requirements
    reqs = Requirements(
        RemoteWorkflow.reqs,
        CreateHistograms=CreateHistograms,
    )

    def create_branch_map(self):
        # create a dummy branch map so that this task could be submitted as a job
        return {0: None}

    def workflow_requires(self):
        reqs = super().workflow_requires()

        reqs["hists"] = self.as_branch().requires()

        return reqs

    def requires(self):
        # optional dynamic behavior: determine not yet created variables and require only those
        prefer_cli = {"variables"}
        variables = self.variables
        if self.only_missing:
            prefer_cli.clear()
            missing = self.output().count(existing=False, keys=True)[1]
            variables = tuple(sorted(missing, key=variables.index))

        if not variables:
            return []

        return self.reqs.CreateHistograms.req(
            self,
            branch=-1,
            variables=tuple(variables),
            _exclude={"branches"},
            _prefer_cli=prefer_cli,
        )

    def output(self):
        return {"hists": law.SiblingFileCollection({
            variable_name: self.target(f"hist__{variable_name}.pickle")
            for variable_name in self.variables
        })}

    @law.decorator.log
    def run(self):
        # preare inputs and outputs
        inputs = self.input()["collection"]
        outputs = self.output()

        # load input histograms
        hists = [
            inp["hists"].load(formatter="pickle")
            for inp in self.iter_progress(inputs.targets.values(), len(inputs), reach=(0, 50))
        ]

        # create a separate file per output variable
        variable_names = list(hists[0].keys())
        for variable_name in self.iter_progress(variable_names, len(variable_names), reach=(50, 100)):
            self.publish_message(f"merging histograms for '{variable_name}'")

            variable_hists = [h[variable_name] for h in hists]
            merged = sum(variable_hists[1:], variable_hists[0].copy())
            outputs["hists"][variable_name].dump(merged, formatter="pickle")

        # optionally remove inputs
        if self.remove_previous:
            inputs.remove()


MergeHistogramsWrapper = wrapper_factory(
    base_cls=AnalysisTask,
    require_cls=MergeHistograms,
    enable=["configs", "skip_configs", "datasets", "skip_datasets", "shifts", "skip_shifts"],
)


class MergeShiftedHistograms(
    VariablesMixin,
    ShiftSourcesMixin,
    WeightProducerMixin,
    MLModelsMixin,
    ProducersMixin,
    SelectorStepsMixin,
    CalibratorsMixin,
    DatasetTask,
    law.LocalWorkflow,
    RemoteWorkflow,
):
    sandbox = dev_sandbox(law.config.get("analysis", "default_columnar_sandbox"))

    # disable the shift parameter
    shift = None
    effective_shift = None
    allow_empty_shift = True

    # allow only running on nominal
    allow_empty_shift_sources = True

    # upstream requirements
    reqs = Requirements(
        RemoteWorkflow.reqs,
        MergeHistograms=MergeHistograms,
    )

    def create_branch_map(self):
        # create a dummy branch map so that this task could as a job
        return {0: None}

    def workflow_requires(self):
        reqs = super().workflow_requires()

        # add nominal and both directions per shift source
        for shift in ["nominal"] + self.shifts:
            reqs[shift] = self.reqs.MergeHistograms.req(self, shift=shift, _prefer_cli={"variables"})

        return reqs

    def requires(self):
        return {
            shift: self.reqs.MergeHistograms.req(self, shift=shift, _prefer_cli={"variables"})
            for shift in ["nominal"] + self.shifts
        }

    def store_parts(self):
        parts = super().store_parts()
        parts.insert_after("dataset", "shift_sources", f"shifts_{self.shift_sources_repr}")
        return parts

    def output(self):
        return {"hists": law.SiblingFileCollection({
            variable_name: self.target(f"shifted_hist__{variable_name}.pickle")
            for variable_name in self.variables
        })}

    @law.decorator.log
    def run(self):
        # preare inputs and outputs
        inputs = self.input()
        outputs = self.output()["hists"].targets

        for variable_name, outp in self.iter_progress(outputs.items(), len(outputs)):
            self.publish_message(f"merging histograms for '{variable_name}'")

            # load hists
            variable_hists = [
                coll["hists"].targets[variable_name].load(formatter="pickle")
                for coll in inputs.values()
            ]

            # merge and write the output
            merged = sum(variable_hists[1:], variable_hists[0].copy())
            outp.dump(merged, formatter="pickle")


MergeShiftedHistogramsWrapper = wrapper_factory(
    base_cls=AnalysisTask,
    require_cls=MergeShiftedHistograms,
    enable=["configs", "skip_configs", "datasets", "skip_datasets"],
)<|MERGE_RESOLUTION|>--- conflicted
+++ resolved
@@ -26,12 +26,8 @@
     WeightProducerMixin,
     MLModelsMixin,
     ProducersMixin,
-<<<<<<< HEAD
-    EventWeightMixin,
-=======
     SelectorStepsMixin,
     CalibratorsMixin,
->>>>>>> a766fa60
     ChunkedIOMixin,
     ReducedEventsUser,
     law.LocalWorkflow,
@@ -161,11 +157,7 @@
         empty_f32 = ak.Array(np.array([], dtype=np.float32))
 
         # iterate over chunks of events and diffs
-<<<<<<< HEAD
-        files = [inputs["events"]["events"].path]
-=======
         file_targets = [inputs["events"]["collection"][0]["events"]]
->>>>>>> a766fa60
         if self.producer_insts:
             file_targets.extend([inp["columns"] for inp in inputs["producers"]])
         if self.ml_model_insts:
