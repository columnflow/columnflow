# coding: utf-8

"""
Tasks to be implemented: MergeSelectionMasks, PlotCutflow
"""

from collections import OrderedDict
from abc import abstractmethod

import luigi
import law
import order as od

from columnflow.tasks.framework.base import (
    Requirements, AnalysisTask, DatasetTask, ShiftTask, wrapper_factory, RESOLVE_DEFAULT,
)
from columnflow.tasks.framework.mixins import (
    CalibratorsMixin, SelectorStepsMixin, VariablesMixin, CategoriesMixin, ChunkedIOMixin,
    DatasetsProcessesMixin,
)
from columnflow.tasks.framework.plotting import (
    PlotBase, PlotBase1D, PlotBase2D, ProcessPlotSettingMixin, VariablePlotSettingMixin,
)
from columnflow.tasks.framework.remote import RemoteWorkflow
from columnflow.tasks.framework.decorators import view_output_plots
from columnflow.tasks.framework.parameters import last_edge_inclusive_inst
from columnflow.tasks.selection import MergeSelectionMasks
from columnflow.util import DotDict, dev_sandbox
from columnflow.hist_util import create_hist_from_variables, translate_hist_intcat_to_strcat


class CreateCutflowHistograms(
    VariablesMixin,
    SelectorStepsMixin,
    CalibratorsMixin,
    ChunkedIOMixin,
    DatasetTask,
    law.LocalWorkflow,
    RemoteWorkflow,
):
    # overwrite selector steps to use default resolution
    selector_steps = law.CSVParameter(
        default=(RESOLVE_DEFAULT,),
        description="a subset of steps of the selector to apply; uses all steps when empty; "
        "default: value of the 'default_selector_steps' config",
        brace_expand=True,
        parse_empty=True,
    )

    steps_variable = od.Variable(
        name="step",
        aux={"axis_type": "strcategory"},
    )

    last_edge_inclusive = last_edge_inclusive_inst

    sandbox = dev_sandbox(law.config.get("analysis", "default_columnar_sandbox"))

    selector_steps_order_sensitive = True

    initial_step = "Initial"

    default_variables = ("event", "cf_*")

    # upstream requirements
    reqs = Requirements(
        RemoteWorkflow.reqs,
        MergeSelectionMasks=MergeSelectionMasks,
    )

    # strategy for handling missing source columns when adding aliases on event chunks
    missing_column_alias_strategy = "original"

    # strategy for handling selector steps not defined by selectors
    missing_selector_step_strategy = luigi.ChoiceParameter(
        significant=False,
        default=law.config.get_default("analysis", "missing_selector_step_strategy", "raise"),
        choices=("raise", "ignore", "dummy"),
        description="how to handle selector steps that are not defined by the selector; if "
        "'raise', an exception will be thrown; if 'ignore', the selector step will be ignored; if "
        "'dummy' the output histogram will contain an entry for the step identical to the previous "
        "one; the default can be configured via the law config entry "
        "*missing_selector_step_strategy* in the *analysis* section; if no default is specified "
        "there, 'raise' is assumed",
    )

    def create_branch_map(self):
        # dummy branch map
        return [None]

    def workflow_requires(self):
        reqs = super().workflow_requires()

        reqs["selection"] = self.reqs.MergeSelectionMasks.req(self, tree_index=0, _exclude={"branches"})

        return reqs

    def requires(self):
        return {
            "selection": self.reqs.MergeSelectionMasks.req(self, tree_index=0, branch=0),
        }

    def output(self):
        return {
            var: self.target(f"cutflow_hist__{var}.pickle")
            for var in self.variables
        }

    @law.decorator.notify
    @law.decorator.log
    @law.decorator.localize(input=True, output=False)
    @law.decorator.safe_output
    def run(self):
        import numpy as np
        import awkward as ak
        from columnflow.columnar_util import Route, add_ak_aliases, has_ak_column
        from columnflow.hist_util import fill_hist

        # prepare inputs and outputs
        inputs = self.input()

        # get IDs and names of all leaf categories
        category_map = {
            cat.id: cat.name
            for cat in self.config_inst.get_leaf_categories()
        }

        # create a temp dir for saving intermediate files
        tmp_dir = law.LocalDirectoryTarget(is_tmp=True)
        tmp_dir.touch()

        # get shift dependent aliases
        aliases = self.local_shift_inst.x("column_aliases", {})

        # define columns that need to be read
        read_columns = {"category_ids", "process_id"} | set(aliases.values())
        if self.dataset_inst.is_mc:
            read_columns |= {"normalization_weight"}
        read_columns = {Route(c) for c in read_columns}

        # define steps
        steps = self.selector_steps

        # empty float array to use when input files have no entries
        empty_f32 = ak.Array(np.array([], dtype=np.float32))

        # prepare expressions
        expressions = {}
        for var_key, var_names in self.variable_tuples.items():
            variable_insts = [self.config_inst.get_variable(var_name) for var_name in var_names]

            # get the expression per variable and when a string, parse it to extract index lookups
            for variable_inst in variable_insts:
                expr = variable_inst.expression
                if isinstance(expr, str):
                    route = Route(expr)
                    def expr(events):
                        if len(events) == 0 and not has_ak_column(events, route):
                            return empty_f32
                        return route.apply(events, null_value=variable_inst.null_value)
                    read_columns.add(route)
                else:
                    # for variable_inst with custom expressions, read columns declared via aux key
<<<<<<< HEAD
                    read_columns |= {Route(inp) for inp in variable_inst.x("inputs", [])}
=======
                    read_columns |= set(variable_inst.x("inputs", []))
>>>>>>> e5219010
                expressions[variable_inst.name] = expr

        # prepare columns to load
        load_columns = {("events" + route) for route in read_columns} | {Route("steps.*")}

        # prepare histograms
        histograms = {}
        def prepare_hists(steps):
            for var_key, var_names in self.variable_tuples.items():
                variable_insts = [self.config_inst.get_variable(var_name) for var_name in var_names]

                # create histogram of not already existing
                if var_key not in histograms:
                    histograms[var_key] = create_hist_from_variables(
                        self.steps_variable,
                        *variable_insts,
                        int_cat_axes=("category", "process", "shift"),
                    )

        for arr, pos in self.iter_chunked_io(
            inputs["selection"]["masks"].abspath,
            source_type="awkward_parquet",
            read_columns=load_columns,
        ):
            events = arr.events

            # overwrite steps if not defined yet
            if not steps:
                steps = arr.steps.fields

            # prepare histograms and exprepssions once
            if not histograms:
                prepare_hists([self.initial_step] + list(steps))

            # add aliases
            events = add_ak_aliases(
                events,
                aliases,
                remove_src=True,
                missing_strategy=self.missing_column_alias_strategy,
            )

            # pad the category_ids when the event is not categorized at all
            category_ids = ak.fill_none(ak.pad_none(events.category_ids, 1, axis=-1), -1)
            unique_category_ids = np.unique(category_ids)
            if any(cat_id not in category_map for cat_id in unique_category_ids):
                undefined_category_ids = set(unique_category_ids) - set(category_map)
                raise ValueError(
                    f"Category ids {', '.join(undefined_category_ids)} in category id column "
                    "are not defined as leaf categories in the config_inst",
                )

            for var_key, var_names in self.variable_tuples.items():
                # helper to build the point for filling, except for the step which does
                # not support broadcasting
                def get_point(mask=Ellipsis):
                    if mask is True:
                        mask = Ellipsis
                    n_events = len(events) if mask is Ellipsis else ak.sum(mask)
                    point = {
                        "process": events.process_id[mask],
                        "category": category_ids[mask],
                        "weight": (
                            events.normalization_weight[mask]
                            if self.dataset_inst.is_mc
                            else np.ones(n_events, dtype=np.float32)
                        ),
                    }
                    for var_name in var_names:
                        point[var_name] = expressions[var_name](events)[mask]
                    return point

                # fill the raw point
                fill_data = get_point()
                fill_hist(
                    histograms[var_key],
                    fill_data,
                    fill_kwargs={
                        "shift": self.global_shift_inst.name,
                        "step": self.initial_step,
                    },
                    last_edge_inclusive=self.last_edge_inclusive,
                )

                # fill all other steps
                mask = True
                for step in steps:
                    if step not in arr.steps.fields:
                        if self.missing_selector_step_strategy == "raise":
                            raise ValueError(
                                f"step '{step}' is not defined by selector {self.selector}",
                            )
                        if self.missing_selector_step_strategy == "ignore":
                            continue
                    else:
                        # incrementally update the mask
                        mask = mask & arr.steps[step]

                    # fill the point
                    fill_data = get_point(mask)
                    fill_hist(
                        histograms[var_key],
                        fill_data,
                        fill_kwargs={
                            "shift": self.global_shift_inst.name,
                            "step": step,
                        },
                        last_edge_inclusive=self.last_edge_inclusive,
                    )

        # change category axis from int to str
        for var_key in self.variable_tuples.keys():
            histograms[var_key] = translate_hist_intcat_to_strcat(
                histograms[var_key],
                "category",
                category_map,
            )

        # dump the histograms
        for var_key in histograms.keys():
            self.output()[var_key].dump(histograms[var_key], formatter="pickle")


CreateCutflowHistogramsWrapper = wrapper_factory(
    base_cls=AnalysisTask,
    require_cls=CreateCutflowHistograms,
    enable=["configs", "skip_configs", "datasets", "skip_datasets", "shifts", "skip_shifts"],
)


class PlotCutflowBase(
    # NOTE: this is still a ConfigTask (from ShiftTask), could be changed to MultiConfigTask
    SelectorStepsMixin,
    CategoriesMixin,
    CalibratorsMixin,
    PlotBase,
    ShiftTask,
    law.LocalWorkflow,
    RemoteWorkflow,
):
    selector_steps = CreateCutflowHistograms.selector_steps

    sandbox = dev_sandbox(law.config.get("analysis", "default_columnar_sandbox"))

    exclude_index = True

    selector_steps_order_sensitive = True

    # upstream requirements
    reqs = Requirements(
        RemoteWorkflow.reqs,
        CreateCutflowHistograms=CreateCutflowHistograms,
    )

    def store_parts(self):
        parts = super().store_parts()
        parts.insert_before("version", "plot", f"datasets_{self.datasets_repr}")
        return parts


class PlotCutflow(
    PlotCutflowBase,
    PlotBase1D,
    ProcessPlotSettingMixin,
    DatasetsProcessesMixin,
    law.LocalWorkflow,
    RemoteWorkflow,
):
    plot_function = PlotBase.plot_function.copy(
        default="columnflow.plotting.plot_functions_1d.plot_cutflow",
        add_default_to_description=True,
    )
    variable = luigi.Parameter(
        default=CreateCutflowHistograms.default_variables[0],
        significant=False,
        description="name of the variable to use for obtaining event counts; "
        f"default: '{CreateCutflowHistograms.default_variables[0]}'",
    )

    # upstream requirements
    reqs = Requirements(
        PlotCutflowBase.reqs,
        RemoteWorkflow.reqs,
    )

    def create_branch_map(self):
        # one category per branch
        if not self.categories:
            raise Exception(
                f"{self.__class__.__name__} task cannot build branch map when no categories are "
                "set",
            )

        return list(self.categories)

    def workflow_requires(self):
        reqs = super().workflow_requires()

        reqs["hists"] = [
            self.reqs.CreateCutflowHistograms.req(
                self,
                dataset=d,
                variables=(self.variable,),
                _exclude={"branches"},
            )
            for d in self.datasets
        ]
        return reqs

    def requires(self):
        return {
            d: self.reqs.CreateCutflowHistograms.req(
                self,
                branch=0,
                dataset=d,
                variables=(self.variable,),
                missing_selector_step_strategy="ignore",
            )
            for d in self.datasets
        }

    def plot_parts(self) -> law.util.InsertableDict:
        parts = super().plot_parts()
        parts["category"] = f"cat_{self.branch_data}"
        return parts

    def output(self):
        return {
            "plots": [self.target(name) for name in self.get_plot_names("cutflow")],
        }

    @law.decorator.notify
    @law.decorator.log
    @view_output_plots
    def run(self):
        import hist

        # copy process instances once so that their auxiliary data fields can be used as a storage
        # for process-specific plot parameters later on in plot scripts without affecting the
        # original instances
        fake_root = od.Process(
            name=f"{hex(id(object()))[2:]}",
            id="+",
            processes=list(map(self.config_inst.get_process, self.processes)),
        ).copy()
        process_insts = list(fake_root.processes)
        fake_root.processes.clear()

        # prepare config objects
        category_inst = self.config_inst.get_category(self.branch_data)
        leaf_category_insts = [category_inst] + (category_inst.get_leaf_categories() or [])
        sub_process_insts = {
            proc: [sub for sub, _, _ in proc.walk_processes(include_self=True)]
            for proc in process_insts
        }

        # histogram data per process
        hists = {}

        with self.publish_step(f"plotting cutflow in {category_inst.name}"):
            for dataset, inp in self.input().items():
                dataset_inst = self.config_inst.get_dataset(dataset)
                h_in = inp[self.variable].load(formatter="pickle")

                # select shift
                if (n_shifts := len(h_in.axes["shift"])) != 1:
                    raise Exception(f"shift axis is supposed to only contain 1 bin, found {n_shifts}")
                h_in = h_in[{"shift": hist.loc(self.global_shift_inst.id)}]

                # loop and extract one histogram per process
                for process_inst in process_insts:
                    # skip when the dataset is already known to not contain any sub process
                    if not any(
                        dataset_inst.has_process(sub_process_inst.name)
                        for sub_process_inst in sub_process_insts[process_inst]
                    ):
                        continue

                    # select processes and reduce axis
                    h = h_in.copy()
                    h = h[{
                        "process": [
                            hist.loc(p.id)
                            for p in sub_process_insts[process_inst]
                            if p.id in h.axes["process"]
                        ],
                    }]
                    h = h[{"process": sum}]

                    # add the histogram
                    if process_inst in hists:
                        hists[process_inst] += h
                    else:
                        hists[process_inst] = h

            # there should be hists to plot
            if not hists:
                raise Exception("no histograms found to plot")

            # axis selections and reductions, including sorting by process order
            _hists = OrderedDict()
            for process_inst in sorted(hists, key=process_insts.index):
                h = hists[process_inst]
                # selections
                h = h[{
                    "category": [
                        hist.loc(c.name)
                        for c in leaf_category_insts
                        if c.name in h.axes["category"]
                    ],
                }]
                # reductions
                h = h[{"category": sum, self.variable: sum}]
                # store
                _hists[process_inst] = h
            hists = _hists

            # call the plot function
            fig, _ = self.call_plot_func(
                self.plot_function,
                hists=hists,
                config_inst=self.config_inst,
                category_inst=category_inst.copy_shallow(),
                **self.get_plot_parameters(),
            )

            # save the plot
            for outp in self.output()["plots"]:
                outp.dump(fig, formatter="mpl")


PlotCutflowWrapper = wrapper_factory(
    base_cls=AnalysisTask,
    require_cls=PlotCutflow,
    enable=["configs", "skip_configs", "shifts", "skip_shifts"],
)


class PlotCutflowVariablesBase(
    VariablePlotSettingMixin,
    ProcessPlotSettingMixin,
    DatasetsProcessesMixin,
    PlotCutflowBase,
    law.LocalWorkflow,
    RemoteWorkflow,
):
    only_final_step = luigi.BoolParameter(
        default=False,
        significant=False,
        description="when True, only create plots for the final selector step; default: False",
    )

    initial_step = "Initial"
    default_variables = ("cf_*",)

    exclude_index = True

    # upstream requirements
    reqs = Requirements(
        PlotCutflowBase.reqs,
        RemoteWorkflow.reqs,
    )

    def __init__(self, *args, **kwargs):
        super().__init__(*args, **kwargs)

        # chosen selectors steps, including the initial one
        self.chosen_steps = [self.initial_step] + list(self.selector_steps)
        if self.only_final_step:
            del self.chosen_steps[:-1]

    def create_branch_map(self):
        if not self.categories:
            raise Exception(
                f"{self.__class__.__name__} task cannot build branch map when no categories are "
                "set",
            )
        if not self.variables:
            raise Exception(
                f"{self.__class__.__name__} task cannot build branch map when no variables are"
                "set",
            )

        return [
            DotDict({"category": cat_name, "variable": var_name})
            for cat_name in sorted(self.categories)
            for var_name in sorted(self.variables)
        ]

    def workflow_requires(self):
        reqs = super().workflow_requires()
        reqs["hists"] = [
            self.reqs.CreateCutflowHistograms.req(self, dataset=d, _exclude={"branches"})
            for d in self.datasets
        ]
        return reqs

    def requires(self):
        return {
            d: self.reqs.CreateCutflowHistograms.req(self, dataset=d, branch=0)
            for d in self.datasets
        }

    @abstractmethod
    def output(self):
        return

    @abstractmethod
    def run_postprocess(self, hists, category_inst, variable_insts):
        return

    @law.decorator.notify
    @law.decorator.log
    @view_output_plots
    def run(self):
        import hist

        # copy process instances once so that their auxiliary data fields can be used as a storage
        # for process-specific plot parameters later on in plot scripts without affecting the
        # original instances
        fake_root = od.Process(
            name=f"{hex(id(object()))[2:]}",
            id="+",
            processes=list(map(self.config_inst.get_process, self.processes)),
        ).copy()
        process_insts = list(fake_root.processes)
        fake_root.processes.clear()

        # prepare other config objects
        variable_tuple = self.variable_tuples[self.branch_data.variable]
        variable_insts = [
            self.config_inst.get_variable(var_name)
            for var_name in variable_tuple
        ]
        category_inst = self.config_inst.get_category(self.branch_data.category)
        leaf_category_insts = [category_inst] + (category_inst.get_leaf_categories() or [])
        sub_process_insts = {
            process_inst: [sub for sub, _, _ in process_inst.walk_processes(include_self=True)]
            for process_inst in process_insts
        }

        # histogram data per process copy
        hists = {}

        with self.publish_step(f"plotting {self.branch_data.variable} in {category_inst.name}"):
            for dataset, inp in self.input().items():
                dataset_inst = self.config_inst.get_dataset(dataset)
                h_in = inp[self.branch_data.variable].load(formatter="pickle")

                # select shift
                if (n_shifts := len(h_in.axes["shift"])) != 1:
                    raise Exception(f"shift axis is supposed to only contain 1 bin, found {n_shifts}")
                h_in = h_in[{"shift": hist.loc(self.global_shift_inst.id)}]

                # loop and extract one histogram per process
                for process_inst in process_insts:
                    # skip when the dataset is already known to not contain any sub process
                    if not any(
                        dataset_inst.has_process(sub_process_inst.name)
                        for sub_process_inst in sub_process_insts[process_inst]
                    ):
                        continue

                    # select processes and reduce axis
                    h = h_in.copy()
                    h = h[{
                        "process": [
                            hist.loc(p.id)
                            for p in sub_process_insts[process_inst]
                            if p.id in h.axes["process"]
                        ],
                    }]
                    h = h[{"process": sum}]

                    # add the histogram
                    if process_inst in hists:
                        hists[process_inst] += h
                    else:
                        hists[process_inst] = h

            # there should be hists to plot
            if not hists:
                raise Exception("no histograms found to plot")

            # axis selections and reductions, including sorting by process order
            _hists = OrderedDict()
            for process_inst in sorted(hists, key=process_insts.index):
                h = hists[process_inst]
                # selections
                h = h[{
                    "category": [
                        hist.loc(c.name)
                        for c in leaf_category_insts
                        if c.name in h.axes["category"]
                    ],
                }]
                # reductions
                h = h[{"category": sum}]
                # store
                _hists[process_inst] = h
            hists = _hists

            # call a postprocess function that produces outputs based on the implementation of the daughter task
            self.run_postprocess(
                hists=hists,
                category_inst=category_inst,
                variable_insts=variable_insts,
            )


class PlotCutflowVariables1D(
    PlotCutflowVariablesBase,
    PlotBase1D,
):
    plot_function = PlotBase.plot_function.copy(
        default=law.NO_STR,
        description=PlotBase.plot_function.description + "; the default is resolved based on the "
        "--per-plot parameter",
        allow_empty=True,
    )
    plot_function_processes = "columnflow.plotting.plot_functions_1d.plot_variable_per_process"
    plot_function_steps = "columnflow.plotting.plot_functions_1d.plot_variable_variants"

    per_plot = luigi.ChoiceParameter(
        choices=("processes", "steps"),
        default="processes",
        description="what to show per plot; choices: 'processes' (one plot per selection step, all "
        "processes in one plot); 'steps' (one plot per process, all selection steps in one plot); "
        "default: processes",
    )

    def plot_parts(self) -> law.util.InsertableDict:
        parts = super().plot_parts()
        parts["category"] = f"cat_{self.branch_data.category}"
        parts["variable"] = f"var_{self.branch_data.variable}"
        return parts

    def output(self):
        if self.per_plot == "processes":
            return {
                "plots": law.SiblingFileCollection({
                    s: [
                        self.local_target(name) for name in self.get_plot_names(
                            f"plot__step{i}_{s}__proc_{self.processes_repr}",
                        )
                    ]
                    for i, s in enumerate(self.chosen_steps)
                }),
            }

        # per_plot == "steps"
        return {
            "plots": law.SiblingFileCollection({
                p: [self.local_target(name) for name in self.get_plot_names(f"plot__proc_{p}")]
                for p in self.processes
            }),
        }

    def run_postprocess(self, hists, category_inst, variable_insts):
        import hist

        # resolve plot function
        if self.plot_function == law.NO_STR:
            self.plot_function = (
                self.plot_function_processes
                if self.per_plot == "processes"
                else self.plot_function_steps
            )

        if len(variable_insts) != 1:
            raise Exception(f"task {self.task_family} is only viable for single variables")

        outputs = self.output()["plots"]
        if self.per_plot == "processes":
            for step in self.chosen_steps:
                step_hists = OrderedDict(
                    (process_inst.copy_shallow(), h[{"step": hist.loc(step)}])
                    for process_inst, h in hists.items()
                    # skip missing steps
                    if step in h.axes["step"]
                )

                # call the plot function
                fig, _ = self.call_plot_func(
                    self.plot_function,
                    hists=step_hists,
                    config_inst=self.config_inst,
                    category_inst=category_inst.copy_shallow(),
                    variable_insts=[var_inst.copy_shallow() for var_inst in variable_insts],
                    style_config={"legend_cfg": {"title": f"Step '{step}'"}},
                    **self.get_plot_parameters(),
                )

                # save the plot
                for outp in outputs[step]:
                    outp.dump(fig, formatter="mpl")

        else:  # per_plot == "steps"
            for process_inst, h in hists.items():
                process_hists = OrderedDict(
                    (step, h[{"step": hist.loc(step)}])
                    for step in self.chosen_steps
                    # skip missing steps
                    if step in h.axes["step"]
                )

                # call the plot function
                fig, _ = self.call_plot_func(
                    self.plot_function,
                    hists=process_hists,
                    config_inst=self.config_inst,
                    category_inst=category_inst.copy_shallow(),
                    variable_insts=[var_inst.copy_shallow() for var_inst in variable_insts],
                    style_config={"legend_cfg": {"title": process_inst.label}},
                    **self.get_plot_parameters(),
                )

                # save the plot
                for outp in outputs[process_inst.name]:
                    outp.dump(fig, formatter="mpl")


class PlotCutflowVariables2D(
    PlotCutflowVariablesBase,
    PlotBase2D,
):
    plot_function = PlotBase.plot_function.copy(
        default="columnflow.plotting.plot_functions_2d.plot_2d",
        add_default_to_description=True,
    )

    def plot_parts(self) -> law.util.InsertableDict:
        parts = super().plot_parts()
        parts["processes"] = self.processes_repr
        parts["category"] = f"cat_{self.branch_data.category}"
        parts["variable"] = f"var_{self.branch_data.variable}"
        return parts

    def output(self):
        return {
            "plots": law.SiblingFileCollection({
                s: [self.local_target(name) for name in self.get_plot_names(f"plot__step{i}_{s}")]
                for i, s in enumerate(self.chosen_steps)
            }),
        }

    def run_postprocess(self, hists, category_inst, variable_insts):
        import hist

        outputs = self.output()["plots"]

        for step in self.chosen_steps:
            step_hists = OrderedDict(
                (process_inst.copy_shallow(), h[{"step": hist.loc(step)}])
                for process_inst, h in hists.items()
            )

            # call the plot function
            fig, _ = self.call_plot_func(
                self.plot_function,
                hists=step_hists,
                config_inst=self.config_inst,
                category_inst=category_inst.copy_shallow(),
                variable_insts=[var_inst.copy_shallow() for var_inst in variable_insts],
                style_config={"legend_cfg": {"title": f"Step '{step}'"}},
                **self.get_plot_parameters(),
            )

            # save the plot
            for outp in outputs[step]:
                outp.dump(fig, formatter="mpl")


class PlotCutflowVariablesPerProcess2D(
    law.WrapperTask,
    PlotCutflowVariables2D,
):
    # force this one to be a local workflow
    workflow = "local"

    # upstream requirements
    reqs = Requirements(
        PlotCutflowVariables2D.reqs,
        PlotCutflowVariables2D=PlotCutflowVariables2D,
    )

    def requires(self):
        return {
            process: self.reqs.PlotCutflowVariables2D.req(self, processes=(process,))
            for process in self.processes
        }<|MERGE_RESOLUTION|>--- conflicted
+++ resolved
@@ -26,7 +26,7 @@
 from columnflow.tasks.framework.parameters import last_edge_inclusive_inst
 from columnflow.tasks.selection import MergeSelectionMasks
 from columnflow.util import DotDict, dev_sandbox
-from columnflow.hist_util import create_hist_from_variables, translate_hist_intcat_to_strcat
+from columnflow.hist_util import create_columnflow_hist, translate_hist_intcat_to_strcat
 
 
 class CreateCutflowHistograms(
@@ -161,11 +161,7 @@
                     read_columns.add(route)
                 else:
                     # for variable_inst with custom expressions, read columns declared via aux key
-<<<<<<< HEAD
                     read_columns |= {Route(inp) for inp in variable_inst.x("inputs", [])}
-=======
-                    read_columns |= set(variable_inst.x("inputs", []))
->>>>>>> e5219010
                 expressions[variable_inst.name] = expr
 
         # prepare columns to load
@@ -179,10 +175,9 @@
 
                 # create histogram of not already existing
                 if var_key not in histograms:
-                    histograms[var_key] = create_hist_from_variables(
+                    histograms[var_key] = create_columnflow_hist(
                         self.steps_variable,
                         *variable_insts,
-                        int_cat_axes=("category", "process", "shift"),
                     )
 
         for arr, pos in self.iter_chunked_io(
