# coding: utf-8

"""
Tasks to be implemented: MergeSelectionMasks, PlotCutflow
"""

import functools
from collections import OrderedDict
from abc import abstractmethod

import luigi
import law
import order as od

from columnflow.tasks.framework.base import (
    Requirements, AnalysisTask, DatasetTask, ShiftTask, wrapper_factory, RESOLVE_DEFAULT,
)
from columnflow.tasks.framework.mixins import (
    CalibratorsMixin, SelectorStepsMixin, VariablesMixin, CategoriesMixin, ChunkedIOMixin, MergeHistogramMixin,
)
from columnflow.tasks.framework.plotting import (
    PlotBase, PlotBase1D, PlotBase2D, ProcessPlotSettingMixin, VariablePlotSettingMixin,
)
from columnflow.tasks.framework.remote import RemoteWorkflow
from columnflow.tasks.framework.decorators import view_output_plots
from columnflow.tasks.framework.parameters import last_edge_inclusive_inst
from columnflow.tasks.external import GetDatasetLFNs
from columnflow.tasks.selection import SelectEvents
from columnflow.tasks.calibration import CalibrateEvents
from columnflow.production import Producer
from columnflow.util import DotDict, dev_sandbox, maybe_import

np = maybe_import("numpy")


class CreateCutflowHistograms(
    VariablesMixin,
    SelectorStepsMixin,
    CalibratorsMixin,
    ChunkedIOMixin,
    DatasetTask,
    law.LocalWorkflow,
    RemoteWorkflow,
):
    # overwrite selector steps to use default resolution
    selector_steps = law.CSVParameter(
        default=(RESOLVE_DEFAULT,),
        description="a subset of steps of the selector to apply; uses all steps when empty; "
                    f"Set to {SelectorStepsMixin.selector_steps_all[0]} to apply all alphabetically."
                    "default: value of config.x.default_selector_steps",
        brace_expand=True,
        parse_empty=True,
    )
    last_edge_inclusive = last_edge_inclusive_inst

    sandbox = dev_sandbox(law.config.get("analysis", "default_columnar_sandbox"))

    selector_steps_order_sensitive = True

    initial_step = "Initial"

    default_variables = ("event", "cf_*")

    # upstream requirements
    reqs = Requirements(
        RemoteWorkflow.reqs,
        GetDatasetLFNs=GetDatasetLFNs,
        CalibrateEvents=CalibrateEvents,
        SelectEvents=SelectEvents,
    )

    def __init__(self, *args, **kwargs):
        super().__init__(*args, **kwargs)

        # store the normalization weight producer for MC
        self.norm_weight_producer = None
        if self.dataset_inst.is_mc:
            self.norm_weight_producer = Producer.get_cls("normalization_weights")(
                inst_dict=self.get_producer_kwargs(self),
            )

    # strategy for handling missing source columns when adding aliases on event chunks
    missing_column_alias_strategy = "original"

    def workflow_requires(self):
        reqs = super().workflow_requires()
        reqs["lfns"] = self.reqs.GetDatasetLFNs.req(self)
        if not self.pilot:
            reqs["calibrations"] = [
                self.reqs.CalibrateEvents.req(self, calibrator=calibrator_inst.cls_name)
                for calibrator_inst in self.calibrator_insts
                if calibrator_inst.produced_columns
            ]
            reqs["selection"] = self.reqs.SelectEvents.req(self)
        else:
            # pass-through pilot workflow requirements of upstream task
            t = self.reqs.SelectEvents.req(self)
            reqs = law.util.merge_dicts(reqs, t.workflow_requires(), inplace=True)

        if self.dataset_inst.is_mc:
            reqs["normalization"] = self.norm_weight_producer.run_requires()

        return reqs

    def requires(self):
        reqs = {
            "lfns": self.reqs.GetDatasetLFNs.req(self),
            "calibrations": [
                self.reqs.CalibrateEvents.req(self, calibrator=calibrator_inst.cls_name)
                for calibrator_inst in self.calibrator_insts
                if calibrator_inst.produced_columns
            ],
            "selection": self.reqs.SelectEvents.req(self),
        }

        if self.dataset_inst.is_mc:
            reqs["normalization"] = self.norm_weight_producer.run_requires()

        return reqs

    # TODO: CreateHistograms has a @MergeReducedEventsUser.maybe_dummy here
    def output(self):
        return {
            "hists": self.target(f"histograms__vars_{self.variables_repr}__{self.branch}.pickle"),
        }

    @law.decorator.log
    @law.decorator.localize(input=True, output=False)
    @law.decorator.safe_output
    def run(self):
        import hist
        import numpy as np
        import awkward as ak
        from columnflow.columnar_util import Route, add_ak_aliases, fill_hist, mandatory_coffea_columns, update_ak_array

        # prepare inputs and outputs
        inputs = self.input()
        lfn_task = self.requires()["lfns"]

        # create a temp dir for saving intermediate files
        tmp_dir = law.LocalDirectoryTarget(is_tmp=True)
        tmp_dir.touch()

        # get shift dependent aliases
        aliases = self.local_shift_inst.x("column_aliases", {})

        # setup the normalization weights producer
        if self.dataset_inst.is_mc:
            self.norm_weight_producer.run_setup(
                self.requires()["normalization"],
                self.input()["normalization"],
            )

        # define columns that need to be read
        read_columns = {"category_ids", "process_id"} | set(aliases.values())
        if self.dataset_inst.is_mc:
            read_columns |= self.norm_weight_producer.used_columns
        read_columns = {Route(c) for c in read_columns}

        # define steps
        steps = self.selector_steps

        # prepare expressions
        expressions = {}
        for var_key, var_names in self.variable_tuples.items():
            variable_insts = [self.config_inst.get_variable(var_name) for var_name in var_names]

            # get the expression per variable and when a string, parse it to extract index lookups
            for variable_inst in variable_insts:
                expr = variable_inst.expression
                if isinstance(expr, str):
                    route = Route(expr)
                    expr = functools.partial(route.apply, null_value=variable_inst.null_value)
                    read_columns.add(route)
                else:
                    # for variable_inst with custom expressions, read columns declared via aux key
                    read_columns |= {inp for inp in variable_inst.x("inputs", [])}
                expressions[variable_inst.name] = expr

        # prepare columns to load
        load_columns = read_columns | set(mandatory_coffea_columns)
        load_sel_columns = {Route("steps.*")}

        # prepare histograms
        histograms = {}
        def prepare_hists(steps):
            for var_key, var_names in self.variable_tuples.items():
                variable_insts = [self.config_inst.get_variable(var_name) for var_name in var_names]

                # create histogram of not already existing
                if var_key not in histograms:
                    h = (
                        hist.Hist.new
                        .IntCat([], name="category", growth=True)
                        .IntCat([], name="process", growth=True)
                        .StrCat(steps, name="step")
                        .IntCat([], name="shift", growth=True)
                    )
                    # add variable axes
                    for variable_inst in variable_insts:
                        h = h.Var(
                            variable_inst.bin_edges,
                            name=variable_inst.name,
                            label=variable_inst.get_full_x_title(),
                        )
                    # enable weights and store it
                    histograms[var_key] = h.Weight()

        # let the lfn_task prepare the nano file (basically determine a good pfn)
        [(lfn_index, input_file)] = lfn_task.iter_nano_files(self)

        # open the input file with uproot
        with self.publish_step("load and open ..."):
            nano_file = input_file.load(formatter="uproot")

        input_paths = [nano_file]
        input_paths.append(inputs["selection"]["results"].path)
        input_paths.extend([inp["columns"].path for inp in inputs["calibrations"]])
        if self.selector_inst.produced_columns:
            input_paths.append(inputs["selection"]["columns"].path)

        for (events, sel, *diffs), pos in self.iter_chunked_io(
            input_paths,
            source_type=["coffea_root"] + (len(input_paths) - 1) * ["awkward_parquet"],
            read_columns=[load_columns, load_sel_columns] + (len(input_paths) - 2) * [load_columns],
        ):

            # add the calibrated diffs and potentially new columns
            events = update_ak_array(events, *diffs)

            # add normalization weight
            if self.dataset_inst.is_mc:
                events = self.norm_weight_producer(events)

            # overwrite steps if not defined yet
            if steps == self.selector_steps_all:
                steps = sel.steps.fields

            # prepare histograms and exprepssions once
            if not histograms:
                prepare_hists([self.initial_step] + list(steps))

            # add aliases
            events = add_ak_aliases(
                events,
                aliases,
                remove_src=True,
                missing_strategy=self.missing_column_alias_strategy,
            )

            # pad the category_ids when the event is not categorized at all
            category_ids = ak.fill_none(ak.pad_none(events.category_ids, 1, axis=-1), -1)

            for var_key, var_names in self.variable_tuples.items():
                # helper to build the point for filling, except for the step which does
                # not support broadcasting
                def get_point(mask=Ellipsis):
                    n_events = len(events) if mask is Ellipsis else ak.sum(mask)
                    point = {
                        "process": events.process_id[mask],
                        "category": category_ids[mask],
                        "shift": np.ones(n_events, dtype=np.int32) * self.global_shift_inst.id,
                        "weight": (
                            events.normalization_weight[mask]
                            if self.dataset_inst.is_mc
                            else np.ones(n_events, dtype=np.float32)
                        ),
                    }
                    for var_name in var_names:
                        point[var_name] = expressions[var_name](events)[mask]
                    return point

                # fill the raw point
                fill_data = get_point()
<<<<<<< HEAD
                fill_hist(histograms[var_key], fill_data, fill_kwargs={"step": self.initial_step})
=======
                fill_hist(
                    histograms[var_key],
                    fill_data,
                    fill_kwargs={"step": self.initial_step},
                    last_edge_inclusive=self.last_edge_inclusive,
                )

>>>>>>> e2073957
                # fill all other steps
                mask = True
                for step in steps:
                    if step not in sel.steps.fields:
                        raise ValueError(
                            f"step '{step}' is not defined by selector {self.selector}",
                        )
                    # incrementally update the mask and fill the point

                    mask = mask & sel.steps[step]
                    fill_data = get_point(mask)
                    fill_hist(
                        histograms[var_key],
                        fill_data,
                        fill_kwargs={"step": step},
                        last_edge_inclusive=self.last_edge_inclusive,
                    )

        # dump the histograms
        self.output()["hists"].dump(histograms, formatter="pickle")


CreateCutflowHistogramsWrapper = wrapper_factory(
    base_cls=AnalysisTask,
    require_cls=CreateCutflowHistograms,
    enable=["configs", "skip_configs", "datasets", "skip_datasets", "shifts", "skip_shifts"],
)


class MergeCutflowHistograms(
    MergeHistogramMixin,
    SelectorStepsMixin,
    CalibratorsMixin,
    DatasetTask,
    RemoteWorkflow,
):
    sandbox = dev_sandbox(law.config.get("analysis", "default_columnar_sandbox"))

    # upstream requirements
    reqs = Requirements(
        RemoteWorkflow.reqs,
        CreateHistograms=CreateCutflowHistograms,
    )

    selector_steps_order_sensitive = True


MergeCutflowHistogramsWrapper = wrapper_factory(
    base_cls=AnalysisTask,
    require_cls=MergeCutflowHistograms,
    enable=["configs", "skip_configs", "datasets", "skip_datasets", "shifts", "skip_shifts"],
)


class PlotCutflowBase(
    SelectorStepsMixin,
    CategoriesMixin,
    CalibratorsMixin,
    PlotBase,
    ShiftTask,
    law.LocalWorkflow,
    RemoteWorkflow,
):
    selector_steps = CreateCutflowHistograms.selector_steps

    sandbox = dev_sandbox(law.config.get("analysis", "default_columnar_sandbox"))

    exclude_index = True

    selector_steps_order_sensitive = True

    # upstream requirements
    reqs = Requirements(
        RemoteWorkflow.reqs,
        MergeCutflowHistograms=MergeCutflowHistograms,
    )

    def store_parts(self):
        parts = super().store_parts()
        parts.insert_before("version", "plot", f"datasets_{self.datasets_repr}")
        return parts


class PlotCutflow(
    PlotCutflowBase,
    PlotBase1D,
    ProcessPlotSettingMixin,
    law.LocalWorkflow,
    RemoteWorkflow,
):
    plot_function = PlotBase.plot_function.copy(
        default="columnflow.plotting.plot_functions_1d.plot_cutflow",
        add_default_to_description=True,
    )
    variable = luigi.Parameter(
        default=CreateCutflowHistograms.default_variables[0],
        significant=False,
        description="name of the variable to use for obtaining event counts; "
        f"default: '{CreateCutflowHistograms.default_variables[0]}'",
    )

    relative = luigi.BoolParameter(
        default=False,
        significant=False,
        description="plot cutflow as fraction of total at each step",
    )

    skip_initial = luigi.BoolParameter(
        default=False,
        significant=False,
        description="do not plot the event selection before applying any steps",
    )

    # upstream requirements
    reqs = Requirements(
        PlotCutflowBase.reqs,
        RemoteWorkflow.reqs,
    )

    def create_branch_map(self):
        # one category per branch
        if not self.categories:
            raise Exception(
                f"{self.__class__.__name__} task cannot build branch map when no categories are "
                "set",
            )

        return list(self.categories)

    def workflow_requires(self):
        reqs = super().workflow_requires()

        reqs["hists"] = [
            self.reqs.MergeCutflowHistograms.req(
                self,
                dataset=d,
                variables=(self.variable,),
                _exclude={"branches"},
            )
            for d in self.datasets
        ]
        return reqs

    def requires(self):
        return {
            d: self.reqs.MergeCutflowHistograms.req(
                self,
                branch=0,
                dataset=d,
                variables=(self.variable,),
            )
            for d in self.datasets
        }

    def plot_parts(self) -> law.util.InsertableDict:
        parts = super().plot_parts()
        parts["category"] = f"cat_{self.branch_data}"
        return parts

    def output(self):
        return {
            "plots": [self.target(name) for name in self.get_plot_names("cutflow")],
        }

    @law.decorator.log
    @view_output_plots
    def run(self):
        import hist

        # copy process instances once so that their auxiliary data fields can be used as a storage
        # for process-specific plot parameters later on in plot scripts without affecting the
        # original instances
        fake_root = od.Process(
            name=f"{hex(id(object()))[2:]}",
            id="+",
            processes=list(map(self.config_inst.get_process, self.processes)),
        ).copy()
        process_insts = list(fake_root.processes)
        fake_root.processes.clear()

        # prepare config objects
        category_inst = self.config_inst.get_category(self.branch_data)
        leaf_category_insts = category_inst.get_leaf_categories() or [category_inst]
        sub_process_insts = {
            proc: [sub for sub, _, _ in proc.walk_processes(include_self=True)]
            for proc in process_insts
        }

        # histogram data per process
        hists = {}

        with self.publish_step(f"plotting cutflow in {category_inst.name}"):
            for dataset, inp in self.input().items():
                dataset_inst = self.config_inst.get_dataset(dataset)
                h_in = inp["hists"][self.variable].load(formatter="pickle")

                # sanity checks
                n_shifts = len(h_in.axes["shift"])
                if n_shifts != 1:
                    raise Exception(f"shift axis is supposed to only contain 1 bin, found {n_shifts}")

                # loop and extract one histogram per process
                for process_inst in process_insts:
                    # skip when the dataset is already known to not contain any sub process
                    if not any(
                        dataset_inst.has_process(sub_process_inst.name)
                        for sub_process_inst in sub_process_insts[process_inst]
                    ):
                        continue

                    # select processes and reduce axis
                    h = h_in.copy()
                    h = h[{
                        "process": [
                            hist.loc(p.id)
                            for p in sub_process_insts[process_inst]
                            if p.id in h.axes["process"]
                        ],
                    }]
                    h = h[{"process": sum}]

                    if self.skip_initial:
                        h = h[{"step": self.selector_steps}]

                    # add the histogram
                    if process_inst in hists:
                        hists[process_inst] += h
                    else:
                        hists[process_inst] = h

            # there should be hists to plot
            if not hists:
                raise Exception("no histograms found to plot")

            total = sum(hists.values()).values() if self.relative else np.ones((len(self.selector_steps) + 1, 1))

            # axis selections and reductions, including sorting by process order
            _hists = OrderedDict()
            for process_inst in sorted(hists, key=process_insts.index):
                h = hists[process_inst]
                # selections
                h = h[{
                    "category": [
                        hist.loc(c.id)
                        for c in leaf_category_insts
                        if c.id in h.axes["category"]
                    ],
                }]
                # reductions
                h = h[{"category": sum, self.variable: sum}]
                # store
                _hists[process_inst] = h / total
            hists = _hists

            # call the plot function
            fig, _ = self.call_plot_func(
                self.plot_function,
                hists=hists,
                config_inst=self.config_inst,
                category_inst=category_inst.copy_shallow(),
                **self.get_plot_parameters(),
            )

            # save the plot
            for outp in self.output()["plots"]:
                outp.dump(fig, formatter="mpl")


PlotCutflowWrapper = wrapper_factory(
    base_cls=AnalysisTask,
    require_cls=PlotCutflow,
    enable=["configs", "skip_configs", "shifts", "skip_shifts"],
)


class PlotCutflowVariablesBase(
    VariablePlotSettingMixin,
    ProcessPlotSettingMixin,
    PlotCutflowBase,
    law.LocalWorkflow,
    RemoteWorkflow,
):
    only_final_step = luigi.BoolParameter(
        default=False,
        significant=False,
        description="when True, only create plots for the final selector step; default: False",
    )

    initial_step = "Initial"
    default_variables = ("cf_*",)

    exclude_index = True

    # upstream requirements
    reqs = Requirements(
        PlotCutflowBase.reqs,
        RemoteWorkflow.reqs,
    )

    def __init__(self, *args, **kwargs):
        super().__init__(*args, **kwargs)

        # chosen selectors steps, including the initial one
        self.chosen_steps = [self.initial_step] + list(self.selector_steps)
        if self.only_final_step:
            del self.chosen_steps[:-1]

    def create_branch_map(self):
        if not self.categories:
            raise Exception(
                f"{self.__class__.__name__} task cannot build branch map when no categories are "
                "set",
            )
        if not self.variables:
            raise Exception(
                f"{self.__class__.__name__} task cannot build branch map when no variables are"
                "set",
            )

        return [
            DotDict({"category": cat_name, "variable": var_name})
            for cat_name in sorted(self.categories)
            for var_name in sorted(self.variables)
        ]

    def workflow_requires(self):
        reqs = super().workflow_requires()
        reqs["hists"] = [
            self.reqs.MergeCutflowHistograms.req(self, dataset=d, _exclude={"branches"})
            for d in self.datasets
        ]
        return reqs

    def requires(self):
        return {
            d: self.reqs.MergeCutflowHistograms.req(self, dataset=d, branch=0)
            for d in self.datasets
        }

    @abstractmethod
    def output(self):
        return

    @abstractmethod
    def run_postprocess(self, hists, category_inst, variable_insts):
        return

    @law.decorator.log
    @view_output_plots
    def run(self):
        import hist

        # copy process instances once so that their auxiliary data fields can be used as a storage
        # for process-specific plot parameters later on in plot scripts without affecting the
        # original instances
        fake_root = od.Process(
            name=f"{hex(id(object()))[2:]}",
            id="+",
            processes=list(map(self.config_inst.get_process, self.processes)),
        ).copy()
        process_insts = list(fake_root.processes)
        fake_root.processes.clear()

        # prepare other config objects
        variable_tuple = self.variable_tuples[self.branch_data.variable]
        variable_insts = [
            self.config_inst.get_variable(var_name)
            for var_name in variable_tuple
        ]
        category_inst = self.config_inst.get_category(self.branch_data.category)
        leaf_category_insts = category_inst.get_leaf_categories() or [category_inst]
        sub_process_insts = {
            process_inst: [sub for sub, _, _ in process_inst.walk_processes(include_self=True)]
            for process_inst in process_insts
        }

        # histogram data per process copy
        hists = {}

        with self.publish_step(f"plotting {self.branch_data.variable} in {category_inst.name}"):
            for dataset, inp in self.input().items():
                dataset_inst = self.config_inst.get_dataset(dataset)
                h_in = inp["hists"][self.branch_data.variable].load(formatter="pickle")

                # sanity checks
                n_shifts = len(h_in.axes["shift"])
                if n_shifts != 1:
                    raise Exception(f"shift axis is supposed to only contain 1 bin, found {n_shifts}")

                # loop and extract one histogram per process
                for process_inst in process_insts:
                    # skip when the dataset is already known to not contain any sub process
                    if not any(
                        dataset_inst.has_process(sub_process_inst.name)
                        for sub_process_inst in sub_process_insts[process_inst]
                    ):
                        continue

                    # select processes and reduce axis
                    h = h_in.copy()
                    h = h[{
                        "process": [
                            hist.loc(p.id)
                            for p in sub_process_insts[process_inst]
                            if p.id in h.axes["process"]
                        ],
                    }]
                    h = h[{"process": sum}]

                    # add the histogram
                    if process_inst in hists:
                        hists[process_inst] += h
                    else:
                        hists[process_inst] = h

            # there should be hists to plot
            if not hists:
                raise Exception("no histograms found to plot")

            # axis selections and reductions, including sorting by process order
            _hists = OrderedDict()
            for process_inst in sorted(hists, key=process_insts.index):
                h = hists[process_inst]
                # selections
                h = h[{
                    "category": [
                        hist.loc(c.id)
                        for c in leaf_category_insts
                        if c.id in h.axes["category"]
                    ],
                }]
                # reductions
                h = h[{"category": sum}]
                # store
                _hists[process_inst] = h
            hists = _hists

            # call a postprocess function that produces outputs based on the implementation of the daughter task
            self.run_postprocess(
                hists=hists,
                category_inst=category_inst,
                variable_insts=variable_insts,
            )


class PlotCutflowVariables1D(
    PlotCutflowVariablesBase,
    PlotBase1D,
):
    plot_function = PlotBase.plot_function.copy(
        default=law.NO_STR,
        description=PlotBase.plot_function.description + "; the default is resolved based on the "
        "--per-plot parameter",
        allow_empty=True,
    )
    plot_function_processes = "columnflow.plotting.plot_functions_1d.plot_variable_per_process"
    plot_function_steps = "columnflow.plotting.plot_functions_1d.plot_variable_variants"

    per_plot = luigi.ChoiceParameter(
        choices=("processes", "steps"),
        default="processes",
        description="what to show per plot; choices: 'processes' (one plot per selection step, all "
        "processes in one plot); 'steps' (one plot per process, all selection steps in one plot); "
        "default: processes",
    )

    def plot_parts(self) -> law.util.InsertableDict:
        parts = super().plot_parts()
        parts["category"] = f"cat_{self.branch_data.category}"
        parts["variable"] = f"var_{self.branch_data.variable}"
        return parts

    def output(self):
        if self.per_plot == "processes":
            return {
                "plots": law.SiblingFileCollection({
                    s: [
                        self.local_target(name) for name in self.get_plot_names(
                            f"plot__step{i}_{s}__proc_{self.processes_repr}",
                        )
                    ]
                    for i, s in enumerate(self.chosen_steps)
                }),
            }

        # per_plot == "steps"
        return {
            "plots": law.SiblingFileCollection({
                p: [self.local_target(name) for name in self.get_plot_names(f"plot__proc_{p}")]
                for p in self.processes
            }),
        }

    def run_postprocess(self, hists, category_inst, variable_insts):
        # resolve plot function
        if self.plot_function == law.NO_STR:
            self.plot_function = (
                self.plot_function_processes if self.per_plot == "processes" else self.plot_function_steps
            )

        import hist

        if len(variable_insts) != 1:
            raise Exception(f"task {self.task_family} is only viable for single variables")

        outputs = self.output()["plots"]
        if self.per_plot == "processes":
            for step in self.chosen_steps:
                step_hists = OrderedDict(
                    (process_inst.copy_shallow(), h[{"step": hist.loc(step)}])
                    for process_inst, h in hists.items()
                )

                # call the plot function
                fig, _ = self.call_plot_func(
                    self.plot_function,
                    hists=step_hists,
                    config_inst=self.config_inst,
                    category_inst=category_inst.copy_shallow(),
                    variable_insts=[var_inst.copy_shallow() for var_inst in variable_insts],
                    style_config={"legend_cfg": {"title": f"Step '{step}'"}},
                    **self.get_plot_parameters(),
                )

                # save the plot
                for outp in outputs[step]:
                    outp.dump(fig, formatter="mpl")

        else:  # per_plot == "steps"
            for process_inst, h in hists.items():
                process_hists = OrderedDict(
                    (step, h[{"step": hist.loc(step)}])
                    for step in self.chosen_steps
                )

                # call the plot function
                fig, _ = self.call_plot_func(
                    self.plot_function,
                    hists=process_hists,
                    config_inst=self.config_inst,
                    category_inst=category_inst.copy_shallow(),
                    variable_insts=[var_inst.copy_shallow() for var_inst in variable_insts],
                    style_config={"legend_cfg": {"title": process_inst.label}},
                    **self.get_plot_parameters(),
                )

                # save the plot
                for outp in outputs[process_inst.name]:
                    outp.dump(fig, formatter="mpl")


class PlotCutflowVariables2D(
    PlotCutflowVariablesBase,
    PlotBase2D,
):
    plot_function = PlotBase.plot_function.copy(
        default="columnflow.plotting.plot_functions_2d.plot_2d",
        add_default_to_description=True,
    )

    def plot_parts(self) -> law.util.InsertableDict:
        parts = super().plot_parts()
        parts["processes"] = self.processes_repr
        parts["category"] = f"cat_{self.branch_data.category}"
        parts["variable"] = f"var_{self.branch_data.variable}"
        return parts

    def output(self):
        return {
            "plots": law.SiblingFileCollection({
                s: [self.local_target(name) for name in self.get_plot_names(f"plot__step{i}_{s}")]
                for i, s in enumerate(self.chosen_steps)
            }),
        }

    def run_postprocess(self, hists, category_inst, variable_insts):
        import hist

        outputs = self.output()["plots"]

        for step in self.chosen_steps:
            step_hists = OrderedDict(
                (process_inst.copy_shallow(), h[{"step": hist.loc(step)}])
                for process_inst, h in hists.items()
            )

            # call the plot function
            fig, _ = self.call_plot_func(
                self.plot_function,
                hists=step_hists,
                config_inst=self.config_inst,
                category_inst=category_inst.copy_shallow(),
                variable_insts=[var_inst.copy_shallow() for var_inst in variable_insts],
                style_config={"legend_cfg": {"title": f"Step '{step}'"}},
                **self.get_plot_parameters(),
            )

            # save the plot
            for outp in outputs[step]:
                outp.dump(fig, formatter="mpl")


class PlotCutflowVariablesPerProcess2D(
    law.WrapperTask,
    PlotCutflowVariables2D,
):
    # force this one to be a local workflow
    workflow = "local"

    # upstream requirements
    reqs = Requirements(
        PlotCutflowVariables2D.reqs,
        PlotCutflowVariables2D=PlotCutflowVariables2D,
    )

    def requires(self):
        return {
            process: self.reqs.PlotCutflowVariables2D.req(self, processes=(process,))
            for process in self.processes
        }<|MERGE_RESOLUTION|>--- conflicted
+++ resolved
@@ -272,17 +272,12 @@
 
                 # fill the raw point
                 fill_data = get_point()
-<<<<<<< HEAD
-                fill_hist(histograms[var_key], fill_data, fill_kwargs={"step": self.initial_step})
-=======
                 fill_hist(
                     histograms[var_key],
                     fill_data,
                     fill_kwargs={"step": self.initial_step},
                     last_edge_inclusive=self.last_edge_inclusive,
                 )
-
->>>>>>> e2073957
                 # fill all other steps
                 mask = True
                 for step in steps:
