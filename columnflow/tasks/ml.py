--- conflicted
+++ resolved
@@ -1114,11 +1114,6 @@
         b = self.branch_data
         return {"plots": [
             self.target(name)
-<<<<<<< HEAD
-            for name in self.get_plot_names(f"0_plot__proc_{self.processes_repr}__cat_{b.category}")
-        ],
-            "array": self.target(f"plot__proc_{self.processes_repr}.parquet"),
-=======
             for name in self.get_plot_names(
                 f"plot__{self.plot_function}__proc_{self.processes_repr}__cat_{b.category}/plot__0",
             )
@@ -1126,7 +1121,6 @@
             "array": self.target(
                 f"plot__{self.plot_function}__proc_{self.processes_repr}__cat_{b.category}/data.parquet",
         ),
->>>>>>> 4368c388
         }
 
     @law.decorator.log
@@ -1148,10 +1142,7 @@
                 config_inst=self.config_inst,
                 category_inst=category_inst,
                 skip_uncertainties=self.skip_uncertainties,
-<<<<<<< HEAD
-=======
                 cms_llabel=self.cms_label,
->>>>>>> 4368c388
                 **self.get_plot_parameters(),
             )
 
@@ -1166,11 +1157,7 @@
                     continue
 
                 for index, f in enumerate(figs):
-<<<<<<< HEAD
-                    f.savefig(file_path.abs_dirname + "/" + f"{index}_{file_path.basename[2:]}", format=file_path.ext())
-=======
                     f.savefig(
                         file_path.abs_dirname + "/" + file_path.basename.replace("0", str(index)),
                         format=file_path.ext(),
-                    )
->>>>>>> 4368c388
+                    )