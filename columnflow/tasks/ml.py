--- conflicted
+++ resolved
@@ -617,24 +617,6 @@
 
 
 class MergeMLEvaluation(
-<<<<<<< HEAD
-    MLModelDataMixin,
-    DatasetTask,
-    law.tasks.ForestMerge,
-    RemoteWorkflow,
-):
-    sandbox = dev_sandbox(law.config.get("analysis", "default_columnar_sandbox"))
-
-    # disable the shift parameter
-    shift = None
-    effective_shift = None
-    allow_empty_shift = True
-
-    # in each step, merge 10 into 1
-    merge_factor = 10
-
-    allow_empty_ml_model = False
-=======
     MLModelMixin,
     ProducersMixin,
     SelectorMixin,
@@ -649,7 +631,6 @@
 
     # recursively merge 20 files into one
     merge_factor = 20
->>>>>>> 7eeec0c2
 
     # upstream requirements
     reqs = Requirements(
@@ -657,50 +638,11 @@
         MLEvaluation=MLEvaluation,
     )
 
-<<<<<<< HEAD
-    def __init__(self, *args, **kwargs):
-        super().__init__(*args, **kwargs)
-
-        # tell ForestMerge to not cache the internal merging structure by default,
-        # (this is enabled in merge_workflow_requires)
-        self._cache_forest = False
-
-=======
->>>>>>> 7eeec0c2
     def create_branch_map(self):
         # DatasetTask implements a custom branch map, but we want to use the one in ForestMerge
         return law.tasks.ForestMerge.create_branch_map(self)
 
     def merge_workflow_requires(self):
-<<<<<<< HEAD
-        req = self.reqs.MLEvaluation.req(self, _exclude={"branches"})
-
-        # if the merging stats exist, allow the forest to be cached
-        self._cache_forest = req.merging_stats_exist
-
-        return req
-
-    def merge_requires(self, start_leaf, end_leaf):
-        return [
-            self.reqs.MLEvaluation.req(self, branch=i)
-            for i in range(start_leaf, end_leaf)
-        ]
-
-    def trace_merge_inputs(self, inputs):
-        return super().trace_merge_inputs([inp["mlcolumns"] for inp in inputs])
-
-    def merge_output(self):
-        return {"mlcolumns": self.target(f"{self.ml_model}/mlcolumns.parquet")}
-
-    @law.decorator.log
-    def run(self):
-        return super().run()
-
-    def merge(self, inputs, output):
-        if not self.is_leaf():
-            inputs = [inp["mlcolumns"] for inp in inputs]
-
-=======
         return self.reqs.MLEvaluation.req(self, _exclude={"branches"})
 
     def merge_requires(self, start_branch, end_branch):
@@ -714,17 +656,12 @@
 
     def merge(self, inputs, output):
         inputs = [inp["mlcolumns"] for inp in inputs]
->>>>>>> 7eeec0c2
         law.pyarrow.merge_parquet_task(self, inputs, output["mlcolumns"])
 
 
 MergeMLEvaluationWrapper = wrapper_factory(
     base_cls=AnalysisTask,
     require_cls=MergeMLEvaluation,
-<<<<<<< HEAD
-    enable=["configs", "skip_configs", "datasets", "skip_datasets"],
-)
-=======
     enable=["configs", "skip_configs", "datasets", "skip_datasets", "shifts", "skip_shifts"],
 )
 
@@ -811,7 +748,7 @@
                         "which is not implemented yet.",
                     )
 
-                events = ak.from_parquet(self.input()[dataset].path)
+                events = ak.from_parquet(self.input()[dataset]['mlcolumns'].path)
 
                 # masking with leaf categories
                 category_mask = False
@@ -834,8 +771,7 @@
 
             figs, _ = self.call_plot_func(
                 self.plot_function,
-                all_events,
-                self.config_inst,
-                category_inst,
-            )
->>>>>>> 7eeec0c2
+                events=all_events,
+                config_inst=self.config_inst,
+                category_inst=category_inst,
+            )