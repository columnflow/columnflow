--- conflicted
+++ resolved
@@ -23,7 +23,8 @@
     law.LocalWorkflow,
     RemoteWorkflow,
 ):
-    """Task to apply calibrations to objects, e.g. leptons and jets.
+    """
+    Task to apply calibrations to objects, e.g. leptons and jets.
 
     The calibrations that are to be applied can be specified on the command
     line, and are implemented as instances of the
@@ -43,7 +44,8 @@
     register_calibrator_shifts = True
 
     def workflow_requires(self) -> dict:
-        """Configure the requirements for the workflow in general.
+        """
+        Configure the requirements for the workflow in general.
         For more general informations, see
         :external+law:py:meth:`BaseWorkflow.workflow_requires() <law.workflow.base.BaseWorkflow.workflow_requires>`.
 
@@ -64,7 +66,8 @@
         return reqs
 
     def requires(self) -> dict:
-        """Configure the requirements for the individual branches of the workflow.
+        """
+        Configure the requirements for the individual branches of the workflow.
         For more general informations, see
         :external+law:py:meth:`BaseWorkflowProxy.requires() <law.workflow.base.BaseWorkflowProxy.requires>`.
 
@@ -89,23 +92,10 @@
 
         return reqs
 
-<<<<<<< HEAD
-    def output(self) -> dict:
-        """Defines the outputs of the current branch within the workflow.
-
-        :return: Dictionary with outputs. The current format is
-
-            .. code-block:: python
-
-                {
-                    "columns": self.target(f"calib_{self.branch}.parquet"),
-                }
-
-            where `self.branch` is the current index of the branch.
+    def output(self):
         """
-        return {"columns": self.target(f"calib_{self.branch}.parquet")}
-=======
-    def output(self):
+        Defines the outputs of the current branch within the workflow.
+        """
         outputs = {}
 
         # only declare the output in case the calibrator actually creates columns
@@ -113,29 +103,14 @@
             outputs["columns"] = self.target(f"calib_{self.branch}.parquet")
 
         return outputs
->>>>>>> 56b88832
 
     @law.decorator.log
     @ensure_proxy
     @law.decorator.localize(input=False, output=True)
     @law.decorator.safe_output
     def run(self):
-        """run method of this Task family.
-
-        First, the requirements for this tasks are resolved and their outputs
-        are collected as inputs to this Task.
-        Afterwards, the events are loaded from the Logical File Names (LFNs)
-        using the :py:meth:`~columnflow.columnar_utils.ChunkedIOHandler.iter_chunked_io`
-        method. The format of the LFN data structure is expected to be compatible
-        with the ``coffea_root`` source handler. For more information, please
-        consider the documentation of the :py:class:`~columnflow.columnar_utils.ChunkedIOHandler`
-
-        The current calibrator instance *calibrator_ins* is applied to each chunk
-        non-relevant intermediary columns are removed from the array.
-        If member variable *check_finite* is set, the values after the calibration
-        are checked using the :py:meth:`~columnflow.tasks.framework.mixins.ChunkedIOMixin.raise_if_not_finite`.
-
-        Finally, the arrays are saved to disk in the parquet format.
+        """
+        Run method of this task.
         """
         from columnflow.columnar_util import (
             Route, RouteFilter, mandatory_coffea_columns, sorted_ak_to_parquet,
@@ -211,8 +186,8 @@
     enable=["configs", "skip_configs", "datasets", "skip_datasets", "shifts", "skip_shifts"],
 )
 
-wrapper_doc = """Wrapper task to calibrate events for multiple datasets.
+CalibrateEventsWrapper.__doc__ = """
+Wrapper task to calibrate events for multiple datasets.
 
 :enables: ["configs", "skip_configs", "datasets", "skip_datasets", "shifts", "skip_shifts"]
-"""
-CalibrateEventsWrapper.__doc__ = wrapper_doc+"""