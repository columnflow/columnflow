--- conflicted
+++ resolved
@@ -67,16 +67,7 @@
     blinding_threshold = kwargs.get("blinding_threshold", None)
     if blinding_threshold:
         hists = blind_sensitive_bins(hists, config_inst, blinding_threshold)
-<<<<<<< HEAD
-    hists = apply_variable_settings(hists, variable_insts, variable_settings)
-    hists = apply_process_settings(hists, process_settings)
-    hists = apply_density_to_hists(hists, density)
-    # replace hist with version that has the same binning space between bins
-    if "equal_bin_width" in kwargs:
-        hists, kwargs["equal_distant_ticks_label"] = equal_distance_bin_width(hists, variable_inst)
-
-    plot_config = prepare_stack_plot_config(hists, shape_norm=shape_norm, **kwargs)
-=======
+
     # density scaling per bin
     if density:
         hists = apply_density(hists, density)
@@ -88,6 +79,10 @@
     }
     hists |= remove_residual_axis(unstacked_hists, "shift", select_value=0)
 
+    # replace hist with version that has the same binning space between bins
+    if "equal_bin_width" in kwargs:
+        hists, kwargs["equal_distant_ticks_label"] = equal_distance_bin_width(hists, variable_inst)
+    
     # prepare the plot config
     plot_config = prepare_stack_plot_config(
         hists,
@@ -95,7 +90,6 @@
         shift_insts=shift_insts,
         **kwargs,
     )
->>>>>>> 13b36405
 
     # prepare and update the style config
     default_style_config = prepare_style_config(
