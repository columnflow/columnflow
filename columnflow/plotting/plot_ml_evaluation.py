# coding: utf-8

"""
Useful plot functions for ML Evaluation
"""

from __future__ import annotations

import re

from columnflow.types import Sequence, Dict, List, Tuple
from columnflow.util import maybe_import

ak = maybe_import("awkward")
od = maybe_import("order")
np = maybe_import("numpy")
sci = maybe_import("scinum")
plt = maybe_import("matplotlib.pyplot")
hep = maybe_import("mplhep")
colors = maybe_import("matplotlib.colors")

# Define a CF custom color maps
cf_colors = {
    "cf_green_cmap": colors.ListedColormap([
        "#212121", "#242723", "#262D25", "#283426", "#2A3A26", "#2C4227", "#2E4927",
        "#305126", "#325A25", "#356224", "#386B22", "#3B7520", "#3F7F1E", "#43891B",
        "#479418", "#4C9F14", "#52AA10", "#58B60C", "#5FC207", "#67cf02",
    ]),
    "cf_ygb_cmap": colors.ListedColormap([
        "#003675", "#005B83", "#008490", "#009A83", "#00A368", "#00AC49", "#00B428",
        "#00BC06", "#0CC300", "#39C900", "#67cf02", "#72DB02", "#7EE605", "#8DF207",
        "#9CFD09", "#AEFF0B", "#C1FF0E", "#D5FF10", "#EBFF12", "#FFFF14",
    ]),
    "cf_cmap": colors.ListedColormap([
        "#002C9C", "#00419F", "#0056A2", "#006BA4", "#0081A7", "#0098AA", "#00ADAB",
        "#00B099", "#00B287", "#00B574", "#00B860", "#00BB4C", "#00BD38", "#00C023",
        "#00C20D", "#06C500", "#1EC800", "#36CA00", "#4ECD01", "#67cf02",
    ]),
    "viridis": colors.ListedColormap([
        "#263DA8", "#1652CC", "#1063DB", "#1171D8", "#1380D5", "#0E8ED0", "#089DCC",
        "#0DA7C2", "#1DAFB3", "#2DB7A3", "#52BA91", "#73BD80", "#94BE71", "#B2BC65",
        "#D0BA59", "#E1BF4A", "#F4C53A", "#FCD12B", "#FAE61C", "#F9F90E",
    ]),
}


def create_sample_weights(
    sample_weights: Sequence[float] | bool,
    events: dict,
    true_labels: Sequence[str],
) -> dict:
    """
    Helper function to create the sample weights for the events, if needed.

    :param sample_weights: sample weights of the events. If an explicit array is not given,
        the weights are calculated based on the number of events.
    :param events: dictionary with the true labels as keys and the model output of the events as values.
    :param true_labels: true labels of the events
    :return: sample weights of the events
    :raises ValueError: If both predictions and labels have mismatched shapes, or
        if *weights* is not *None* and its shape doesn't match the predictions length.
    """
    if not sample_weights:
        return {label: 1 for label in true_labels}
    if not (isinstance(sample_weights, bool) or (len(sample_weights) == len(true_labels))):
        raise ValueError(f"Shape of sample_weights {len(sample_weights)} does not match "
            f"shape of predictions {len(true_labels)}")
    if isinstance(sample_weights, bool):
        size = {label: len(event) for label, event in events.items()}
        mean = np.mean(list(size.values()))
        return {label: mean / length for label, length in size.items()}
    return dict(zip(true_labels, sample_weights))


def plot_cm(
    events: dict,
    config_inst: od.Config,
    category_inst: od.Category,
    sample_weights: list | bool = False,
    normalization: str = "row",
    skip_uncertainties: bool = False,
    x_labels: list[str] | None = None,
    y_labels: list[str] | None = None,
    cms_rlabel: str = "",
    cms_llabel: str = "private work",
    *args,
    **kwargs,
) -> Tuple[List[plt.Figure], np.ndarray]:
    """ Generates the figure of the confusion matrix given the output of the nodes
    and an array of true labels. The Cronfusion matrix can also be weighted.

    :param events: dictionary with the true labels as keys and the model output of the events as values.
    :param config_inst: used configuration for the plot.
    :param category_inst: used category instance, for which the plot is created.
    :param sample_weights: sample weights of the events. If an explicit array is not given, the weights are
        calculated based on the number of events.
    :param normalization: type of normalization of the confusion matrix. If not provided, the matrix is row normalized.
    :param skip_uncertainties: If true, no uncertainty of the cells will be shown in the plot.
    :param x_labels: labels for the x-axis.
    :param y_labels: labels for the y-axis.
    :param *args: Additional arguments to pass to the function.
    :param **kwargs: Additional keyword arguments to pass to the function.

    :return: The resulting plot and the confusion matrix.

    :raises AssertionError: If both predictions and labels have mismatched shapes, or if *weights*
        is not *None* and its shape doesn't match *predictions*.
    :raises AssertionError: If *normalization* is not one of *None*, "row", "column".
    """
    # defining some useful properties and output shapes
    true_labels = list(events.keys())
    pred_labels = [s.removeprefix("score_") for s in list(events.values())[0].fields]
    return_type = np.float32 if sample_weights else np.int32
    mat_shape = (len(true_labels), len(pred_labels))

    def get_conf_matrix(sample_weights, *args, **kwargs) -> np.ndarray:
        result = np.zeros(shape=mat_shape, dtype=return_type)
        counts = np.zeros(shape=mat_shape, dtype=return_type)
        sample_weights = create_sample_weights(sample_weights, events, true_labels)

        # looping over the datasets
        for ind, (dataset, pred) in enumerate(events.items()):
            # remove awkward structure to use the numpy logic
            pred = ak.to_numpy(pred)
            pred = pred.view(float).reshape((pred.size, len(pred_labels)))

            # create predictions of the model output
            pred = np.argmax(pred, axis=-1)

            for index, count in zip(*np.unique(pred, return_counts=True)):
                result[ind, index] += count * sample_weights[dataset]
                counts[ind, index] += count

        if not skip_uncertainties:
            vecNumber = np.vectorize(lambda n, count: sci.Number(n, float(n / np.sqrt(count) if count else 0)))
            result = vecNumber(result, counts)

        # Normalize Matrix if needed
        if normalization:
            valid = {"row": 1, "column": 0}
            if normalization not in valid.keys():
                raise ValueError(
                    f"\"{normalization}\" is not a valid argument for normalization. If given, normalization "
                    "should only take \"row\" or \"column\"",
                )

            row_sums = result.sum(axis=valid.get(normalization))
            result = result / row_sums[:, np.newaxis] if valid.get(normalization) else result / row_sums

        return result

    def plot_confusion_matrix(
        cm: np.ndarray,
        colormap: str = "cf_cmap",
        cmap_label: str = "Accuracy",
        digits: int = 3,
        x_labels: list[str] | None = None,
        y_labels: list[str] | None = None,
        cms_rlabel: str = "",
        cms_llabel: str = "private work",
        *args,
        **kwargs,
    ) -> plt.figure:
        """
        Plots a confusion matrix.

        :param cm: The confusion matrix to plot.
        :param title: The title of the plot, displayed in the top right corner.
        :param colormap: The name of the colormap to use. Can be selected from the following:
            "cf_cmap", "cf_green_cmap", "cf_ygb_cmap", "viridis".
        :param cmap_label: The label of the colorbar.
        :param digits: The number of digits to display for each value in the matrix.
        :param x_labels: The labels for the x-axis. If not provided, the labels will be "out<i>"
        :param y_labels: The labels for the y-axis. If not provided, the dataset names are used.
        :param *args: Additional arguments to pass to the function.
        :param **kwargs: Additional keyword arguments to pass to the function.

        :return: The resulting plot.
        """
        from mpl_toolkits.axes_grid1 import make_axes_locatable

        def calculate_font_size():
            # Get cell width
            bbox = ax.get_window_extent().transformed(fig.dpi_scale_trans.inverted())
            width, height = fig.dpi * bbox.width, fig.dpi * bbox.height

            # Size of each cell in pixels
            cell_width = width / n_classes
            cell_height = height / n_processes

            # Calculate the font size based on the cell size to ensure font is not too large
            font_size = min(cell_width, cell_height) / 10
            font_size = max(min(font_size, 18), 8)

            return font_size

        def get_errors(matrix):
            """
            Useful for seperating the error from the data
            """
            if matrix.dtype.name == "object":
                get_errors_vec = np.vectorize(lambda x: x.get(sci.UP, unc=True))
                return get_errors_vec(matrix)
            return np.zeros_like(matrix)

        def value_text(i, j):
            """
            Format the inputs as 'Number +- Uncertainty'
            """
            def fmt(v):
                s = "{{:.{}f}}".format(digits).format(v)
                return s if re.sub(r"(0|\.)", "", s) else ("<" + s[:-1] + "1")
            if skip_uncertainties:
                return fmt(values[i][j])
            return "{}\n\u00B1{}".format(fmt(values[i][j]), fmt(np.nan_to_num(uncs[i][j])))

        # create the plot
        plt.style.use(hep.style.CMS)
        fig, ax = plt.subplots(dpi=300)

        # Some useful variables and functions
        n_processes = cm.shape[0]
        n_classes = cm.shape[1]
        cmap = cf_colors.get(colormap, cf_colors["cf_cmap"])
        x_labels = x_labels if x_labels else [f"out{i}" for i in range(n_classes)]
        y_labels = y_labels if y_labels else true_labels
        font_ax = 20
        font_label = 20
        font_text = calculate_font_size()

        # Get values and (if available) their uncertenties
        values = cm.astype(np.float32)
        uncs = get_errors(cm)

        # Remove Major ticks and edit minor ticks
        minor_tick_length = max(int(120 / n_classes), 12) / 2
        minor_tick_width = max(6 / n_classes, 0.6)
        xtick_marks = np.arange(n_classes)
        ytick_marks = np.arange(n_processes)

        # plot the data
        im = ax.imshow(values, interpolation="nearest", cmap=cmap)

        # Plot settings
        thresh = values.max() / 2.
        ax.tick_params(axis="both", which="major", bottom=False, top=False, left=False, right=False)
        ax.tick_params(
            axis="both",
            which="minor",
            bottom=True,
            top=True,
            left=True,
            right=True,
            length=minor_tick_length,
            width=minor_tick_width,
        )
        ax.set_xticks(xtick_marks + 0.5, minor=True)
        ax.set_yticks(ytick_marks + 0.5, minor=True)
        ax.set_xticks(xtick_marks)
        ax.set_xticklabels(x_labels, rotation=0, fontsize=font_label)
        ax.set_yticks(ytick_marks)
        ax.set_yticklabels(y_labels, fontsize=font_label)
        ax.set_xlabel("Predicted process", loc="right", labelpad=10, fontsize=font_ax)
        ax.set_ylabel("True process", loc="top", labelpad=15, fontsize=font_ax)

        # adding a color bar on a new axis and adjusting its values
        divider = make_axes_locatable(ax)
        cax = divider.append_axes("right", size="5%", pad=0.10)
        colorbar = fig.colorbar(im, cax=cax)
        colorbar.set_label(label=cmap_label, fontsize=font_ax)
        colorbar.ax.tick_params(labelsize=font_ax - 5)
        im.set_clim(0, max(1, values.max()))

        # Add Matrix Elemtns
        for i in range(values.shape[0]):
            for j in range(values.shape[1]):
                ax.text(
                    j,
                    i,
                    value_text(i, j),
                    fontdict={"size": font_text},
                    horizontalalignment="center",
                    verticalalignment="center",
                    color="white" if values[i, j] < thresh else "black",
                )

        # final touches
        hep.cms.label(ax=ax, llabel={"pw": "private work"}.get(cms_llabel, cms_llabel), rlabel=cms_rlabel)
        plt.tight_layout()

        return fig

    cm = get_conf_matrix(sample_weights, *args, **kwargs)
    print("Confusion matrix calculated!")

<<<<<<< HEAD
    fig = plot_confusion_matrix(cm, x_labels=x_labels, y_labels=y_labels, *args, **kwargs)
    print("Confusion matrix plotted!")

    return [fig], cm


def plot_roc(
    events: dict,
    config_inst: od.Config,
    category_inst: od.Category,
    sample_weights: Sequence | bool = False,
    n_thresholds: int = 200 + 1,
    skip_discriminators: list[str] = [],
    evaluation_type: str = "OvR",
    cms_rlabel: str = "",
    cms_llabel: str = "private work",
    *args,
    **kwargs,
) -> tuple[List[plt.Figure], dict]:
    """
    Generates the figure of the ROC curve given the output of the nodes
    and an array of true labels. The ROC curve can also be weighted.

    :param events: dictionary with the true labels as keys and the model output of the events as values.
    :param config_inst: used configuration for the plot.
    :param category_inst: used category instance, for which the plot is created.
    :param sample_weights: sample weights of the events. If an explicit array is not given, the weights are
        calculated based on the number of events.
    :param n_thresholds: number of thresholds to use for the ROC curve.
    :param skip_discriminators: list of discriminators to skip.
    :param evaluation_type: type of evaluation to use for the ROC curve. If not provided, the type is "OvR".
    :param cms_rlabel: right label of the CMS label.
    :param cms_llabel: left label of the CMS label.
    :param *args: Additional arguments to pass to the function.
    :param **kwargs: Additional keyword arguments to pass to the function.

    :return: The resulting plot and the ROC curve.

    :raises ValueError: If both predictions and labels have mismatched shapes, or if *weights*
        is not *None* and its shape doesn't match *predictions*.
    :raises ValueError: If *normalization* is not one of *None*, "row", "column".
    """
    # defining some useful properties and output shapes
    thresholds = np.geomspace(1e-6, 1, n_thresholds)
    weights = create_sample_weights(sample_weights, events, list(events.keys()))
    discriminators = list(events.values())[0].fields
    figs = []

    if evaluation_type not in ["OvO", "OvR"]:
        raise ValueError("Illeagal Argument! Evaluation Type can only be choosen as \"OvO\" (One vs One) \
                        or \"OvR\" (One vs Rest)")

    def create_histograms(events: dict, sample_weights: dict, *args, **kwargs) -> Dict[str, Dict[str, np.ndarray]]:
        """
        Helper function to create histograms for the different discriminators and classes.
        """
        hists = {}
        for disc in discriminators:
            hists[disc] = {}
            for cls, predictions in events.items():
                hists[disc][cls] = weights[cls] * ak.to_numpy(np.histogram(predictions[disc], bins=thresholds)[0])
        return hists

    def binary_roc_data(
        positiv_hist: np.ndarray,
        negativ_hist: np.ndarray,
        *args,
        **kwargs,
    ) -> Tuple[np.ndarray, np.ndarray]:
        """
        Compute binary Receiver operating characteristic (ROC) values.
        Used as a helper function for the multi-dimensional ROC curve
        """
        # Calculate the different rates
        fn = np.cumsum(positiv_hist)
        tn = np.cumsum(negativ_hist)
        tp = fn[-1] - fn
        fp = tn[-1] - tn

        tpr = tp / (tp + fn)
        fpr = fp / (fp + tn)

        return fpr, tpr

    def roc_curve_data(
        evaluation_type: str,
        histograms: dict,
        *args,
        **kwargs,
    ) -> Dict[str, Dict[str, np.ndarray]]:
        """
        Compute Receiver operating characteristic (ROC) values for a multi-dimensional output.
        """
        result = {}

        for disc in discriminators:
            tmp = {}

            if disc in skip_discriminators:
                continue

            # Choose the evaluation type
            if (evaluation_type == "OvO"):
                for pos_cls, pos_hist in histograms[disc].items():
                    for neg_cls, neg_hist in histograms[disc].items():

                        fpr, tpr = binary_roc_data(
                            positiv_hist=pos_hist,
                            negativ_hist=neg_hist,
                            *args,
                            **kwargs,
                        )
                        tmp[f"{pos_cls}_vs_{neg_cls}"] = {"fpr": fpr, "tpr": tpr}

            elif (evaluation_type == "OvR"):
                for pos_cls, pos_hist in histograms[disc].items():
                    neg_hist = np.zeros_like(pos_hist)
                    for neg_cls, neg_pred in histograms[disc].items():
                        if (pos_cls == neg_cls):
                            continue
                        neg_hist += neg_pred

                    fpr, tpr = binary_roc_data(
                        positiv_hist=pos_hist,
                        negativ_hist=neg_hist,
                        *args,
                        **kwargs,
                    )
                    tmp[f"{pos_cls}_vs_rest"] = {"fpr": fpr, "tpr": tpr}

            result[disc] = tmp

        return result

    def plot_roc_curve(
        roc_data: dict,
        title: str,
        cms_rlabel: str = "",
        cms_llabel: str = "private work",
        *args,
        **kwargs,
    ) -> plt.figure:
        """
        Plots a ROC curve.
        """
        def auc_score(fpr: list, tpr: list, *args) -> np.float64:
            """
            Compute the area under the curve using the trapezoidal rule.
            """
            sign = 1
            if np.any(np.diff(fpr) < 0):
                if np.all(np.diff(fpr) <= 0):
                    sign = -1
                else:
                    raise ValueError("x is neither increasing nor decreasing : {}.".format(fpr))

            return sign * np.trapz(tpr, fpr)

        fpr = roc_data["fpr"]
        tpr = roc_data["tpr"]

        plt.style.use(hep.style.CMS)
        fig, ax = plt.subplots(dpi=300)
        ax.set_xlabel("FPR", loc="right", labelpad=10, fontsize=25)
        ax.set_ylabel("TPR", loc="top", labelpad=15, fontsize=25)
        ax.set_xlim(0, 1)
        ax.set_ylim(0, 1)

        ax.plot(
            fpr,
            tpr,
            color="#67cf02",
            label=f"AUC = {auc_score(roc_data['fpr'], roc_data['tpr']):.3f}",
        )
        ax.plot([0, 1], [0, 1], color="black", linestyle="--")

        # setting titles and legend
        ax.legend(loc="lower right", fontsize=15)
        ax.set_title(title, wrap=True, pad=50, fontsize=30)
        hep.cms.label(ax=ax, llabel={"pw": "private work"}.get(cms_llabel, cms_llabel), rlabel=cms_rlabel)
        plt.tight_layout()

        return fig

    # create historgrams and calculate FPR and TPR
    histograms = create_histograms(events, weights, *args, **kwargs)
    print("histograms created!")

    results = roc_curve_data(evaluation_type, histograms, *args, **kwargs)
    print("ROC data calculated!")

    # plotting
    for disc, roc in results.items():
        for cls, roc_data in roc.items():
            title = rf"{cls.replace('_vs_', ' VS ')} with {disc}$"
            figs.append(plot_roc_curve(roc_data, title, cms_llabel=cms_llabel, cms_rlabel=cms_rlabel, *args, **kwargs))
    print("ROC curves plotted!")

    results["thresholds"] = thresholds
=======
    fig = plot_confusion_matrix(
        cm,
        x_labels=x_labels,
        y_labels=y_labels,
        cms_llabel=cms_llabel,
        cms_rlabel=cms_rlabel,
        *args,
        **kwargs,
    )
    print("Confusion matrix plotted!")
>>>>>>> be90e08e

    return figs, results<|MERGE_RESOLUTION|>--- conflicted
+++ resolved
@@ -293,8 +293,15 @@
     cm = get_conf_matrix(sample_weights, *args, **kwargs)
     print("Confusion matrix calculated!")
 
-<<<<<<< HEAD
-    fig = plot_confusion_matrix(cm, x_labels=x_labels, y_labels=y_labels, *args, **kwargs)
+    fig = plot_confusion_matrix(
+        cm,
+        x_labels=x_labels,
+        y_labels=y_labels,
+        cms_llabel=cms_llabel,
+        cms_rlabel=cms_rlabel,
+        *args,
+        **kwargs,
+    )
     print("Confusion matrix plotted!")
 
     return [fig], cm
@@ -493,17 +500,5 @@
     print("ROC curves plotted!")
 
     results["thresholds"] = thresholds
-=======
-    fig = plot_confusion_matrix(
-        cm,
-        x_labels=x_labels,
-        y_labels=y_labels,
-        cms_llabel=cms_llabel,
-        cms_rlabel=cms_rlabel,
-        *args,
-        **kwargs,
-    )
-    print("Confusion matrix plotted!")
->>>>>>> be90e08e
 
     return figs, results