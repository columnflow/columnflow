# coding: utf-8

"""
Some utils for plot functions.
"""

from __future__ import annotations

__all__ = []

import re
import operator
import functools
from collections import OrderedDict

import law
import order as od
import scinum as sn

from columnflow.util import maybe_import, try_int, try_complex, UNSET
from columnflow.types import Iterable, Any, Callable, Sequence

math = maybe_import("math")
hist = maybe_import("hist")
np = maybe_import("numpy")
plt = maybe_import("matplotlib.pyplot")
mplhep = maybe_import("mplhep")


logger = law.logger.get_logger(__name__)


label_options = {
    "wip": "Work in progress",
    "pre": "Preliminary",
    "pw": "Private work (CMS data/simulation)",
    "pwip": "Private work in progress (CMS)",
    "sim": "Simulation",
    "simwip": "Simulation work in progress",
    "simpre": "Simulation preliminary",
    "simpw": "Private work (CMS simulation)",
    "datapw": "Private work (CMS data)",
    "od": "OpenData",
    "odwip": "OpenData work in progress",
    "odpw": "OpenData private work",
    "public": "",
}


def get_cms_label(ax: plt.Axes, llabel: str) -> dict:
    """
    Helper function to get the CMS label configuration.

    :param ax: The axis to plot the CMS label on.
    :param llabel: The left label of the CMS label.
    :return: A dictionary with the CMS label configuration.
    """
    llabel = label_options.get(llabel, llabel)
    cms_label_kwargs = {
        "ax": ax,
        "llabel": llabel,
        "fontsize": 22,
        "data": False,
    }
    if "CMS" in llabel:
        cms_label_kwargs["exp"] = ""

    return cms_label_kwargs


def get_attr_or_aux(proc: od.AuxDataMixin, attr: str, default: Any) -> Any:
    if (value := getattr(proc, attr, UNSET)) != UNSET:
        return value
    if proc.has_aux(attr):
        return proc.get_aux(attr)
    return default


def round_dynamic(value: int | float) -> int | float:
    """
    Rounds a *value* at various scales to a subjective, sensible precision. Rounding rules:

        - 0 -> 0 (int)
        - (0, 1) -> round to 1 significant digit (float)
        - [1, 10) -> round to 1 significant digit (int)
        - [10, inf) -> round to 2 significant digits (int)

    :param value: The value to round.
    :return: The rounded value.
    """
    # determine significant digits
    digits = 1 if abs(value) < 10 else 2

    # split into value and magnitude
    v_str, _, mag = sn.round_value(value, method=digits)

    # recombine
    value = float(v_str) * 10**mag

    # return with proper type
    return int(value) if value >= 1 else value


def apply_settings(
    instances: Iterable[od.AuxDataMixin],
    settings: dict[str, Any] | None,
    parent_check: Callable[[od.AuxDataMixin, str], bool] | None = None,
) -> None:
    """
    applies settings from `settings` dictionary to a list of order objects `containers`

    :param instances: List of order instances to apply settings to.
    :param settings: Dictionary of settings to apply on the instances. Each key should correspond
        to the name of an instance and each value should be a dictionary with attributes that will
        be set on the instance either as a attribute or as an auxiliary.
    :param parent_check: Function that checks if an instance has a parent with a given name.
    """
    if not settings:
        return

    for inst in instances:
        for name, inst_settings in (settings or {}).items():
            if inst != name and not (callable(parent_check) and parent_check(inst, name)):
                continue
            for key, value in inst_settings.items():
                # try attribute first, otherwise auxiliary entry
                try:
                    setattr(inst, key, value)
                except (AttributeError, ValueError):
                    inst.set_aux(key, value)


def hists_merge_cutflow_steps(
    hists: dict,
) -> dict:
    """
    Make 'step' axis uniform among a set of histograms. Takes a dict of 1D histogram
    objects with a single 'step' axis of type *StrCategory*, computes the full list of possible
    'step' values across all histograms, and returns a dict of histograms whose 'step' axis
    has a corresponding, uniform structure. The values and variances inserted for missing 'step'
    are taken from the previous existing step.
    """
    # return immediately if fewer than two hists to merge
    if len(hists) < 2:
        return hists

    # get histogram instances
    hist_insts = list(hists.values())

    # validate inputs
    if any(h.ndim != 1 for h in hist_insts):
        raise ValueError(
            "cannot merge cutflow steps: histograms must be one-dimensional",
        )

    # ensure step structure is uniform by taking a linear
    # combination with only one nonzero coefficient
    hist_insts_merged = []
    for coeffs in np.eye(len(hist_insts)):
        hist_row = sum(
            h * coeff
            for h, coeff in zip(hist_insts, coeffs)
        )
        hist_insts_merged.append(hist_row)

    # fill missing entries from preceding steps
    merged_steps = list(hist_insts_merged[0].axes[0])
    for hist_inst, hist_inst_merged in zip(hist_insts, hist_insts_merged):
        last_step = merged_steps[0]
        for merged_step in merged_steps[1:]:
            if merged_step not in hist_inst.axes[0]:
                hist_inst_merged[merged_step] = hist_inst_merged[last_step]
            else:
                last_step = merged_step

    # put merged hists into dict
    hists = {
        k: h
        for k, h in zip(hists, hist_insts_merged)
    }

    # return
    return hists


def apply_process_settings(
    hists: dict,
    process_settings: dict | None = None,
) -> dict:
    """
    applies settings from `process_settings` dictionary to the `process_insts`
    """
    # apply all settings on process insts
    apply_settings(
        hists.keys(),
        process_settings,
        parent_check=(lambda proc, parent_name: proc.has_parent_process(parent_name)),
    )

    return hists


def apply_process_scaling(hists: dict) -> dict:
    # helper to compute the stack integral
    stack_integral = None

    def get_stack_integral() -> float:
        nonlocal stack_integral
        if stack_integral is None:
            stack_integral = sum(
                remove_residual_axis_single(proc_h, "shift", select_value="nominal").sum().value
                for proc, proc_h in hists.items()
                if proc.is_mc and not get_attr_or_aux(proc, "unstack", False)
            )
        return stack_integral

    for proc_inst, h in hists.items():
        # apply "scale" setting directly to the hists
        scale_factor = get_attr_or_aux(proc_inst, "scale", None)
        if scale_factor == "stack":
            # compute the scale factor and round
            h_no_shift = remove_residual_axis_single(h, "shift", select_value="nominal")
            scale_factor = round_dynamic(get_stack_integral() / h_no_shift.sum().value)
        if try_int(scale_factor):
            scale_factor = int(scale_factor)
            hists[proc_inst] = h * scale_factor
            scale_factor_str = (
                str(scale_factor)
                if scale_factor < 1e5
                else re.sub(r"e(\+?)(-?)(0*)", r"e\2", f"{scale_factor:.1e}")
            )
            proc_inst.label = apply_label_placeholders(
                proc_inst.label,
                apply="SCALE",
                scale=scale_factor_str,
            )

        # remove remaining scale placeholders
        proc_inst.label = remove_label_placeholders(proc_inst.label, drop="SCALE")

    return hists


def remove_label_placeholders(
    label: str,
    keep: str | Sequence[str] | None = None,
    drop: str | Sequence[str] | None = None,
) -> str:
    # when placeholders should be kept, determine all existing ones and identify remaining to drop
    if keep:
        keep = law.util.make_list(keep)
        placeholders = re.findall("__([^_]+)__", label)
        drop = list(set(placeholders) - set(keep))

    # drop specific placeholders or all
    if drop:
        drop = law.util.make_list(drop)
        sel = f"({'|'.join(d.upper() for d in drop)})"
    else:
        sel = "[A-Z0-9]+"

    return re.sub(f"__{sel}__", "", label)


def apply_variable_settings(
    hists: dict,
    variable_insts: list[od.Variable],
    variable_settings: dict | None = None,
) -> dict:
    """
    applies settings from *variable_settings* dictionary to the *variable_insts*;
    the *rebin*, *overflow*, *underflow*, and *slice* settings are directly applied to the histograms
    """
    # apply all settings on variable insts
    apply_settings(variable_insts, variable_settings)

    # apply certain  setting directly to histograms
    for var_inst in variable_insts:
        # rebinning
        rebin_factor = get_attr_or_aux(var_inst, "rebin", None)
        if try_int(rebin_factor):
            for proc_inst, h in list(hists.items()):
                rebin_factor = int(rebin_factor)
                h = h[{var_inst.name: hist.rebin(rebin_factor)}]
                hists[proc_inst] = h

        # overflow and underflow bins
        overflow = get_attr_or_aux(var_inst, "overflow", False)
        underflow = get_attr_or_aux(var_inst, "underflow", False)

        if overflow or underflow:
            for proc_inst, h in list(hists.items()):
                h = use_flow_bins(h, var_inst.name, underflow=underflow, overflow=overflow)
                hists[proc_inst] = h

        # slicing
        slices = get_attr_or_aux(var_inst, "slice", None)
        if (
            slices and isinstance(slices, Iterable) and len(slices) >= 2 and
            try_complex(slices[0]) and try_complex(slices[1])
        ):
            slice_0 = int(slices[0]) if try_int(slices[0]) else complex(slices[0])
            slice_1 = int(slices[1]) if try_int(slices[1]) else complex(slices[1])
            for proc_inst, h in list(hists.items()):
                h = h[{var_inst.name: slice(slice_0, slice_1)}]
                hists[proc_inst] = h

    return hists


def use_flow_bins(
    h_in: hist.Hist,
    axis_name: str | int,
    underflow: bool = True,
    overflow: bool = True,
) -> hist.Hist:
    """
    Adds content of the flow bins of axis *axis_name* of histogram *h_in* to the first/last bin.

    :param h_in: Input histogram
    :param axis_name: Name or index of the axis of interest.
    :param underflow: Whether to add the content of the underflow bin to the first bin of axis *axis_name.
    :param overflow: Whether to add the content of the overflow bin to the last bin of axis *axis_name*.
    :return: Copy of the histogram with underflow and/or overflow content added to the first/last
        bin of the histogram.
    """
    # work on a copy of the histogram
    h_out = h_in.copy()

    # nothing to do if neither flag is set
    if not overflow and not underflow:
        print(f"{use_flow_bins.__name__} has nothing to do since overflow and underflow are set to False")
        return h_out

    # determine the index of the axis of interest and check if it has flow bins activated
    axis_idx = axis_name if isinstance(axis_name, int) else h_in.axes.name.index(axis_name)
    h_view = h_out.view(flow=True)
    if h_out.view().shape[axis_idx] + 2 != h_view.shape[axis_idx]:
        raise Exception(f"We expect axis {axis_name} to have assigned an underflow and overflow bin")

    # function to get slice of index *idx* from axis *axis_idx*
    slice_func = lambda idx: tuple(
        [slice(None)] * axis_idx + [idx] + [slice(None)] * (len(h_out.shape) - axis_idx - 1),
    )

    if overflow:
        # replace last bin with last bin + overflow
        h_view.value[slice_func(-2)] = h_view.value[slice_func(-2)] + h_view.value[slice_func(-1)]
        h_view.value[slice_func(-1)] = 0
        h_view.variance[slice_func(-2)] = h_view.variance[slice_func(-2)] + h_view.variance[slice_func(-1)]
        h_view.variance[slice_func(-1)] = 0

    if underflow:
        # replace last bin with last bin + overflow
        h_view.value[slice_func(1)] = h_view.value[slice_func(0)] + h_view.value[slice_func(1)]
        h_view.value[slice_func(0)] = 0
        h_view.variance[slice_func(1)] = h_view.variance[slice_func(0)] + h_view.variance[slice_func(1)]
        h_view.variance[slice_func(0)] = 0

    return h_out


def apply_density(hists: dict, density: bool = True) -> dict:
    """
    Scales number of histogram entries to bin widths.
    """
    if not density:
        return hists

    for key, hist in hists.items():
        # bin area safe for multi-dimensional histograms
        area = functools.reduce(operator.mul, hist.axes.widths)

        # scale hist by bin area
        hists[key] = hist / area

    return hists


def remove_residual_axis_single(
    h: hist.Hist,
    ax_name: str,
    max_bins: int = 1,
    select_value: Any = None,
) -> hist.Hist:
    # force always returning a copy
    h = h.copy()

    # nothing to do if the axis is not present
    if ax_name not in h.axes.name:
        return h

    # when a selection is given, select the corresponding value
    if select_value is not None:
        h = h[{ax_name: [hist.loc(select_value)]}]

    # check remaining axis
    n_bins = len(h.axes[ax_name])
    if n_bins > max_bins:
        raise Exception(
            f"axis '{ax_name}' of histogram has {n_bins} bins whereas at most {max_bins} bins are "
            f"accepted for removal of residual axis",
        )

    # accumulate remaining axis
    return h[{ax_name: sum}]


def remove_residual_axis(
    hists: dict,
    ax_name: str,
    max_bins: int = 1,
    select_value: Any = None,
) -> dict:
    """
    Removes axis named 'ax_name' if existing and there is only a single bin in the axis;
    raises Exception otherwise
    """
    return {
        key: remove_residual_axis_single(h, ax_name, max_bins=max_bins, select_value=select_value)
        for key, h in hists.items()
    }


def prepare_style_config(
    config_inst: od.Config,
    category_inst: od.Category,
    variable_inst: od.Variable,
    density: bool | None = False,
    shape_norm: bool | None = False,
    yscale: str | None = "",
    **kwargs: Any,
) -> dict:
    """
    small helper function that sets up a default style config based on the instances
    of the config, category and variable
    """
    if not yscale:
        yscale = "log" if variable_inst.log_y else "linear"

    xlim = (
        variable_inst.x("x_min", variable_inst.x_min),
        variable_inst.x("x_max", variable_inst.x_max),
    )

    # build the label from category and optional variable selection labels
    cat_label = join_labels(category_inst.label, variable_inst.x("selection_label", None))

    # unit format on axes (could be configurable)
    unit_format = "{title} [{unit}]"

    style_config = {
        "ax_cfg": {
            "xlim": xlim,
            # TODO: need to make bin width and unit configurable in future
            "ylabel": variable_inst.get_full_y_title(bin_width=False, unit=False, unit_format=unit_format),
            "xlabel": variable_inst.get_full_x_title(unit_format=unit_format),
            "yscale": yscale,
            "xscale": "log" if variable_inst.log_x else "linear",
            "xtick_rotation": kwargs.get("xtick_rotation", None),
        },
        "rax_cfg": {
            "ylabel": "Data / MC",
            "xlabel": variable_inst.get_full_x_title(unit_format=unit_format),
        },
        "legend_cfg": {},
        "annotate_cfg": {"text": cat_label or ""},
        "cms_label_cfg": {
            "lumi": f"{0.001 * config_inst.x.luminosity.get('nominal'):.1f}",  # /pb -> /fb
            "com": config_inst.campaign.ecm,
        },
    }

    # disable minor ticks based on variable_inst
    axis_type = variable_inst.x("axis_type", "variable")
    if variable_inst.discrete_x or "int" in axis_type:
        # remove the "xscale" attribute since it messes up the bin edges
        style_config["ax_cfg"].pop("xscale")
        style_config["ax_cfg"]["minorxticks"] = []
    if variable_inst.discrete_y:
        style_config["ax_cfg"]["minoryticks"] = []

    return style_config


def prepare_stack_plot_config(
    hists: OrderedDict,
    shape_norm: bool | None = False,
    hide_stat_errors: bool | None = None,
    shift_insts: Sequence[od.Shift] | None = None,
    **kwargs,
) -> OrderedDict:
    """
    Prepares a plot config with one entry to create plots containing a stack of
    backgrounds with uncertainty bands, unstacked processes as lines and
    data entrys with errorbars.
    """
    # separate histograms into stack, lines and data hists
    mc_hists, mc_colors, mc_edgecolors, mc_labels = [], [], [], []
    mc_syst_hists = []
    line_hists, line_colors, line_labels, line_hide_stat_errors = [], [], [], []
    data_hists, data_hide_stat_errors = [], []
    data_label = None

    for process_inst, h in hists.items():
        # if given, per-process setting overrides task parameter
        proc_hide_stat_errors = get_attr_or_aux(process_inst, "hide_stat_errors", hide_stat_errors)
        if process_inst.is_data:
            data_hists.append(remove_residual_axis_single(h, "shift", select_value="nominal"))
            data_hide_stat_errors.append(proc_hide_stat_errors)
            if data_label is None:
                data_label = process_inst.label
        elif get_attr_or_aux(process_inst, "unstack", False):
            line_hists.append(remove_residual_axis_single(h, "shift", select_value="nominal"))
            line_colors.append(process_inst.color1)
            line_labels.append(process_inst.label)
            line_hide_stat_errors.append(proc_hide_stat_errors)
        else:
            mc_hists.append(remove_residual_axis_single(h, "shift", select_value="nominal"))
            mc_colors.append(process_inst.color1)
            mc_edgecolors.append(process_inst.color2)
            mc_labels.append(process_inst.label)
            if "shift" in h.axes.name and h.axes["shift"].size > 1:
                mc_syst_hists.append(h)

    h_data, h_mc, h_mc_stack = None, None, None
    if data_hists:
        h_data = sum(data_hists[1:], data_hists[0].copy())
    if mc_hists:
        h_mc = sum(mc_hists[1:], mc_hists[0].copy())
        h_mc_stack = hist.Stack(*mc_hists)

    # setup plotting configs
    plot_config = OrderedDict()

    # draw stack
    if h_mc_stack is not None:
        mc_norm = sum(h_mc.values()) if shape_norm else 1
        plot_config["mc_stack"] = {
            "method": "draw_stack",
            "hist": h_mc_stack,
            "kwargs": {
                "norm": mc_norm,
                "label": mc_labels,
                "color": mc_colors,
                "edgecolor": mc_edgecolors,
                "linewidth": [(0 if c is None else 1) for c in mc_colors],
            },
        }

    # draw lines
    for i, h in enumerate(line_hists):
        line_norm = sum(h.values()) if shape_norm else 1
        plot_config[f"line_{i}"] = plot_cfg = {
            "method": "draw_hist",
            "hist": h,
            "kwargs": {
                "norm": line_norm,
                "label": line_labels[i],
                "color": line_colors[i],
            },
            # "ratio_kwargs": {
            #     "norm": h.values(),
            #     "color": line_colors[i],
            # },
        }

        # suppress error bars by overriding `yerr`
        if line_hide_stat_errors[i]:
            for key in ("kwargs", "ratio_kwargs"):
                if key in plot_cfg:
                    plot_cfg[key]["yerr"] = False

    # draw statistical error for stack
    if h_mc_stack is not None and not hide_stat_errors:
        mc_norm = sum(h_mc.values()) if shape_norm else 1
        plot_config["mc_stat_unc"] = {
            "method": "draw_stat_error_bands",
            "hist": h_mc,
            "kwargs": {"norm": mc_norm, "label": "MC stat. unc."},
            "ratio_kwargs": {"norm": h_mc.values()},
        }

    # draw systemetic error for stack
    if h_mc_stack is not None and mc_syst_hists:
        mc_norm = sum(h_mc.values()) if shape_norm else 1
        plot_config["mc_syst_unc"] = {
            "method": "draw_syst_error_bands",
            "hist": h_mc,
            "kwargs": {
                "syst_hists": mc_syst_hists,
                "shift_insts": shift_insts,
                "norm": mc_norm,
                "label": "MC syst. unc.",
            },
            "ratio_kwargs": {
                "syst_hists": mc_syst_hists,
                "shift_insts": shift_insts,
                "norm": h_mc.values(),
            },
        }

    # draw data
    if data_hists:
        data_norm = sum(h_data.values()) if shape_norm else 1
        plot_config["data"] = plot_cfg = {
            "method": "draw_errorbars",
            "hist": h_data,
            "kwargs": {
                "norm": data_norm,
                "label": data_label or "Data",
            },
        }

        if h_mc is not None:
            plot_config["data"]["ratio_kwargs"] = {
                "norm": h_mc.values() * data_norm / mc_norm,
            }

        # suppress error bars by overriding `yerr`
        if any(data_hide_stat_errors):
            for key in ("kwargs", "ratio_kwargs"):
                if key in plot_cfg:
                    plot_cfg[key]["yerr"] = False

    return plot_config


def get_position(minimum: float, maximum: float, factor: float = 1.4, logscale: bool = False) -> float:
    """ get a relative position between a min and max value based on the scale """
    if logscale:
        value = 10 ** ((math.log10(maximum) - math.log10(minimum)) * factor + math.log10(minimum))
    else:
        value = (maximum - minimum) * factor + minimum

    return value


def join_labels(
    *labels: str | list[str | None] | None,
    inline_sep: str = ",",
    multiline_sep: str = "\n",
) -> str:
    if not labels:
        return ""

    # the first label decides whether the overall label is inline or multiline
    inline = isinstance(labels[0], str)

    # collect parts
    parts = sum(map(law.util.make_list, labels), [])

    # join and return
    return (inline_sep if inline else multiline_sep).join(filter(None, parts))


def reduce_with(spec: str | float | callable, values: list[float]) -> float:
    """
    Reduce an array of *values* to a single value using the function indicated
    by *spec*. Intended as a helper for resolving range specifications supplied
    as strings.

    Supported specifiers are:

      * 'min': minimum value
      * 'max': maximum value
      * 'maxabs': the absolute value of the maximum or minimum, whichever is larger
      * 'minabs': the absolute value of the maximum or minimum, whichever is smaller

    A hyphen (``-``) can be prefixed to any specifier to return its negative.

    Callables can be passed as *spec* and should take a single array-valued argument
    and return a single value. Floats passes as specifiers will be returned directly.
    """

    # if callable, apply to array
    if callable(spec):
        return spec(values)

    # if not a string, assume fixed literal and return
    if not isinstance(spec, str):
        return spec

    # determine sign
    factor = 1.
    if spec.startswith("-"):
        spec = spec[1:]
        factor = -1.

    if spec not in reduce_with.funcs:
        available = ", ".join(reduce_with.funcs)
        raise ValueError(
            f"unknown reduction function '{spec}'. "
            f"Available: {available}",
        )

    func = reduce_with.funcs[spec]
    values = np.asarray(values)

    return factor * func(values)


reduce_with.funcs = {
    "min": lambda v: np.nanmin(v),
    "max": lambda v: np.nanmax(v),
    "maxabs": lambda v: max(abs(np.nanmax(v)), abs(np.nanmin(v))),
    "minabs": lambda v: min(abs(np.nanmax(v)), abs(np.nanmin(v))),
}


def broadcast_1d_to_nd(x: np.array, final_shape: list, axis: int = 1) -> np.array:
    """
    Helper function to broadcast a 1d array *x* to an nd array with shape *final_shape*.
    The length of *x* should be the same as *final_shape[axis]*.
    """
    if len(x.shape) != 1:
        raise Exception("Only 1d arrays allowed")
    if final_shape[axis] != x.shape[0]:
        raise Exception(f"Initial shape should match with final shape in requested axis {axis}")
    initial_shape = [1] * len(final_shape)
    initial_shape[axis] = x.shape[0]
    x = np.reshape(x, initial_shape)
    x = np.broadcast_to(x, final_shape)
    return x


def broadcast_nminus1d_to_nd(x: np.array, final_shape: list, axis: int = 1) -> np.array:
    """
    Helper function to broadcast a (n-1)d array *x* to an nd array with shape *final_shape*.
    *final_shape* should be the same as *x.shape* except that the axis *axis* is missing.
    """
    if len(final_shape) - len(x.shape) != 1:
        raise Exception("Only (n-1)d arrays allowed")

    # shape comparison between x and final_shape
    _init_shape = list(final_shape)
    _init_shape.pop(axis)
    if _init_shape != list(x.shape):
        raise Exception(
            f"input shape ({x.shape}) should agree with final_shape {final_shape} "
            f"after inserting new axis at {axis}",
        )

    initial_shape = list(x.shape)
    initial_shape.insert(axis, 1)

    x = np.reshape(x, initial_shape)
    x = np.broadcast_to(x, final_shape)

    return x


def get_profile_width(h_in: hist.Hist, axis: int = 1) -> tuple[np.array, np.array]:
    """
    Function that takes a histogram *h_in* and returns the mean and width
    when profiling over the axis *axis*.
    """
    values = h_in.values()
    centers = h_in.axes[axis].centers
    centers = broadcast_1d_to_nd(centers, values.shape, axis)

    num = np.sum(values * centers, axis=axis)
    den = np.sum(values, axis=axis)

    print(num.shape)

    with np.errstate(invalid="ignore"):
        mean = num / den
        _mean = broadcast_nminus1d_to_nd(mean, values.shape, axis)
        width = np.sum(values * (centers - _mean) ** 2, axis=axis) / den

    return mean, width


def get_profile_variations(h_in: hist.Hist, axis: int = 1) -> dict[str, hist.Hist]:
    """
    Returns a profile histogram plus the up and down variations of the profile
    from a normal histogram with N-1 axes.
    The axis given is profiled over and removed from the final histograms.
    """
    # start with profile such that we only have to replace the mean
    # NOTE: how do the variances change for the up/down variations?
    h_profile = h_in.profile(axis)

    mean, variance = get_profile_width(h_in, axis=axis)

    h_nom = h_profile.copy()
    h_up = h_profile.copy()
    h_down = h_profile.copy()

    # we modify the view of h_profile -> do not use h_profile anymore!
    h_view = h_profile.view()

    h_view.value = mean
    h_nom[...] = h_view
    h_view.value = mean + np.sqrt(variance)
    h_up[...] = h_view
    h_view.value = mean - np.sqrt(variance)
    h_down[...] = h_view

    return {"nominal": h_nom, "up": h_up, "down": h_down}


def blind_sensitive_bins(
    hists: dict[od.Process, hist.Hist],
    config_inst: od.Config,
    threshold: float,
) -> dict[od.Process, hist.Hist]:
    """
    Function that takes a histogram *h_in* and blinds the values of the profile
    over the axis *axis* that are below a certain threshold *threshold*.
    The function needs an entry in the process_groups key of the config auxiliary
    that is called "signals" to know, where the signal processes are defined (regex allowed).
    The histograms are not changed inplace, but copies of the modified histograms are returned.
    """
    # build the logic to seperate signal processes
    signal_procs: set[od.Process] = {
        config_inst.get_process(proc)
        for proc in config_inst.x.process_groups.get("signals", [])
    }
    check_if_signal = lambda proc: any(signal == proc or signal.has_process(proc) for signal in signal_procs)

    # separate histograms into signals, backgrounds and data hists and calculate sums
    signals = {proc: h for proc, h in hists.items() if proc.is_mc and check_if_signal(proc)}
    data = {proc: h.copy() for proc, h in hists.items() if proc.is_data}
    backgrounds = {proc: h for proc, h in hists.items() if proc.is_mc and proc not in signals}

    # Return hists unchanged in case any of the three dicts is empty.
    if not signals or not backgrounds or not data:
        logger.info(
            "one of the following categories: signals, backgrounds or data was not found in the given processes, "
            "returning unchanged histograms",
        )
        return hists

    # get nominal signal and background yield sums per bin
    signals_sum = sum(remove_residual_axis(signals, "shift", select_value="nominal").values())
    backgrounds_sum = sum(remove_residual_axis(backgrounds, "shift", select_value="nominal").values())

    # calculate sensitivity by S / sqrt(S + B)
    sensitivity = signals_sum.values() / np.sqrt(signals_sum.values() + backgrounds_sum.values())
    mask = sensitivity >= threshold

    # adjust the mask to blind the bins inbetween blinded ones
    if sum(mask) > 1:
        first_ind, last_ind = np.where(mask)[0][::sum(mask) - 1]
        mask[first_ind:last_ind] = True

    # set data points in masked region to zero
    for proc, h in data.items():
        h.values()[..., mask] = 0
        h.variances()[..., mask] = 0

    # merge all histograms
    hists = law.util.merge_dicts(signals, backgrounds, data)

    return hists


<<<<<<< HEAD
def equal_distance_bin_width(histograms: OrderedDict, variable_inst: od.Variable) -> OrderedDict:
    """Takes an OrderedDict of histograms, and rebins to bins with equal width.
    The yield is not changed but copied to the rebinned histogram.

    :param histograms: OrderedDict of histograms
    :param variable_inst: od.Variable instance

    :return: OrderedDict of histograms with equal bin widths, but unchanged yield
    """

    hists = {}
    # take first histogram to extract old binning
    edges = list(histograms.values())[0].axes[variable_inst.name].edges
    # new bins take lower and upper edge of old bins, and are equally spaced
    bins = np.linspace(edges[0], edges[-1], len(edges))
    # TODO: add switch here from variable_inst to choose the ticks of the new bins
    # default: the xticks are the bin number, recommended is to avoid minor ticks
    variable_inst_switch = True
    if variable_inst_switch:
        x_ticks = [(bins[:-1] + bins[1:]) / 2., range(1, len(bins))]
    else:
        x_ticks = [bins, edges]

    for process, h in histograms.items():
        # create new histogram with equal bin widths
        label = h.label
        axes = (
            [h.axes[axis] for axis in h.axes.name if axis not in variable_inst.name] +
            [hist.axis.Variable(bins, name=variable_inst.name, label=label)]
        )
        new_hist = hist.Hist(*axes, storage=hist.storage.Weight())
        # copy yield to new histogram and save it
        np.copyto(dst=new_hist.view(), src=h.view(), casting="same_kind")
        hists[process] = new_hist
    return hists, x_ticks
=======
def apply_label_placeholders(
    label: str,
    apply: str | Sequence[str] | None = None,
    skip: str | Sequence[str] | None = None,
    **kwargs: Any,
) -> str:
    """
    Interprets placeholders in the format "__NAME__" in a label and returns an updated label.
    Currently supported placeholders are:
        - SHORT: removes everything (and including) the placeholder
        - BREAK: inserts a line break
        - SCALE: inserts a scale factor, passed as "scale" in kwargs; when "scale_format" is given
                 as well, the scale factor is formatted accordingly
    *apply* and *skip* can be used to de/select certain placeholders.
    """
    # handle apply/skip decisions
    if apply:
        _apply = set(p.upper() for p in law.util.make_list(apply))
        do_apply = lambda p: p in _apply
    elif skip:
        _skip = set(p.upper() for p in law.util.make_list(skip))
        do_apply = lambda p: p not in _skip
    else:
        do_apply = lambda p: True

    # shortening
    if do_apply("SHORT"):
        label = re.sub(r"__SHORT__.*", "", label)

    # lines breaks
    if do_apply("BREAK"):
        label = label.replace("__BREAK__", "\n")

    # scale factor
    if do_apply("SCALE") and "scale" in kwargs and "__SCALE__" in label:
        scale_str = kwargs.get("scale_format", "$\\times${}").format(kwargs["scale"])
        label = label.replace("__SCALE__", scale_str)

    return label
>>>>>>> 13b36405
<|MERGE_RESOLUTION|>--- conflicted
+++ resolved
@@ -857,7 +857,6 @@
     return hists
 
 
-<<<<<<< HEAD
 def equal_distance_bin_width(histograms: OrderedDict, variable_inst: od.Variable) -> OrderedDict:
     """Takes an OrderedDict of histograms, and rebins to bins with equal width.
     The yield is not changed but copied to the rebinned histogram.
@@ -893,7 +892,8 @@
         np.copyto(dst=new_hist.view(), src=h.view(), casting="same_kind")
         hists[process] = new_hist
     return hists, x_ticks
-=======
+
+
 def apply_label_placeholders(
     label: str,
     apply: str | Sequence[str] | None = None,
@@ -932,5 +932,4 @@
         scale_str = kwargs.get("scale_format", "$\\times${}").format(kwargs["scale"])
         label = label.replace("__SCALE__", scale_str)
 
-    return label
->>>>>>> 13b36405
+    return label