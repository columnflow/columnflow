--- conflicted
+++ resolved
@@ -123,8 +123,7 @@
                 h = h[{var_inst.name: hist.rebin(rebin_factor)}]
                 hists[proc_inst] = h
 
-<<<<<<< HEAD
-=======
+
         # overflow and underflow bins
         overflow = getattr(var_inst, "overflow", False) or var_inst.x("overflow", False)
         underflow = getattr(var_inst, "underflow", False) or var_inst.x("underflow", False)
@@ -134,7 +133,6 @@
                 h = use_flow_bins(h, var_inst.name, underflow=underflow, overflow=overflow)
 
         # slicing
->>>>>>> c7666573
         slices = getattr(var_inst, "slice", None) or var_inst.x("slice", None)
         if (
             slices and isinstance(slices, Iterable) and len(slices) >= 2 and
