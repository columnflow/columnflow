# coding: utf-8

"""
Column production methods related to pileup weights.
"""

import functools

import law

from columnflow.production import Producer, producer
from columnflow.util import maybe_import, InsertableDict
from columnflow.columnar_util import set_ak_column, fill_at

np = maybe_import("numpy")
ak = maybe_import("awkward")


# helper
set_ak_column_f32 = functools.partial(set_ak_column, value_type=np.float32)
<<<<<<< HEAD
fill_at_f32 = functools.partial(fill_at, value_type=np.float32)
=======
>>>>>>> 384da205

logger = law.logger.get_logger(__name__)


@producer(
    uses={"Pileup.nTrueInt"},
    produces={"pu_weight{,_minbias_xs_up,_minbias_xs_down}"},
    # only run on mc
    mc_only=True,
    # function to determine the correction file
    get_pileup_file=(lambda self, external_files: external_files.pu_sf),
)
def pu_weight(
    self: Producer,
    events: ak.Array,
    outlier_threshold: float = 10,
    outlier_action: str = "remove",
    **kwargs,
) -> ak.Array:
    """
    Based on the number of primary vertices, assigns each event pileup weights using correctionlib.

    The *outlier_action* defines the procedure of how to handle events with a pile up weight
    above the *outlier_threshold*. Supported modes are:

        - ``"ignore"``: events are kept unmodified
        - ``"remove"``: pileup weight nominal/up/down and mc_weight are all set to 0 (event is removed)
        - ``"raise"``: an exception is raised if any event has a pileup weight above the threshold

    """
<<<<<<< HEAD

    # compute the indices for looking up weights
    indices = events.Pileup.nTrueInt.to_numpy().astype("int32") - 1

=======
>>>>>>> 384da205
    # map the variable names from the corrector to our columns
    variable_map = {
        "NumTrueInteractions": events.Pileup.nTrueInt,
    }

    any_outlier_mask = ak.zeros_like(indices, dtype=np.bool)
    for column_name, syst in (
        ("pu_weight", "nominal"),
        ("pu_weight_minbias_xs_up", "up"),
        ("pu_weight_minbias_xs_down", "down"),
    ):
        # get the inputs for this type of variation
        variable_map_syst = {**variable_map, "weights": syst}
        inputs = [variable_map_syst[inp.name] for inp in self.pileup_corrector.inputs]

        # evaluate and store the produced column
        pu_weight = self.pileup_corrector.evaluate(*inputs)

        outlier_mask = (pu_weight > outlier_threshold)
        any_outlier_mask = any_outlier_mask | outlier_mask
        occurances = ak.sum(outlier_mask)
        frac = occurances / len(outlier_mask) * 100

        events = set_ak_column_f32(events, column_name, pu_weight, value_type=np.float32)

        msg = (
            f"in dataset {self.dataset_inst.name}, there are {occurances} ({frac:.2f}%) "
            f"entries with pile-up weights above {outlier_threshold:.0f}"
        )

        if outlier_action == "warning":
            logger.warning(msg)
        elif outlier_action == "error":
            raise ValueError(msg)

    if outlier_action == "remove":

        occurances = ak.sum(any_outlier_mask)
        frac = occurances / len(any_outlier_mask) * 100
        msg = (
            f"in dataset {self.dataset_inst.name}, there are {occurances} ({frac:.2f}%) "
            f"entries with any pile-up weight variation above {outlier_threshold:.0f}"
        )

        msg += f"; the columns {column_name} (nominal/up/down) have been set to 0 for these events"

        events = fill_at_f32(events, any_outlier_mask, "mc_weight", 0)
        for column_name in ("pu_weight", "pu_weight_minbias_xs_up", "pu_weight_minbias_xs_down"):
            events = fill_at_f32(events, any_outlier_mask, column_name, 0)

    return events


@pu_weight.requires
def pu_weight_requires(self: Producer, reqs: dict) -> None:
    """
    Adds the requirements needed the underlying task to derive the pileup weights into *reqs*.
    """
    if "external_files" in reqs:
        return

    from columnflow.tasks.external import BundleExternalFiles
    reqs["external_files"] = BundleExternalFiles.req(self.task)


@pu_weight.setup
def pu_weight_setup(
    self: Producer,
    reqs: dict,
    inputs: dict,
    reader_targets: InsertableDict,
) -> None:
    """
    Loads the pileup calculator from the external files bundle and saves them in the
    py:attr:`pileup_corrector` attribute for simpler access in the actual callable.
    """
    bundle = reqs["external_files"]

    # create the corrector
    import correctionlib
    correctionlib.highlevel.Correction.__call__ = correctionlib.highlevel.Correction.evaluate
    correction_set = correctionlib.CorrectionSet.from_string(
        self.get_pileup_file(bundle.files).load(formatter="gzip").decode("utf-8"),
    )

    # check
    if len(correction_set.keys()) != 1:
        raise Exception("Expected exactly one type of pileup correction")

    corrector_name = list(correction_set.keys())[0]
    self.pileup_corrector = correction_set[corrector_name]


@producer(
    uses={"Pileup.nTrueInt"},
    produces={"pu_weight{,_minbias_xs_up,_minbias_xs_down}"},
    # only run on mc
    mc_only=True,
)
def pu_weights_from_columnflow(self: Producer, events: ak.Array, **kwargs) -> ak.Array:
    """
    Based on the number of primary vertices, assigns each event pileup weights using the profile
    of pileup ratios at the py:attr:`pu_weights` attribute provided by the requires and setup
    functions below.
    """
    # compute the indices for looking up weights
    indices = events.Pileup.nTrueInt.to_numpy().astype("int32") - 1
    max_bin = len(self.pu_weights) - 1
    indices[indices > max_bin] = max_bin

    # save the weights
    events = set_ak_column_f32(events, "pu_weight", self.pu_weights.nominal[indices])
    events = set_ak_column_f32(events, "pu_weight_minbias_xs_up", self.pu_weights.minbias_xs_up[indices])
    events = set_ak_column_f32(events, "pu_weight_minbias_xs_down", self.pu_weights.minbias_xs_down[indices])

    return events


@pu_weights_from_columnflow.requires
def pu_weights_from_columnflow_requires(self: Producer, reqs: dict) -> None:
    """
    Adds the requirements needed the underlying task to derive the pileup weights into *reqs*.
    """
    if "pu_weights" in reqs:
        return

    from columnflow.tasks.cms.external import CreatePileupWeights
    reqs["pu_weights"] = CreatePileupWeights.req(self.task)


@pu_weights_from_columnflow.setup
def pu_weights_from_columnflow_setup(
    self: Producer,
    reqs: dict,
    inputs: dict,
    reader_targets: InsertableDict,
) -> None:
    """
    Loads the pileup weights added through the requirements and saves them in the
    py:attr:`pu_weights` attribute for simpler access in the actual callable.
    """
    self.pu_weights = ak.zip(inputs["pu_weights"].load(formatter="json"))<|MERGE_RESOLUTION|>--- conflicted
+++ resolved
@@ -18,10 +18,7 @@
 
 # helper
 set_ak_column_f32 = functools.partial(set_ak_column, value_type=np.float32)
-<<<<<<< HEAD
 fill_at_f32 = functools.partial(fill_at, value_type=np.float32)
-=======
->>>>>>> 384da205
 
 logger = law.logger.get_logger(__name__)
 
@@ -52,13 +49,6 @@
         - ``"raise"``: an exception is raised if any event has a pileup weight above the threshold
 
     """
-<<<<<<< HEAD
-
-    # compute the indices for looking up weights
-    indices = events.Pileup.nTrueInt.to_numpy().astype("int32") - 1
-
-=======
->>>>>>> 384da205
     # map the variable names from the corrector to our columns
     variable_map = {
         "NumTrueInteractions": events.Pileup.nTrueInt,
