--- conflicted
+++ resolved
@@ -215,12 +215,6 @@
     norm_weight = events.mc_weight * process_weight
     events = set_ak_column(events, self.weight_name, norm_weight, value_type=np.float32)
 
-<<<<<<< HEAD
-    # If we are stitching, we also compute the inclusive weight for debugging purposes
-    if self.allow_stitching and self.get_xsecs_from_inclusive_dataset and self.dataset_inst == self.inclusive_dataset:
-        incl_norm_weight = events.mc_weight * self.inclusive_weight
-        events = set_ak_column(events, self.weight_name_incl, incl_norm_weight, value_type=np.float32)
-=======
     # if we are stitching, we also compute the inclusive weight for debugging purposes
     if (
         self.allow_stitching and
@@ -230,7 +224,6 @@
         incl_norm_weight = events.mc_weight * self.inclusive_weight
         events = set_ak_column(events, self.weight_name_incl, incl_norm_weight, value_type=np.float32)
 
->>>>>>> ecb6aec0
     return events
 
 
@@ -341,15 +334,6 @@
         # compute the weight the inclusive dataset would have on its own without stitching
         inclusive_xsec = inclusive_proc.get_xsec(self.config_inst.campaign.ecm).nominal
         self.inclusive_weight = (
-<<<<<<< HEAD
-            lumi * inclusive_xsec / normalization_selection_stats[inclusive_dataset.name]["sum_mc_weight"]
-            if self.dataset_inst == inclusive_dataset
-            else 0
-        )
-        for process_id, br in branching_ratios.items():
-            sum_weights = merged_selection_stats["sum_mc_weight_per_process"][str(process_id)]
-            process_weight_table[0, process_id] = lumi * inclusive_xsec * br / sum_weights
-=======
             lumi * inclusive_xsec / selection_stats[inclusive_dataset.name]["sum_mc_weight"]
             if self.dataset_inst == inclusive_dataset
             else 0
@@ -359,7 +343,6 @@
         for proc_id, br in branching_ratios.items():
             sum_weights = merged_selection_stats["sum_mc_weight_per_process"][str(proc_id)]
             process_weight_table[0, proc_id] = lumi * inclusive_xsec * br / sum_weights
->>>>>>> ecb6aec0
     else:
         # fill the process weight table with per-process cross sections
         for process_inst in process_insts:
@@ -391,17 +374,12 @@
     else:
         self.stitching_datasets = [self.dataset_inst]
 
-<<<<<<< HEAD
-    if self.allow_stitching and self.get_xsecs_from_inclusive_dataset and self.dataset_inst == self.inclusive_dataset:
-        self.weight_name_incl = f"{self.weight_name}_inclusive_only"
-=======
     if (
         self.allow_stitching and
         self.get_xsecs_from_inclusive_dataset and
         self.dataset_inst == self.inclusive_dataset
     ):
         self.weight_name_incl = f"{self.weight_name}_inclusive"
->>>>>>> ecb6aec0
         self.produces.add(self.weight_name_incl)
 
 
