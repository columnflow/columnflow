# coding: utf-8

"""
Basic objects for defining statistical inference models.
"""

from __future__ import annotations

import enum
import copy as _copy

import law
import order as od
import yaml

from columnflow.types import Generator, Callable, TextIO, Sequence, Any
from columnflow.util import (
    DerivableMeta, Derivable, DotDict, is_pattern, is_regex, pattern_matcher,
)


class ParameterType(enum.Enum):
    """
    Parameter type flag.

    :cvar rate_gauss: Gaussian rate parameter.
    :cvar rate_uniform: Uniform rate parameter.
    :cvar rate_unconstrained: Unconstrained rate parameter.
    :cvar shape: Shape parameter.
    """

    rate_gauss = "rate_gauss"
    rate_uniform = "rate_uniform"
    rate_unconstrained = "rate_unconstrained"
    shape = "shape"

    def __str__(self: ParameterType) -> str:
        """
        Returns the string representation of the parameter type.

        :returns: The string representation of the parameter type.
        """
        return self.value

    @property
    def is_rate(self: ParameterType) -> bool:
        """
        Checks if the parameter type is a rate type.

        :returns: *True* if the parameter type is a rate type, *False* otherwise.
        """
        return self in (
            self.rate_gauss,
            self.rate_uniform,
            self.rate_unconstrained,
        )

    @property
    def is_shape(self: ParameterType) -> bool:
        """
        Checks if the parameter type is a shape type.

        :returns: *True* if the parameter type is a shape type, *False* otherwise.
        """
        return self in (
            self.shape,
        )


class ParameterTransformation(enum.Enum):
    """
    Flags denoting transformations to be applied on parameters.

    :cvar none: No transformation.
    :cvar centralize: Centralize the parameter.
    :cvar symmetrize: Symmetrize the parameter.
    :cvar asymmetrize: Asymmetrize the parameter.
    :cvar asymmetrize_if_large: Asymmetrize the parameter if it is large.
    :cvar normalize: Normalize the parameter.
    :cvar effect_from_shape: Derive effect from shape.
    :cvar effect_from_rate: Derive effect from rate.
    """

    none = "none"
    centralize = "centralize"
    symmetrize = "symmetrize"
    asymmetrize = "asymmetrize"
    asymmetrize_if_large = "asymmetrize_if_large"
    normalize = "normalize"
    effect_from_shape = "effect_from_shape"
    effect_from_rate = "effect_from_rate"

    def __str__(self: ParameterTransformation) -> str:
        """
        Returns the string representation of the parameter transformation.

        :returns: The string representation of the parameter transformation.
        """
        return self.value

    @property
    def from_shape(self: ParameterTransformation) -> bool:
        """
        Checks if the transformation is derived from shape.

        :returns: *True* if the transformation is derived from shape, *False* otherwise.
        """
        return self in (
            self.effect_from_shape,
        )

    @property
    def from_rate(self: ParameterTransformation) -> bool:
        """
        Checks if the transformation is derived from rate.

        :returns: *True* if the transformation is derived from rate, *False* otherwise.
        """
        return self in (
            self.effect_from_rate,
        )


class ParameterTransformations(tuple):
    """
    Container around a sequence of :py:class:`ParameterTransformation`'s with a few convenience
    methods.

    :param transformations: A sequence of :py:class:`ParameterTransformation` or their string names.
    """

    def __new__(
        cls,
        transformations: Sequence[ParameterTransformation | str],
    ) -> ParameterTransformations:
        """
        Creates a new instance of :py:class:`ParameterTransformations`.

        :param transformations: A sequence of :py:class:`ParameterTransformation` or their string names.
        :returns: A new instance of :py:class:`ParameterTransformations`.
        """
        # TODO: at this point one could object / complain in case incompatible transfos are used
        transformations = [
            (t if isinstance(t, ParameterTransformation) else ParameterTransformation[t])
            for t in transformations
        ]

        # initialize
        return super().__new__(cls, transformations)

    @property
    def any_from_shape(self: ParameterTransformations) -> bool:
        """
        Checks if any transformation is derived from shape.

        :returns: *True* if any transformation is derived from shape, *False* otherwise.
        """
        return any(t.from_shape for t in self)

    @property
    def any_from_rate(self: ParameterTransformations) -> bool:
        """
        Checks if any transformation is derived from rate.

        :returns: *True* if any transformation is derived from rate, *False* otherwise.
        """
        return any(t.from_rate for t in self)


class FlowStrategy(enum.Enum):
    """
    Strategy to handle over- and underflow bin contents.
    """

    ignore = "ignore"
    warn = "warn"
    remove = "remove"
    move = "move"

    def __str__(self) -> str:
        return self.value


class InferenceModel(Derivable):
    """
    Interface to statistical inference models with connections to config objects (such as
    py:class:`order.Config` or :py:class:`order.Dataset`).

    The internal structure to describe a model looks as follows (in yaml style) and is accessible
    through :py:attr:`model` as well as property access to its top-level objects.

    .. code-block:: yaml

        categories:
          - name: cat1
            config_category: 1e
            config_variable: ht
            config_data_datasets: [data_mu_a]
            data_from_processes: []
            flow_strategy: warn
            mc_stats: 10
            processes:
              - name: HH
                config_process: hh
                is_signal: True
                config_mc_datasets: [hh_ggf]
                scale: 1.0
                parameters:
                  - name: lumi
                    type: rate_gauss
                    effect: 1.02
                    config_shift_source: null
                  - name: pu
                    type: rate_gauss
                    effect: [0.97, 1.02]
                    config_shift_source: null
                  - name: pileup
                    type: shape
                    effect: 1.0
                    config_shift_source: minbias_xs
              - name: tt
                is_signal: False
                config_process: ttbar
                config_mc_datasets: [tt_sl, tt_dl, tt_fh]
                scale: 1.0
                parameters:
                  - name: lumi
                    type: rate_gauss
                    effect: 1.02
                    config_shift_source: null

          - name: cat2
            ...

        parameter_groups:
          - name: rates
            parameters_names: [lumi, pu]
          - ...

    .. py:attribute:: name

        type: str

        The unique name of this model.

    .. py:attribute:: config_inst

        type: order.Config, None

        Reference to the :py:class:`order.Config` object.

    .. py:attribute:: config_callbacks

        type: list

        A list of callables that are invoked after :py:meth:`set_config` was called.

    .. py:attribute:: model

        type: DotDict

        The internal data structure representing the model, see :py:meth:`InferenceModel.model_spec`.
    """

    # optional initialization method
    init_func = None

    class YamlDumper(yaml.SafeDumper):
        """
        YAML dumper for statistical inference models with ammended representers to serialize
        internal, structured objects as safe, standard objects.
        """

        @classmethod
        def _map_repr(cls, dumper: yaml.Dumper, data: dict) -> str:
            return dumper.represent_dict(dict(data))

        @classmethod
        def _list_repr(cls, dumper: yaml.Dumper, data: list) -> str:
            return dumper.represent_list(list(data))

        @classmethod
        def _str_repr(cls, dumper: yaml.Dumper, data: str) -> str:
            return dumper.represent_str(str(data))

        def __init__(self, *args, **kwargs) -> None:
            super().__init__(*args, **kwargs)

            # ammend representers
            self.add_representer(DotDict, self._map_repr)
            self.add_representer(tuple, self._list_repr)
            self.add_representer(ParameterType, self._str_repr)
            self.add_representer(ParameterTransformation, self._str_repr)
            self.add_representer(ParameterTransformations, self._list_repr)
            self.add_representer(FlowStrategy, self._str_repr)

        def ignore_aliases(self, *args, **kwargs) -> bool:
            return True

    @classmethod
    def inference_model(
        cls,
        func: Callable | None = None,
        bases: tuple[type] = (),
        **kwargs,
    ) -> DerivableMeta | Callable:
        """
        Decorator for creating a new :py:class:`InferenceModel` subclass with additional, optional
        *bases* and attaching the decorated function to it as ``init_func``. All additional *kwargs*
        are added as class members of the new subclass.

        :param func: The function to be decorated and attached as ``init_func``.
        :param bases: Optional tuple of base classes for the new subclass.
        :returns: The new subclass or a decorator function.
        """
        def decorator(func: Callable) -> DerivableMeta:
            # create the class dict
            cls_dict = {
                **kwargs,
                "init_func": func,
            }

            # create the subclass
            subclass = cls.derive(func.__name__, bases=bases, cls_dict=cls_dict)

            return subclass

        return decorator(func) if func else decorator

    @classmethod
    def model_spec(cls) -> DotDict:
        """
        Returns a dictionary representing the top-level structure of the model.

            - *categories*: List of :py:meth:`category_spec` objects.
            - *parameter_groups*: List of :py:meth:`paramter_group_spec` objects.
        """
        return DotDict([
            ("categories", []),
            ("parameter_groups", []),
        ])

    @classmethod
    def category_spec(
        cls,
        name: str,
        config_category: str | None = None,
        config_variable: str | None = None,
        config_data_datasets: Sequence[str] | None = None,
        data_from_processes: Sequence[str] | None = None,
        flow_strategy: FlowStrategy | str = FlowStrategy.warn,
        mc_stats: int | float | tuple | None = None,
        empty_bin_value: float = 1e-5,
    ) -> DotDict:
        """
        Returns a dictionary representing a category (interchangeably called bin or channel in other
        tools), forwarding all arguments.

<<<<<<< HEAD
        :param name: The name of the category in the model.
        :param config_category: The name of the source category in the config to use.
        :param config_variable: The name of the variable in the config to use.
        :param config_data_datasets: List of names or patterns of datasets in the config to use for
            real data.
        :param data_from_processes: Optional list of names of :py:meth:`process_spec` objects that,
            when *config_data_datasets* is not defined, make up a fake data contribution.
        :param mc_stats: Either *None* to disable MC stat uncertainties, or an integer, a float or
            a tuple thereof to control the options of MC stat options.
        :param empty_bin_value: When bins have no content, they are filled with this value.
        :returns: A dictionary representing the category.
=======
            - *name*: The name of the category in the model.
            - *config_category*: The name of the source category in the config to use.
            - *config_variable*: The name of the variable in the config to use.
            - *config_data_datasets*: List of names or patterns of datasets in the config to use for
              real data.
            - *data_from_processes*: Optional list of names of :py:meth:`process_spec` objects that,
              when *config_data_datasets* is not defined, make of a fake data contribution.
            - *flow_strategy*: A :py:class:`FlowStrategy` instance describing the strategy to handle
              over- and underflow bin contents.
            - *mc_stats*: Either *None* to disable MC stat uncertainties, or an integer, a float or
              a tuple of thereof to control the options of MC stat options.
            - *empty_bin_value*: When bins are no content, they are filled with this value.
>>>>>>> 6707ce8b
        """
        return DotDict([
            ("name", str(name)),
            ("config_category", str(config_category) if config_category else None),
            ("config_variable", str(config_variable) if config_variable else None),
            ("config_data_datasets", list(map(str, config_data_datasets or []))),
            ("data_from_processes", list(map(str, data_from_processes or []))),
            ("flow_strategy", (
                flow_strategy
                if isinstance(flow_strategy, FlowStrategy)
                else FlowStrategy[flow_strategy]
            )),
            ("mc_stats", mc_stats),
            ("empty_bin_value", empty_bin_value),
            ("processes", []),
        ])

    @classmethod
    def process_spec(
        cls,
        name: str,
        config_process: str | None = None,
        is_signal: bool = False,
        config_mc_datasets: Sequence[str] | None = None,
        scale: float | int = 1.0,
        is_dynamic: bool = False,
    ) -> DotDict:
        """
        Returns a dictionary representing a process, forwarding all arguments.

        :param name: The name of the process in the model.
        :param is_signal: A boolean flag deciding whether this process describes signal.
        :param config_process: The name of the source process in the config to use.
        :param config_mc_datasets: List of names or patterns of MC datasets in the config to use.
        :param scale: A float value to scale the process, defaulting to 1.0.
        :returns: A dictionary representing the process.
        """
        return DotDict([
            ("name", str(name)),
            ("is_signal", bool(is_signal)),
            ("config_process", str(config_process) if config_process else None),
            ("config_mc_datasets", list(map(str, config_mc_datasets or []))),
            ("scale", float(scale)),
            ("parameters", []),
            ("is_dynamic", bool(is_dynamic)),
        ])

    @classmethod
    def parameter_spec(
        cls,
        name: str,
        type: ParameterType | str,
        transformations: Sequence[ParameterTransformation | str] = (ParameterTransformation.none,),
        config_shift_source: str | None = None,
        effect: Any | None = 1.0,
    ) -> DotDict:
        """
        Returns a dictionary representing a (nuisance) parameter, forwarding all arguments.

        :param name: The name of the parameter in the model.
        :param type: A :py:class:`ParameterType` instance describing the type of this parameter.
        :param transformations: A sequence of :py:class:`ParameterTransformation` instances
            describing transformations to be applied to the effect of this parameter.
        :param config_shift_source: The name of a systematic shift source in the config that this
            parameter corresponds to.
        :param effect: An arbitrary object describing the effect of the parameter (e.g. float for
            symmetric rate effects, 2-tuple for down/up variation, etc).
        :returns: A dictionary representing the parameter.
        """
        return DotDict([
            ("name", str(name)),
            ("type", type if isinstance(type, ParameterType) else ParameterType[type]),
            ("transformations", ParameterTransformations(transformations)),
            ("config_shift_source", str(config_shift_source) if config_shift_source else None),
            ("effect", effect),
        ])

    @classmethod
    def parameter_group_spec(
        cls,
        name: str,
        parameter_names: Sequence[str] | None = None,
    ) -> DotDict:
        """
        Returns a dictionary representing a group of parameter names.

        :param name: The name of the parameter group in the model.
        :param parameter_names: Names of parameter objects this group contains.
        :returns: A dictionary representing the group of parameter names.
        """
        return DotDict([
            ("name", str(name)),
            ("parameter_names", list(map(str, parameter_names or []))),
        ])

    @classmethod
    def require_shapes_for_parameter(self, param_obj: dict) -> bool:
        """
        Function to check if for a certain parameter object *param_obj* varied
        shapes are needed.

        :param param_obj: The parameter object to check.
        :returns: *True* if varied shapes are needed, *False* otherwise.
        """
        if param_obj.type.is_shape:
            # the shape might be build from a rate, in which case input shapes are not required
            if param_obj.transformations.any_from_rate:
                return False
            # in any other case, shapes are required
            return True

        if param_obj.type.is_rate:
            # when the rate effect is extracted from shapes, they are required
            if param_obj.transformations.any_from_shape:
                return True
            # in any other case, shapes are not required
            return False

        # other cases are not supported
        raise Exception(
            f"shape requirement cannot be evaluated for parameter '{param_obj.name}' with type " +
            f"'{param_obj.type}' and transformations {param_obj.transformations}",
        )

    def __init__(self, config_inst: od.Config) -> None:
        super().__init__()

        # store attributes
        self.config_inst = config_inst

        # model info
        self.model = self.model_spec()

        # custom init function when set
        if callable(self.init_func):
            self.init_func()

    def to_yaml(self, stream: TextIO | None = None) -> str | None:
        """
        Writes the content of the :py:attr:`model` into a file-like object *stream* when given, and
        returns a string representation otherwise.

        :param stream: A file-like object to write the model content into.
        :returns: A string representation of the model content if *stream* is not provided.
        """
        return yaml.dump(self.model, stream=stream, Dumper=self.YamlDumper)

    def pprint(self) -> None:
        """
        Pretty-prints the content of the :py:attr:`model` in yaml-style.
        """
        print(self.to_yaml())

    #
    # property access to top-level objects
    #

    @property
    def categories(self) -> DotDict:
        return self.model.categories

    @property
    def parameter_groups(self) -> DotDict:
        return self.model.parameter_groups

    #
    # handling of categories
    #

    def get_categories(
        self,
        category: str | Sequence[str] | None = None,
        only_names: bool = False,
    ) -> list[DotDict | str]:
        """
        Returns a list of categories whose name match *category*. *category* can be a string, a
        pattern, or sequence of them. When *only_names* is *True*, only names of categories are
        returned rather than structured dictionaries.

        :param category: A string, pattern, or sequence of them to match category names.
        :param only_names: A boolean flag to return only names of categories if set to *True*.
        :returns: A list of matching categories or their names.
        """
        # rename arguments to make their meaning explicit
        category_pattern = category

        match = pattern_matcher(category_pattern or "*")
        return [
            (category.name if only_names else category)
            for category in self.categories
            if match(category.name)
        ]

    def get_category(
        self,
        category: str | Sequence[str],
        only_name: bool = False,
        silent: bool = False,
    ) -> DotDict | str:
        """
        Returns a single category whose name matches *category*. *category* can be a string, a
        pattern, or sequence of them. An exception is raised if no or more than one category is
        found, unless *silent* is *True* in which case *None* is returned. When *only_name* is
        *True*, only the name of the category is returned rather than a structured dictionary.

        :param category: A string, pattern, or sequence of them to match category names.
        :param silent: A boolean flag to return *None* instead of raising an exception if no or
            more than one category is found.
        :param only_name: A boolean flag to return only the name of the category if set to *True*.
        :returns: A single matching category or its name.
        """
        # rename arguments to make their meaning explicit
        category_name = category

        categories = self.get_categories(category_name, only_names=only_name)

        # length checks
        if not categories:
            if silent:
                return None
            raise ValueError(f"no category named '{category_name}' found")
        if len(categories) > 1:
            if silent:
                return None
            raise ValueError(f"category name '{category_name}' matches more than one category")

        return categories[0]

    def has_category(
        self,
        category: str | Sequence[str],
    ) -> bool:
        """
        Returns *True* if a category whose name matches *category* is existing, and *False*
        otherwise. *category* can be a string, a pattern, or sequence of them.

        :param category: A string, pattern, or sequence of them to match category names.
        :returns: *True* if a matching category exists, *False* otherwise.
        """
        # rename arguments to make their meaning explicit
        category_pattern = category

        # simple length check
        return len(self.get_categories(category_pattern)) > 0

    def add_category(self, *args, **kwargs) -> None:
        """
        Adds a new category with all *args* and *kwargs* used to create the structured category
        dictionary via :py:meth:`category_spec`. If a category with the same name already exists, an
        exception is raised.

        :raises ValueError: If a category with the same name already exists.
        """
        # create the object
        category = self.category_spec(*args, **kwargs)

        # checks
        if self.has_category(category.name):
            raise ValueError(f"category named '{category.name}' already registered")

        # add it
        self.categories.append(category)

    def remove_category(
        self,
        category: str | Sequence[str],
    ) -> bool:
        """
        Removes one or more categories whose names match *category*.

        :param category: A string, pattern, or sequence of them to match category names.
        :returns: *True* if at least one category was removed, *False* otherwise.
        """
        # rename arguments to make their meaning explicit
        category_pattern = category

        match = pattern_matcher(category_pattern)
        n_before = len(self.categories)
        self.categories[:] = [
            category
            for category in self.categories
            if not match(category.name)
        ]

        # stop early if nothing was removed
        removed_any = len(self.categories) != n_before
        if not removed_any:
            return False

        return True

    #
    # handling of processes
    #

    def get_processes(
        self,
        process: str | Sequence[str] | None = None,
        category: str | Sequence[str] | None = None,
        only_names: bool = False,
        flat: bool = False,
    ) -> dict[str, DotDict | str] | list[str]:
        """
        Returns a dictionary of processes whose names match *process*, mapped to the name of the
        category they belong to. Categories can optionally be filtered through *category*. Both
        *process* and *category* can be a string, a pattern, or sequence of them.

        When *only_names* is *True*, only names of processes are returned rather than structured
        dictionaries. When *flat* is *True*, a flat, unique list of process names is returned.

        :param process: A string, pattern, or sequence of them to match process names.
        :param category: A string, pattern, or sequence of them to filter categories.
        :param only_names: A boolean flag to return only names of processes if set to *True*.
        :param flat: A boolean flag to return a flat, unique list of process names if set to *True*.
        :returns: A dictionary of processes mapped to the category name, or a list of process names.
        """
        # rename arguments to make their meaning explicit
        process_pattern = process
        category_pattern = category

        # when flat is True, one can only return names
        if flat:
            only_names = True

        # get matching categories first
        categories = self.get_categories(category_pattern)

        # look for the process pattern in each of them
        match = pattern_matcher(process_pattern or "*")
        pairs = (
            (category.name, [
                (process.name if only_names else process)
                for process in category.processes
                if match(process.name)
            ])
            for category in categories
        )

        # only store entries with processes
        processes = DotDict.wrap(pair for pair in pairs if pair[1])

        # flatten
        if flat:
            processes = law.util.make_unique(sum(processes.values(), []))

        return processes

    def get_process(
        self,
        process: str | Sequence[str],
        category: str | Sequence[str] | None = None,
        only_name: bool = False,
        silent: bool = False,
    ) -> DotDict | str:
        """
        Returns a single process whose name matches *process*, and optionally, whose category's
        name matches *category*. Both *process* and *category* can be a string, a pattern, or
        sequence of them.

        An exception is raised if no or more than one process is found, unless *silent* is *True*
        in which case *None* is returned. When *only_name* is *True*, only the name of the
        process is returned rather than a structured dictionary.

        :param process: A string, pattern, or sequence of them to match process names.
        :param category: A string, pattern, or sequence of them to match category names.
        :param silent: A boolean flag to return *None* instead of raising an exception if no or
            more than one process is found.
        :param only_name: A boolean flag to return only the name of the process if set to *True*.
        :returns: A single matching process or its name.
        :raises ValueError: If no process or more than one process is found and *silent* is *False*.
        """
        # rename arguments to make their meaning explicit
        process_name = process
        category_pattern = category

        processes = self.get_processes(
            process_name,
            category=category_pattern,
            only_names=only_name,
        )

        # checks
        if not processes:
            if silent:
                return None
            err = f"no process named '{process_name}' found"
            if category_pattern:
                err += f" in category '{category_pattern}'"
            raise ValueError(err)
        if len(processes) > 1:
            if silent:
                return None
            raise ValueError(
                f"process '{process_name}' found in more than one category: " + ",".join(processes),
            )

        category, processes = list(processes.items())[0]
        if len(processes) > 1:
            if silent:
                return None
            names = processes if only_name else [p.name for p in processes]
            raise ValueError(
                f"process '{process_name}' found more than once in category '{category}': " +
                ",".join(names),
            )

        return processes[0]

    def has_process(
        self,
        process: str | Sequence[str],
        category: str | Sequence[str] | None = None,
    ) -> bool:
        """
        Returns *True* if a process whose name matches *process*, and optionally whose category's
        name matches *category*, exists, and *False* otherwise. Both *process* and *category* can
        be a string, a pattern, or sequence of them.

        :param process: A string, pattern, or sequence of them to match process names.
        :param category: A string, pattern, or sequence of them to match category names.
        :returns: *True* if a matching process exists, *False* otherwise.
        """
        # rename arguments to make their meaning explicit
        process_pattern = process
        category_pattern = category

        # simple length check
        return len(self.get_processes(process_pattern, category=category_pattern)) > 0

    def add_process(
        self,
        *args,
        category: str | Sequence[str] | None = None,
        silent: bool = False,
        **kwargs,
    ) -> None:
        """
        Adds a new process to all categories whose names match *category*, with all *args* and
        *kwargs* used to create the structured process dictionary via :py:meth:`process_spec`.
        *category* can be a string, a pattern, or sequence of them.

        If a process with the same name already exists in one of the categories, an exception is
        raised unless *silent* is *True*.

        :param args: Positional arguments used to create the process.
        :param category: A string, pattern, or sequence of them to match category names.
        :param silent: A boolean flag to suppress exceptions if a process with the same name
            already exists.
        :param kwargs: Keyword arguments used to create the process.
        :raises ValueError: If a process with the same name already exists in one of the
            categories and *silent* is *False*.
        """
        # rename arguments to make their meaning explicit
        category_pattern = category

        process = self.process_spec(*args, **kwargs)

        # get categories the process should be added to
        categories = self.get_categories(category_pattern)

        # check for duplicates
        target_categories = []
        for category in categories:
            if self.has_process(process.name, category=category.name):
                if silent:
                    continue
                raise ValueError(
                    f"process named '{process.name}' already registered in category " +
                    f"'{category.name}'",
                )
            target_categories.append(category)

        # add independent copies to categories
        for category in target_categories:
            category.processes.append(_copy.deepcopy(process))

    def remove_process(
        self,
        process: str | Sequence[str],
        category: str | Sequence[str] | None = None,
    ) -> bool:
        """
        Removes one or more processes whose names match *process*, and optionally whose category's
        name matches *category*. Both *process* and *category* can be a string, a pattern, or
        sequence of them. Returns *True* if at least one process was removed, and *False* otherwise.

        :param process: A string, pattern, or sequence of them to match process names.
        :param category: A string, pattern, or sequence of them to match category names.
        :returns: *True* if at least one process was removed, *False* otherwise.
        """
        # rename arguments to make their meaning explicit
        process_pattern = process
        category_pattern = category

        # get categories the process should be removed from
        categories = self.get_categories(category_pattern)

        match = pattern_matcher(process_pattern)
        removed_any = False
        for category in categories:
            n_before = len(category.processes)
            category.processes[:] = [
                process
                for process in category.processes
                if not match(process.name)
            ]
            removed_any |= len(category.processes) != n_before

        # stop early if nothing was removed
        if not removed_any:
            return False

        return True

    #
    # handling of parameters
    #

    def get_parameters(
        self,
        parameter: str | Sequence[str] | None = None,
        process: str | Sequence[str] | None = None,
        category: str | Sequence[str] | None = None,
        only_names: bool = False,
        flat: bool = False,
    ) -> dict[str, dict[str, DotDict | str]] | list[str]:
        """
        Returns a dictionary of parameters whose names match *parameter*, mapped twice to the name
        of the category and the name of the process they belong to. Categories and processes can
        optionally be filtered through *category* and *process*. All three, *parameter*, *process*
        and *category* can be a string, a pattern, or sequence of them.

        When *only_names* is *True*, only names of parameters are returned rather than structured
        dictionaries. When *flat* is *True*, a flat, unique list of parameter names is returned.

        :param parameter: A string, pattern, or sequence of them to match parameter names.
        :param process: A string, pattern, or sequence of them to match process names.
        :param category: A string, pattern, or sequence of them to match category names.
        :param only_names: A boolean flag to return only names of parameters if set to *True*.
        :param flat: A boolean flag to return a flat, unique list of parameter names if set to *True*.
        :returns: A dictionary of parameters mapped to category and process names, or a list of
            parameter names.
        """
        # rename arguments to make their meaning explicit
        parameter_pattern = parameter
        process_pattern = process
        category_pattern = category

        # when flat is True, one can only return names
        if flat:
            only_names = True

        # get matching processes (mapped to matching categories)
        processes = self.get_processes(process=process_pattern, category=category_pattern)

        # look for the process pattern in each pair
        match = pattern_matcher(parameter_pattern or "*")
        parameters = DotDict()
        for category_name, _processes in processes.items():
            pairs = (
                (process.name, [
                    (parameter.name if only_names else parameter)
                    for parameter in process.parameters
                    if match(parameter.name)
                ])
                for process in _processes
            )

            # only store entries with parameters
            _parameters = DotDict.wrap(pair for pair in pairs if pair[1])
            if _parameters:
                parameters[category_name] = _parameters

        # flatten
        if flat:
            parameters = law.util.make_unique(sum((
                sum(_parameters.values(), [])
                for _parameters in parameters.values()
            ), []))

        return parameters

    def get_parameter(
        self,
        parameter: str | Sequence[str],
        process: str | Sequence[str] | None = None,
        category: str | Sequence[str] | None = None,
        only_name: bool = False,
        silent: bool = False,
    ) -> DotDict | str:
        """
        Returns a single parameter whose name matches *parameter*, and optionally, whose category's
        and process' name matches *category* and *process*. All three, *parameter*, *process* and
        *category* can be a string, a pattern, or sequence of them.

        An exception is raised if no or more than one parameter is found, unless *silent* is *True*
        in which case *None* is returned. When *only_name* is *True*, only the name of the parameter
        is returned rather than a structured dictionary.

        :param parameter: A string, pattern, or sequence of them to match parameter names.
        :param process: A string, pattern, or sequence of them to match process names.
        :param category: A string, pattern, or sequence of them to match category names.
        :param only_name: A boolean flag to return only the name of the parameter if set to *True*.
        :param silent: A boolean flag to return *None* instead of raising an exception if no or more
            than one parameter is found.
        :returns: A single matching parameter or its name.
        :raises ValueError: If no parameter or more than one parameter is found and *silent* is *False*.
        """
        # rename arguments to make their meaning explicit
        parameter_name = parameter
        process_pattern = process
        category_pattern = category

        parameters = self.get_parameters(
            parameter_name,
            process=process_pattern,
            category=category_pattern,
            only_names=only_name,
        )

        # checks
        if not parameters:
            if silent:
                return None
            err = f"no parameter named '{parameter_name}' found"
            if process_pattern:
                err += f" for process '{process_pattern}'"
            if category_pattern:
                err += f" in category '{category_pattern}'"
            raise ValueError(err)
        if len(parameters) > 1:
            if silent:
                return None
            raise ValueError(
                f"parameter '{parameter_name}' found in more than one category: " +
                ",".join(parameters),
            )

        category, parameters = list(parameters.items())[0]
        if len(parameters) > 1:
            if silent:
                return None
            raise ValueError(
                f"parameter '{parameter_name}' found in more than one process in category " +
                f"'{category}': " + ",".join(parameters),
            )

        process, parameters = list(parameters.items())[0]
        if len(parameters) > 1:
            if silent:
                return None
            names = parameters if only_name else [p.name for p in parameters]
            raise ValueError(
                f"parameter '{parameter_name}' found more than once in category '{category}' and " +
                f"process '{process}': " + ",".join(names),
            )

        return parameters[0]

    def has_parameter(
        self,
        parameter: str | Sequence[str],
        process: str | Sequence[str] | None = None,
        category: str | Sequence[str] | None = None,
    ) -> bool:
        """
        Returns *True* if a parameter whose name matches *parameter*, and optionally whose
        category's and process' name match *category* and *process*, exists, and *False*
        otherwise. All three, *parameter*, *process* and *category* can be a string, a pattern,
        or sequence of them.

        :param parameter: A string, pattern, or sequence of them to match parameter names.
        :param process: A string, pattern, or sequence of them to match process names.
        :param category: A string, pattern, or sequence of them to match category names.
        :returns: *True* if a matching parameter exists, *False* otherwise.
        """
        # rename arguments to make their meaning explicit
        parameter_pattern = parameter
        process_pattern = process
        category_pattern = category

        # simple length check
        return len(self.get_parameters(
            parameter_pattern,
            process=process_pattern,
            category=category_pattern,
        )) > 0

    def add_parameter(
        self,
        *args,
        process: str | Sequence[str] | None = None,
        category: str | Sequence[str] | None = None,
        group: str | Sequence[str] | None = None,
        **kwargs,
    ) -> DotDict:
        """
        Adds a new parameter to all categories and processes whose names match *category* and
        *process*, with all *args* and *kwargs* used to create the structured parameter dictionary
        via :py:meth:`parameter_spec`. Both *process* and *category* can be a string, a pattern, or
        sequence of them.

        When *group* is given, the parameter is added to one or more parameter groups via
        :py:meth:`add_parameter_to_group`.

        If a parameter with the same name already exists in one of the processes throughout the
        categories, an exception is raised.

        :param args: Positional arguments used to create the parameter.
        :param process: A string, pattern, or sequence of them to match process names.
        :param category: A string, pattern, or sequence of them to match category names.
        :param group: A string, pattern, or sequence of them to specify parameter groups.
        :param kwargs: Keyword arguments used to create the parameter.
        :returns: The created parameter.
        :raises ValueError: If a parameter with the same name already exists in one of the processes
            throughout the categories.
        """
        # rename arguments to make their meaning explicit
        process_pattern = process
        category_pattern = category

        parameter = self.parameter_spec(*args, **kwargs)

        # get processes (mapped to categories) the parameter should be added to
        processes = self.get_processes(process=process_pattern, category=category_pattern)

        # check for duplicates
        for category_name, _processes in processes.items():
            for process in _processes:
                if self.has_parameter(parameter.name, process=process.name, category=category_name):
                    raise ValueError(
                        f"parameter named '{parameter.name}' already registered for process " +
                        f"'{process.name}' in category '{category_name}'",
                    )

        # add independent copies to processes
        for category_name, _processes in processes.items():
            for process in _processes:
                process.parameters.append(_copy.deepcopy(parameter))

        # add to groups
        if group:
            self.add_parameter_to_group(parameter.name, group)

        return parameter

    def remove_parameter(
        self,
        parameter: str | Sequence[str],
        process: str | Sequence[str] | None = None,
        category: str | Sequence[str] | None = None,
    ) -> bool:
        """
        Removes one or more parameters whose names match *parameter*, and optionally whose
        category's and process' name match *category* and *process*. All three, *parameter*,
        *process* and *category* can be a string, a pattern, or sequence of them.

        :param parameter: A string, pattern, or sequence of them to match parameter names.
        :param process: A string, pattern, or sequence of them to match process names.
        :param category: A string, pattern, or sequence of them to match category names.
        :returns: *True* if at least one parameter was removed, *False* otherwise.
        """
        # rename arguments to make their meaning explicit
        parameter_pattern = parameter
        process_pattern = process
        category_pattern = category

        # get processes (mapped to categories) the parameter should be removed from
        processes = self.get_processes(process=process_pattern, category=category_pattern)

        match = pattern_matcher(parameter_pattern)
        removed_any = False
        for _processes in processes.values():
            for process in _processes:
                n_before = len(process.parameters)
                process.parameters[:] = [
                    parameter
                    for parameter in process.parameters
                    if not match(parameter.name)
                ]
                removed_any |= len(process.parameters) != n_before

        # stop early if nothing was removed
        if not removed_any:
            return False

        return True

    #
    # handling of parameter groups
    #

    def get_parameter_groups(
        self,
        group: str | Sequence[str] | None = None,
        only_names: bool = False,
    ) -> list[DotDict | str]:
        """
        Returns a list of parameter groups whose names match *group*. *group* can be a string, a
        pattern, or sequence of them.

        When *only_names* is *True*, only names of parameter groups are returned rather than
        structured dictionaries.

        :param group: A string, pattern, or sequence of them to match group names.
        :param only_names: A boolean flag to return only names of parameter groups if set to *True*.
        :returns: A list of parameter groups or their names.
        """
        # rename arguments to make their meaning explicit
        group_pattern = group

        match = pattern_matcher(group_pattern or "*")
        return [
            (group.name if only_names else group)
            for group in self.parameter_groups
            if match(group.name)
        ]

    def get_parameter_group(
        self,
        group: str | Sequence[str],
        only_name: bool = False,
    ) -> DotDict | str:
        """
        Returns a single parameter group whose name matches *group*. *group* can be a string, a
        pattern, or sequence of them.

        An exception is raised in case no or more than one parameter group is found. When
        *only_name* is *True*, only the name of the parameter group is returned rather than a
        structured dictionary.

        :param group: A string, pattern, or sequence of them to match group names.
        :param only_name: A boolean flag to return only the name of the parameter group if set to *True*.
        :returns: A single matching parameter group or its name.
        :raises ValueError: If no parameter group or more than one parameter group is found.
        """
        # rename arguments to make their meaning explicit
        group_name = group

        groups = self.get_parameter_groups(group_name, only_names=only_name)

        # checks
        if not groups:
            raise ValueError(f"no parameter group named '{group_name}' found")
        if len(groups) > 1:
            raise ValueError(f"parameter group name '{group_name}' matches more than one category")

        return groups[0]

    def has_parameter_group(
        self,
        group: str | Sequence[str],
    ) -> bool:
        """
        Returns *True* if a parameter group whose name matches *group* exists, and *False*
        otherwise. *group* can be a string, a pattern, or sequence of them.

        :param group: A string, pattern, or sequence of them to match group names.
        :returns: *True* if a matching parameter group exists, *False* otherwise.
        """
        # rename arguments to make their meaning explicit
        group_pattern = group

        # simeple length check
        return len(self.get_parameter_groups(group_pattern)) > 0

    def add_parameter_group(self, *args, **kwargs) -> None:
        """
        Adds a new parameter group with all *args* and *kwargs* used to create the structured
        parameter group dictionary via :py:meth:`parameter_group_spec`. If a group with the same
        name already exists, an exception is raised.

        :param args: Positional arguments used to create the parameter group.
        :param kwargs: Keyword arguments used to create the parameter group.
        :raises ValueError: If a parameter group with the same name already exists.
        """
        # create the instance
        group = self.parameter_group_spec(*args, **kwargs)

        # checks
        if self.has_parameter_group(group.name):
            raise ValueError(f"parameter group named '{group.name}' already registered")

        self.parameter_groups.append(group)

    def remove_parameter_group(
        self,
        group: str | Sequence[str],
    ) -> bool:
        """
        Removes one or more parameter groups whose names match *group*. *group* can be a string, a
        pattern, or sequence of them. Returns *True* if at least one group was removed, and *False*
        otherwise.

        :param group: A string, pattern, or sequence of them to match group names.
        :returns: *True* if at least one group was removed, *False* otherwise.
        """
        # rename arguments to make their meaning explicit
        group_pattern = group

        match = pattern_matcher(group_pattern)
        n_before = len(self.parameter_groups)
        self.parameter_groups[:] = [
            group
            for group in self.parameter_groups
            if not match(group.name)
        ]
        removed_any = len(self.parameter_groups) != n_before

        return removed_any

    def add_parameter_to_group(
        self,
        parameter: str | Sequence[str],
        group: str | Sequence[str],
    ) -> bool:
        """
        Adds a parameter named *parameter* to one or multiple parameter groups whose names match
        *group*. *group* can be a string, a pattern, or sequence of them. When *parameter* is a
        pattern or regular expression, all previously added, matching parameters are added.
        Otherwise, *parameter* is added as is. If a parameter was added to at least one group,
        *True* is returned and *False* otherwise.

        :param parameter: A string, pattern, or sequence of them to match parameter names.
        :param group: A string, pattern, or sequence of them to match group names.
        :returns: *True* if at least one parameter was added to a group, *False* otherwise.
        """
        # rename arguments to make their meaning explicit
        parameter_pattern = parameter
        group_pattern = group

        # stop when there are no matching groups
        groups = self.get_parameter_groups(group_pattern)
        if not groups:
            return False

        # when parameter(s) contain any pattern, get flat list of all existing parameters first
        _is_pattern = lambda s: is_pattern(s) or is_regex(s)
        parameter_pattern = law.util.make_list(parameter_pattern)
        if any(map(_is_pattern, parameter_pattern)):
            parameter_names = self.get_parameters(parameter_pattern, flat=True)
        else:
            parameter_names = parameter_pattern

        # add names
        added_any = False
        for group in groups:
            for parameter_name in parameter_names:
                if parameter_name not in group.parameter_names:
                    group.parameter_names.append(parameter_name)
                    added_any = True

        return added_any

    def remove_parameter_from_groups(
        self,
        parameter: str | Sequence[str],
        group: str | Sequence[str] | None = None,
    ) -> bool:
        """
        Removes all parameters matching *parameter* from parameter groups whose names match *group*.
        Both *parameter* and *group* can be a string, a pattern, or sequence of them. Returns *True*
        if at least one parameter was removed, and *False* otherwise.

        :param parameter: A string, pattern, or sequence of them to match parameter names.
        :param group: A string, pattern, or sequence of them to match group names.
        :returns: *True* if at least one parameter was removed, *False* otherwise.
        """
        # rename arguments to make their meaning explicit
        parameter_pattern = parameter
        group_pattern = group

        # stop when there are no matching groups
        groups = self.get_parameter_groups(group_pattern)
        if not groups:
            return False

        match = pattern_matcher(parameter_pattern)
        removed_any = False
        for group in groups:
            n_before = len(group.parameter_names)
            group.parameter_names[:] = [
                parameter_name
                for parameter_name in group.parameter_names
                if not match(parameter_name)
            ]
            removed_any |= len(group.parameter_names) != n_before

        return removed_any

    #
    # reverse lookups
    #

    def get_categories_with_process(
        self,
        process: str | Sequence[str],
    ) -> list[str]:
        """
        Returns a flat list of category names that contain processes matching *process*. *process*
        can be a string, a pattern, or sequence of them.

        :param process: A string, pattern, or sequence of them to match process names.
        :returns: A list of category names containing matching processes.
        """
        # rename arguments to make their meaning explicit
        process_pattern = process

        # plain name lookup
        return list(self.get_processes(process=process_pattern, only_names=True).keys())

    def get_processes_with_parameter(
        self,
        parameter: str | Sequence[str],
        category: str | Sequence[str] | None = None,
        flat: bool = True,
    ) -> list[str] | dict[str, list[str]]:
        """
        Returns a dictionary of names of processes that contain a parameter whose names match
        *parameter*, mapped to category names. Categories can optionally be filtered through
        *category*. Both *parameter* and *category* can be a string, a pattern, or sequence of them.

        When *flat* is *True*, a flat, unique list of process names is returned.

        :param parameter: A string, pattern, or sequence of them to match parameter names.
        :param category: A string, pattern, or sequence of them to match category names.
        :param flat: A boolean flag to return a flat, unique list of process names if set to *True*.
        :returns: A dictionary of process names mapped to category names, or a flat list of process names.
        """
        # rename arguments to make their meaning explicit
        parameter_pattern = parameter
        category_pattern = category

        processes = self.get_parameters(
            parameter=parameter_pattern,
            category=category_pattern,
            only_names=True,
        )

        # restructure
        processes = DotDict(
            (category_name, list(_processes.keys()))
            for category_name, _processes in processes.items()
        )

        # flatten
        if flat:
            processes = law.util.make_unique(sum(processes.values(), []))

        return processes

    def get_categories_with_parameter(
        self,
        parameter: str | Sequence[str],
        process: str | Sequence[str] | None = None,
        flat: bool = True,
    ) -> list[str] | dict[str, list[str]]:
        """
        Returns a dictionary of category names mapping to process names that contain parameters
        whose names match *parameter*. Processes can optionally be filtered through *process*. Both
        *parameter* and *process* can be a string, a pattern, or sequence of them.

        When *flat* is *True*, a flat, unique list of category names is returned.

        :param parameter: A string, pattern, or sequence of them to match parameter names.
        :param process: A string, pattern, or sequence of them to match process names.
        :param flat: A boolean flag to return a flat, unique list of category names if set to *True*.
        :returns: A dictionary of category names mapped to process names, or a flat list of category names.
        """
        # rename arguments to make their meaning explicit
        parameter_pattern = parameter
        process_pattern = process

        categories = self.get_parameters(
            parameter=parameter_pattern,
            process=process_pattern,
            only_names=True,
        )

        # restructure
        categories = DotDict(
            (category_name, list(_processes.keys()))
            for category_name, _processes in categories.items()
        )

        # flatten
        if flat:
            categories = list(categories)

        return categories

    def get_groups_with_parameter(
        self,
        parameter: str | Sequence[str],
    ) -> list[str]:
        """
        Returns a list of names of parameter groups that contain a parameter whose name matches
        *parameter*. *parameter* can be a string, a pattern, or sequence of them.

        :param parameter: A string, pattern, or sequence of them to match parameter names.
        :returns: A list of names of parameter groups containing the matching parameter.
        """
        # rename arguments to make their meaning explicit
        parameter_pattern = parameter

        match = pattern_matcher(parameter_pattern)
        return [
            group.name
            for group in self.parameter_groups
            if any(map(match, group.parameter_names))
        ]

    #
    # removal of empty and dangling objects
    #

    def cleanup(
        self,
        keep_parameters: str | Sequence[str] | None = None,
    ) -> None:
        """
        Cleans the internal model structure by removing empty and dangling objects by calling
        :py:meth:`remove_empty_categories`, :py:meth:`remove_dangling_parameters_from_groups`
        (receiving *keep_parameters*), and :py:meth:`remove_empty_parameter_groups` in that order.

        :param keep_parameters: A string, pattern, or sequence of them to specify parameters to keep.
        """
        self.remove_empty_categories()
        self.remove_dangling_parameters_from_groups(keep_parameters=keep_parameters)
        self.remove_empty_parameter_groups()

    def remove_empty_categories(self) -> None:
        """
        Removes all categories that contain no processes.
        """
        self.categories[:] = [
            category
            for category in self.categories
            if category.processes
        ]

    def remove_dangling_parameters_from_groups(
        self,
        keep_parameters: str | Sequence[str] | None = None,
    ) -> None:
        """
        Removes names of parameters from parameter groups that are not assigned to any process in
        any category.

        :param keep_parameters: A string, pattern, or sequence of them to specify parameters to keep.
        """
        # get a list of all parameters
        parameter_names = self.get_parameters("*", flat=True)

        # get list of parameters to keep
        if keep_parameters:
            keep_parameters = self.get_parameters(keep_parameters, flat=True)

        # go through groups and remove dangling parameters
        for group in self.parameter_groups:
            group.parameter_names[:] = [
                parameter_name
                for parameter_name in group.parameter_names
                if (
                    parameter_name in parameter_names or
                    (keep_parameters and parameter_name in keep_parameters)
                )
            ]

    def remove_empty_parameter_groups(self) -> None:
        """
        Removes parameter groups that contain no parameter names.
        """
        self.parameter_groups[:] = [
            group
            for group in self.parameter_groups
            if group.parameter_names
        ]

    #
    # generators
    #

    def iter_processes(
        self,
        process: str | Sequence[str] | None = None,
        category: str | Sequence[str] | None = None,
    ) -> Generator[tuple[DotDict, DotDict], None, None]:
        """
        Generator that iteratively yields all processes whose names match *process*, optionally
        in all categories whose names match *category*. The yielded value is a 2-tuple containing
        the category name and the process object.

        :param process: A string, pattern, or sequence of them to match process names.
        :param category: A string, pattern, or sequence of them to match category names.
        :returns: A generator yielding 2-tuples of category name and process object.
        """
        processes = self.get_processes(process=process, category=category)
        for category_name, processes in processes.items():
            for process in processes:
                yield (category_name, process)

    def iter_parameters(
        self,
        parameter: str | Sequence[str] | None = None,
        process: str | Sequence[str] | None = None,
        category: str | Sequence[str] | None = None,
    ) -> Generator[tuple[DotDict, DotDict, DotDict], None, None]:
        """
        Generator that iteratively yields all parameters whose names match *parameter*, optionally
        in all processes and categories whose names match *process* and *category*. The yielded
        value is a 3-tuple containing the category name, the process name, and the parameter object.

        :param parameter: A string, pattern, or sequence of them to match parameter names.
        :param process: A string, pattern, or sequence of them to match process names.
        :param category: A string, pattern, or sequence of them to match category names.
        :returns: A generator yielding 3-tuples of category name, process name, and parameter object.
        """
        parameters = self.get_parameters(parameter=parameter, process=process, category=category)
        for category_name, parameters in parameters.items():
            for process_name, parameters in parameters.items():
                for parameter in parameters:
                    yield (category_name, process_name, parameter)

    #
    # other helpers
    #

    def scale_process(
        self,
        scale: int | float,
        process: str | Sequence[str] | None = None,
        category: str | Sequence[str] | None = None,
    ) -> bool:
        """
    Sets the scale attribute of all processes whose names match *process*, optionally in all
    categories whose names match *category*, to *scale*.

    :param scale: The scale value to set for the matching processes.
    :param process: A string, pattern, or sequence of them to match process names.
    :param category: A string, pattern, or sequence of them to match category names.
    :returns: *True* if at least one process was found and scaled, *False* otherwise.
    """
        found = False
        for _, process in self.iter_processes(process=process, category=category):
            process.scale = float(scale)
            found = True
        return found


# shorthand
inference_model = InferenceModel.inference_model<|MERGE_RESOLUTION|>--- conflicted
+++ resolved
@@ -356,7 +356,6 @@
         Returns a dictionary representing a category (interchangeably called bin or channel in other
         tools), forwarding all arguments.
 
-<<<<<<< HEAD
         :param name: The name of the category in the model.
         :param config_category: The name of the source category in the config to use.
         :param config_variable: The name of the variable in the config to use.
@@ -364,24 +363,13 @@
             real data.
         :param data_from_processes: Optional list of names of :py:meth:`process_spec` objects that,
             when *config_data_datasets* is not defined, make up a fake data contribution.
+        :param flow_strategy: A :py:class:`FlowStrategy` instance describing the strategy to handle
+              over- and underflow bin contents.
         :param mc_stats: Either *None* to disable MC stat uncertainties, or an integer, a float or
             a tuple thereof to control the options of MC stat options.
         :param empty_bin_value: When bins have no content, they are filled with this value.
         :returns: A dictionary representing the category.
-=======
-            - *name*: The name of the category in the model.
-            - *config_category*: The name of the source category in the config to use.
-            - *config_variable*: The name of the variable in the config to use.
-            - *config_data_datasets*: List of names or patterns of datasets in the config to use for
-              real data.
-            - *data_from_processes*: Optional list of names of :py:meth:`process_spec` objects that,
-              when *config_data_datasets* is not defined, make of a fake data contribution.
-            - *flow_strategy*: A :py:class:`FlowStrategy` instance describing the strategy to handle
-              over- and underflow bin contents.
-            - *mc_stats*: Either *None* to disable MC stat uncertainties, or an integer, a float or
-              a tuple of thereof to control the options of MC stat options.
-            - *empty_bin_value*: When bins are no content, they are filled with this value.
->>>>>>> 6707ce8b
+
         """
         return DotDict([
             ("name", str(name)),
