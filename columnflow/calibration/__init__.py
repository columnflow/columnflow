--- conflicted
+++ resolved
@@ -1,15 +1,9 @@
 # coding: utf-8
 
 """
-<<<<<<< HEAD
-Object and event calibration tools. For more information, see :ref:`base:summary`.
-For convenience, :py:class:`~columnflow.calibration.base.Calibrator` and
-:py:meth:`~columnflow.calibration.base.calibrator` can be imported directly, e.g.
-=======
 Object and event calibration tools.
 """
 from __future__ import annotations
->>>>>>> 3b7966a4
 
 import inspect
 from typing import Callable
