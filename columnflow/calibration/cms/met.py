# coding: utf-8

"""
MET corrections.
"""

from columnflow.calibration import Calibrator, calibrator
from columnflow.util import maybe_import
from columnflow.columnar_util import set_ak_column


np = maybe_import("numpy")
ak = maybe_import("awkward")


@calibrator(
    uses={"run", "PV.npvs", "MET.pt", "MET.phi"},
    produces={"MET.pt", "MET.phi"},
    # function to determine the correction file
    get_met_file=(lambda self, external_files: external_files.met_phi_corr),
    # function to determine met correction config
    get_met_config=(lambda self: self.config_inst.x.met_phi_correction_set),
)
def met_phi(self: Calibrator, events: ak.Array, **kwargs) -> ak.Array:
<<<<<<< HEAD
    """Performs the MET phi (type II) correction using the
    :external+correctionlib:doc:`index`. Requires an external file in
    the config under ``met_phi_corr``:
=======
    """
    Performs the MET phi (type II) correction using the correctionlib for events there the
    uncorrected MET pt is below the beam energy (extracted from ``config_inst.campaign.ecm * 0.5``).
    Requires an external file in the config under ``met_phi_corr``:
>>>>>>> e8dfb48a

    .. code-block:: python

        cfg.x.external_files = DotDict.wrap({
            "met_phi_corr": "/afs/cern.ch/user/m/mrieger/public/mirrors/jsonpog-integration-f018adfb/POG/JME/2017_UL/met.json.gz",  # noqa
        })

    *get_met_file* can be adapted in a subclass in case it is stored differently in the external
    files.

    The name of the correction set should be present as an auxiliary entry in the config:

    .. code-block:: python

        cfg.x.met_phi_correction_set = "{variable}_metphicorr_pfmet_{data_source}"

    where "variable" and "data_source" are placeholders that are inserted in the
    calibrator setup :py:meth:`~.met_phi.setup_func`.
    *get_met_correction_set* can be adapted in a subclass in case it is stored
    differently in the config.

    :param events: awkward array containing events to process

    :return: awkward array containing new columns with corrected ``"MET.pt"``
        and ``"MET.phi"``
    """
    # copy the intial pt and phi values
    corr_pt = np.array(events.MET.pt, dtype=np.float32)
    corr_phi = np.array(events.MET.phi, dtype=np.float32)

    # select only events where MET pt is below the expected beam energy
    mask = events.MET.pt < (0.5 * self.config_inst.campaign.ecm)

    # arguments for evaluation
    args = (
        events.MET.pt[mask],
        events.MET.phi[mask],
        ak.values_astype(events.PV.npvs[mask], np.float32),
        ak.values_astype(events.run[mask], np.float32),
    )

    # evaluate and insert
    corr_pt[mask] = self.met_pt_corrector.evaluate(*args)
    corr_phi[mask] = self.met_phi_corrector.evaluate(*args)

    # save the corrected values
    events = set_ak_column(events, "MET.pt", corr_pt, value_type=np.float32)
    events = set_ak_column(events, "MET.phi", corr_phi, value_type=np.float32)

    return events


@met_phi.requires
def met_phi_requires(self: Calibrator, reqs: dict) -> None:
    """Add external files bundle (for MET text files) to dependencies.

    Adds the requirements for task :py:class:`~columnflow.tasks.external.BundleExternalFiles`
    as keyword ``external_files`` to the dictionary of requirements *reqs*.

    :param reqs: Requirement dictionary for this
        :py:class:`~columnflow.calibration.Calibrator` instance
    """
    if "external_files" in reqs:
        return

    from columnflow.tasks.external import BundleExternalFiles
    reqs["external_files"] = BundleExternalFiles.req(self.task)


@met_phi.setup
def met_phi_setup(self: Calibrator, reqs: dict, inputs: dict, reader_targets: dict) -> None:
    """Load the correct met files using the :py:func:`from_string` method of the
    :external+correctionlib:py:class:`correctionlib.highlevel.CorrectionSet`
    function and apply the corrections as needed.

    The files used to initialize the :external+correctionlib:py:class:`correctionlib.highlevel.CorrectionSet`
    instance are extracted using the :py:meth:`~met_phi.get_met_file` function.
    The name of a correction is constructed based on a `variable` (e.g. `pt`)
    and the `data_source`, which is extracted from the current `dataset_inst`.
    The name template used for the construction is extracted using the
    :py:meth:`~.met_phi.get_met_file` function.

    Additionally, the version of the met pt and phi corrections are checked.

    :param reqs: Requirement dictionary for this
        :py:class:`~columnflow.calibration.Calibrator` instance
    :param inputs: Additional inputs, currently not used
    :param reader_targets: Additional targets, currently not used
    """
    bundle = reqs["external_files"]

    # create the pt and phi correctors
    import correctionlib
    correction_set = correctionlib.CorrectionSet.from_string(
        self.get_met_file(bundle.files).load(formatter="gzip").decode("utf-8"),
    )
    name_tmpl = self.get_met_config()
    self.met_pt_corrector = correction_set[name_tmpl.format(
        variable="pt",
        data_source=self.dataset_inst.data_source,
    )]
    self.met_phi_corrector = correction_set[name_tmpl.format(
        variable="phi",
        data_source=self.dataset_inst.data_source,
    )]

    # check versions
    assert self.met_pt_corrector.version in [1]
    assert self.met_phi_corrector.version in [1]<|MERGE_RESOLUTION|>--- conflicted
+++ resolved
@@ -22,16 +22,10 @@
     get_met_config=(lambda self: self.config_inst.x.met_phi_correction_set),
 )
 def met_phi(self: Calibrator, events: ak.Array, **kwargs) -> ak.Array:
-<<<<<<< HEAD
     """Performs the MET phi (type II) correction using the
-    :external+correctionlib:doc:`index`. Requires an external file in
-    the config under ``met_phi_corr``:
-=======
-    """
-    Performs the MET phi (type II) correction using the correctionlib for events there the
+    :external+correctionlib:doc:`index` for events there the
     uncorrected MET pt is below the beam energy (extracted from ``config_inst.campaign.ecm * 0.5``).
     Requires an external file in the config under ``met_phi_corr``:
->>>>>>> e8dfb48a
 
     .. code-block:: python
 
