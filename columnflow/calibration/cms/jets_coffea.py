--- conflicted
+++ resolved
@@ -33,21 +33,8 @@
 
 
 def get_basenames(struct: Iterable) -> Iterable:
-<<<<<<< HEAD
     """Replace full file paths in an arbitrary struct by the file basenames.
 
-    The function loops through the structure and extracts the base name
-    using a combination of :py:func:`os.path.splitext` and :py:func:`os.path.basename`.
-    The loop itself is done using the :external+law:py:func:`law.util.map_struct` function.
-
-    :param struct: Iterable of arbitrary nested structure containing full file paths
-    :type struct: Iterable
-
-    :return: Iterable of same structure as *struct* containing only basenames of paths.
-    :rtype: Iterable
-=======
-    """
-    Replace full file paths in an arbitrary struct by the file basenames.
 
     The function loops through the structure and extracts the base name using a combination of
     :py:func:`os.path.splitext` and :py:func:`os.path.basename`. The loop itself is done using the
@@ -56,7 +43,7 @@
     :param struct: Iterable of arbitrary nested structure containing full file paths
 
     :return: Iterable of same structure as *struct* containing only basenames of paths.
->>>>>>> 72bc88be
+    :rtype: Iterable
     """
     return law.util.map_struct(
         lambda p: os.path.splitext(os.path.basename(p[0] if isinstance(p, tuple) else p))[0],
@@ -71,22 +58,12 @@
     provider_cls: Type,
     names: list[str or tuple[str, str]] = None,
 ) -> Type:
-<<<<<<< HEAD
     """Create a coffea helper object for looking up information in files of various formats.
-
-    This function reads in the *files* containing lookup tables (e.g. JEC text files), extracts
-    the table of values ("weights") using the conversion function *conversion_func* implemented
-    in coffea, and uses them to construct a helper object of type *provider_cls* that can be
-    passed event data to yield the lookup values (e.g. a
-=======
-    """
-    Create a coffea helper object for looking up information in files of various formats.
 
     This function reads in the *files* containing lookup tables (e.g. JEC text files), extracts the
     table of values ("weights") using the conversion function *conversion_func* implemented in
     coffea, and uses them to construct a helper object of type *provider_cls* that can be passed
     event data to yield the lookup values (e.g. a
->>>>>>> 72bc88be
     :external+coffea:py:class:`~coffea.jetmet_tools.FactorizedJetCorrector` or
     :external+coffea:py:class:`~coffea.jetmet_tools.JetCorrectionUncertainty`).
 
@@ -103,30 +80,6 @@
     the information contained in the files is meaningful in connection with the *provider_cls*.
 
     :param files: List of files containing lookup tables (e.g. JEC text files).
-<<<<<<< HEAD
-    :type files: list
-
-    :param conversion_func:  ``Callable`` that extracts the table of weights from the files in *files*.
-        Must return an *Iterable* that provides a :py:meth:`items` method
-        that returns a structure like (name, type), value
-    :type conversion_func: ``Callable``
-
-    :param provider_cls: Class method that is used to construct the *provider* instance that
-        finally provides the weights for the events.
-        Examples: :external+coffea:py:class:`~coffea.jetmet_tools.FactorizedJetCorrector`,
-        :external+coffea:py:class:`~coffea.jetmet_tools.JetCorrectionUncertainty`
-    :type provider_cls: ``Type``
-
-    :param names: Optional list of weight names to include, see text above. Defaults to None.
-    :type names: list[str or tuple[str, str]], optional
-
-    :raises ValueError: If *names* contains weight names that are not present in the source file
-    :return: helper class that provides the weights for the events of same type as
-            *provider_cls* (e.g.
-            :external+coffea:py:class:`~coffea.jetmet_tools.FactorizedJetCorrector`,
-            :external+coffea:py:class:`~coffea.jetmet_tools.JetCorrectionUncertainty`)
-    :rtype: ``Type``
-=======
     :param conversion_func:  ``Callable`` that extracts the table of weights from the files in
         *files*. Must return an *Iterable* that provides a :py:meth:`items` method that returns a
         structure like (name, type), value
@@ -140,7 +93,15 @@
             (e.g.
             :external+coffea:py:class:`~coffea.jetmet_tools.FactorizedJetCorrector`,
             :external+coffea:py:class:`~coffea.jetmet_tools.JetCorrectionUncertainty`)
->>>>>>> 72bc88be
+    :param names: Optional list of weight names to include, see text above. Defaults to None.
+    :type names: list[str or tuple[str, str]], optional
+
+    :raises ValueError: If *names* contains weight names that are not present in the source file
+    :return: helper class that provides the weights for the events of same type as
+            *provider_cls* (e.g.
+            :external+coffea:py:class:`~coffea.jetmet_tools.FactorizedJetCorrector`,
+            :external+coffea:py:class:`~coffea.jetmet_tools.JetCorrectionUncertainty`)
+    :rtype: ``Type``
     """
     # the extractor reads the information contained in the files
     extractor = coffea_extractor.extractor()
@@ -214,19 +175,18 @@
     max_eta_met_prop: float = 5.2,
     **kwargs,
 ) -> ak.Array:
-<<<<<<< HEAD
     """Apply jet energy corrections and calculate shifts for jet energy uncertainty sources.
 
-    This :py:class:`~columnflow.calibration.Calibrator` instance is setup
-    with the following kwargs.
-
-    :*uses*: ``"nJet"``, ``"Jet.pt"``, ``"Jet.eta"``, ``"Jet.phi"``, ``"Jet.mass"``,
-        ``"Jet.area"``, ``"Jet.rawFactor"``, ``"Jet.jetId"``,
-        ``"Rho.fixedGridRhoFastjetAll"``, ``"fixedGridRhoFastjetAll"``,
-        :py:func:`~columnflow.production.util.attach_coffea_behavior`
-
-    :*produces*: ``"Jet.pt"``, ``"Jet.mass"``, ``"Jet.rawFactor"``.
-        If *propagate_met* is ``True``, also produces columns for the original
+
+    :param events: awkward array containing events to process
+    :param min_pt_met_prop: If *propagate_met* variable is ``True`` propagate the updated jet values
+        to the missing transverse energy (MET) using
+        :py:func:`~columnflow.calibration.util.propagate_met` for events where ``met.pt >
+            *min_pt_met_prop*``.
+    :param max_eta_met_prop: If *propagate_met* variable is ``True`` propagate the updated jet
+        values to the missing transverse energy (MET) using
+        :py:func:`~columnflow.calibration.util.propagate_met` for events where ``met.eta >
+            *min_eta_met_prop*``.
         MET values (RawMET) and corrected MET (MET). Additionally produces columns
         corresponding to JEC up and down variations for all previously
         mentioned columns except for Jet.rawFactor.
@@ -256,20 +216,6 @@
         pt ``Jet.rawFactor``. Additionally contains columns for JEC up and down
         variations, see produces section
     :rtype: :external+ak:py:class:`ak.Array`
-=======
-    """
-    Apply jet energy corrections and calculate shifts for jet energy uncertainty sources.
-
-    :param events: awkward array containing events to process
-    :param min_pt_met_prop: If *propagate_met* variable is ``True`` propagate the updated jet values
-        to the missing transverse energy (MET) using
-        :py:func:`~columnflow.calibration.util.propagate_met` for events where ``met.pt >
-            *min_pt_met_prop*``.
-    :param max_eta_met_prop: If *propagate_met* variable is ``True`` propagate the updated jet
-        values to the missing transverse energy (MET) using
-        :py:func:`~columnflow.calibration.util.propagate_met` for events where ``met.eta >
-            *min_eta_met_prop*``.
->>>>>>> 72bc88be
     """
     # calculate uncorrected pt, mass
     events = set_ak_column_f32(events, "Jet.pt_raw", events.Jet.pt * (1 - events.Jet.rawFactor))
@@ -400,9 +346,6 @@
 
 @jec_coffea.init
 def jec_coffea_init(self: Calibrator) -> None:
-<<<<<<< HEAD
-    """:py:meth:`init` function for :py:func:`~.jec_coffea`
-    :py:class:`~columnflow.calibration.Calibrator`.
     Adds JEC uncertainty shifts to the list of produced columns.
 
     If member variable *uncertainty_source* is ``None``, load the full list
@@ -413,9 +356,6 @@
 
     :param self: :py:class:`~columnflow.calibration.Calibrator` instance
     :type self:  :py:class:`~columnflow.calibration.Calibrator`
-    """
-=======
->>>>>>> 72bc88be
     sources = self.uncertainty_sources
     if sources is None:
         sources = self.config_inst.x.jec.uncertainty_sources
@@ -444,9 +384,6 @@
 
 @jec_coffea.requires
 def jec_coffea_requires(self: Calibrator, reqs: dict) -> None:
-<<<<<<< HEAD
-    """Add external files bundle (for JEC text files) to dependencies.
-
     Adds the requirements for task :py:class:`~columnflow.tasks.external.BundleExternalFiles`
     as keyword ``external_files`` to the dictionary of requirements *reqs*.
 
@@ -455,9 +392,6 @@
     :param reqs: Requirement dictionary for this
         :py:class:`~columnflow.calibration.Calibrator` instance
     :type reqs:  dict
-    """
-=======
->>>>>>> 72bc88be
     if "external_files" in reqs:
         return
 
@@ -466,24 +400,8 @@
 
 
 @jec_coffea.setup
-<<<<<<< HEAD
-def jec_coffea_setup(self: Calibrator, reqs: dict, inputs: dict) -> None:
+def jec_coffea_setup(self: Calibrator, reqs: dict, inputs: dict, reader_targets: InsertableDict) -> None:
     """Determine correct JEC files for task based on config/dataset and inject them
-    into the calibrator function call.
-
-    :param self: This :py:class:`~columnflow.calibration.Calibrator` instance
-    :type self: :py:class:`~columnflow.calibration.Calibrator`
-    :param reqs: Requirement dictionary for this
-        :py:class:`~columnflow.calibration.Calibrator` instance
-    :type reqs: dict
-    :param inputs: Additional inputs, currently not used
-    :type inputs: dict
-
-    :raises ValueError: If module is provided with more than one JEC uncertainty
-        source file
-=======
-def jec_coffea_setup(self: Calibrator, reqs: dict, inputs: dict, reader_targets: InsertableDict) -> None:
-    """
     Determine correct JEC files for task based on config/dataset and inject them into the calibrator
     function call.
 
@@ -493,7 +411,10 @@
     :param reader_targets: TODO: add docs
 
     :raises ValueError: If module is provided with more than one JEC uncertainty source file.
->>>>>>> 72bc88be
+    :type inputs: dict
+
+    :raises ValueError: If module is provided with more than one JEC uncertainty
+        source file
     """
     # get external files bundle that contains JEC text files
     bundle = reqs["external_files"]
@@ -591,16 +512,16 @@
     mc_only=True,
 )
 def jer_coffea(self: Calibrator, events: ak.Array, **kwargs) -> ak.Array:
-<<<<<<< HEAD
     """Apply jet energy resolution smearing and calculate shifts for
-    Jet Enery Resolution (JER) scale factor variations.
+    Apply jet energy resolution smearing and calculate shifts for Jet Enery Resolution (JER) scale
+    factor variations.
 
     Follows the recommendations given in https://twiki.cern.ch/twiki/bin/viewauth/CMS/JetResolution.
 
-    The module applies the scale factors associated to the JER and performs the
-    stochastic smearing to make the energy resolution in simulation more realistic.
-
-    This :py:class:`~columnflow.calibration.Calibrator` instance is setup
+    The module applies the scale factors associated to the JER and performs the stochastic smearing
+    to make the energy resolution in simulation more realistic.
+
+    :param events: awkward array containing events to process
     with the following kwargs.
 
     :*uses*: ``"nJet"``, ``"Jet.pt"``, ``"Jet.eta"``, ``"Jet.phi"``, ``"Jet.mass"``,
@@ -634,18 +555,6 @@
         Additionally contains columns for JEC up and down variations,
         see produces section
     :rtype: :external+ak:py:class:`ak.Array`
-=======
-    """
-    Apply jet energy resolution smearing and calculate shifts for Jet Enery Resolution (JER) scale
-    factor variations.
-
-    Follows the recommendations given in https://twiki.cern.ch/twiki/bin/viewauth/CMS/JetResolution.
-
-    The module applies the scale factors associated to the JER and performs the stochastic smearing
-    to make the energy resolution in simulation more realistic.
-
-    :param events: awkward array containing events to process
->>>>>>> 72bc88be
     """
     # save the unsmeared properties in case they are needed later
     events = set_ak_column_f32(events, "Jet.pt_unsmeared", events.Jet.pt)
@@ -812,18 +721,12 @@
 
 @jer_coffea.init
 def jer_coffea_init(self: Calibrator) -> None:
-<<<<<<< HEAD
-    """Initialization of dynamic components of the jer calibrator.
-
     If *propagate_met* is ``True``, add the relevant MET columns to the
     ``uses`` and ``produces`` sets, see documentation of :py:func:`~.jer_coffea`
     Calibrator.
 
     :param self: :py:class:`~columnflow.calibration.Calibrator` instance
     :type self:  :py:class:`~columnflow.calibration.Calibrator`
-    """
-=======
->>>>>>> 72bc88be
     if not self.propagate_met:
         return
 
@@ -838,9 +741,6 @@
 
 @jer_coffea.requires
 def jer_coffea_requires(self: Calibrator, reqs: dict) -> None:
-<<<<<<< HEAD
-    """Add external files bundle (for JER text files) to dependencies.
-
     Adds the requirements for task :py:class:`~columnflow.tasks.external.BundleExternalFiles`
     as keyword ``external_files`` to the dictionary of requirements *reqs*.
 
@@ -849,9 +749,6 @@
     :param reqs: Requirement dictionary for this
         :py:class:`~columnflow.calibration.Calibrator` instance
     :type reqs:  dict
-    """
-=======
->>>>>>> 72bc88be
     if "external_files" in reqs:
         return
 
@@ -860,28 +757,11 @@
 
 
 @jer_coffea.setup
-<<<<<<< HEAD
-def jer_coffea_setup(self: Calibrator, reqs: dict, inputs: dict) -> None:
-    """ Determine correct JER files for task based on config/dataset and inject them
-    into the calibrator function call.
-
-    :param self: This :py:class:`~columnflow.calibration.Calibrator` instance
-    :type self: :py:class:`~columnflow.calibration.Calibrator`
-    :param reqs: Requirement dictionary for this
-        :py:class:`~columnflow.calibration.Calibrator` instance
-    :type reqs: dict
-    :param inputs: Additional inputs, currently not used
-    :type inputs: dict
-
-    :raises ValueError: If module is provided with more than one JER uncertainty
-        source file
-=======
 def jer_coffea_setup(
     self: Calibrator,
     reqs: dict, inputs: dict,
     reader_targets: InsertableDict,
 ) -> None:
-    """
     Determine correct JER files for task based on config/dataset and inject them into the calibrator
     function call.
 
@@ -891,7 +771,10 @@
     :param reader_targets: TODO: add docs.
 
     :raises ValueError: If module is provided with more than one JER uncertainty source file.
->>>>>>> 72bc88be
+    :type inputs: dict
+
+    :raises ValueError: If module is provided with more than one JER uncertainty
+        source file
     """
     # get external files bundle that contains JR text files
     bundle = reqs["external_files"]
@@ -931,14 +814,13 @@
     propagate_met=True,
 )
 def jets_coffea(self: Calibrator, events: ak.Array, **kwargs) -> ak.Array:
-<<<<<<< HEAD
-    """Instance of :py:class:`~columnflow.calibration.Calibrator` that
-    does all relevant calibrations for jets, i.e. JEC and JER.
-    For more information, see :py:func:`~.jec_coffea` and :py:func:`~.jer_coffea`.
-
-    This instance of :py:class:`~columnflow.calibration.Calibrator` is
-    initialized with the following parameters by default:
-
+    """
+    Instance of :py:class:`~columnflow.calibration.Calibrator` that does all relevant calibrations
+    for jets, i.e. JEC and JER. For more information, see :py:class:`~.jec_coffea` and
+    :py:class:`~.jer_coffea`.
+
+    :param events: awkward array containing events to process.
+    """
     :*uses*: Same as the two base Calibrators, see :py:func:`~.jec_coffea`
         and :py:func:`~.jer_coffea`.
     :*produces*: Same as the two base Calibrators, see :py:func:`~.jec_coffea`
@@ -959,14 +841,6 @@
         Additionally contains columns for JEC up and down variations,
         see produces section
     :rtype: :external+ak:py:class:`ak.Array`
-=======
-    """
-    Instance of :py:class:`~columnflow.calibration.Calibrator` that does all relevant calibrations
-    for jets, i.e. JEC and JER. For more information, see :py:class:`~.jec_coffea` and
-    :py:class:`~.jer_coffea`.
-
-    :param events: awkward array containing events to process.
->>>>>>> 72bc88be
     """
     # apply jet energy corrections
     events = self[jec_coffea](events, **kwargs)
