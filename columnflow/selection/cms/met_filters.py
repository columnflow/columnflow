--- conflicted
+++ resolved
@@ -15,14 +15,15 @@
 ak = maybe_import("awkward")
 
 
-def get_met_filters(self) -> Iterable[str]:
-    """function to obtain met filters from the config.
+def get_met_filters_default(self) -> Iterable[str]:
+    """
+    Function to obtain met filters from the config.
 
     By default, this is done using
 
     .. code-block:: python
 
-        config_inst.x.met_filters
+        return config_inst.x.met_filters
 
     :return: list or set of met filters to be applied
     """
@@ -30,21 +31,17 @@
 
 
 @selector(
-<<<<<<< HEAD
-    uses={"event", "nFlag"},
-    get_met_filters=get_met_filters,
-=======
     uses={"event"},
     # function to obtain met filters from the config
-    get_met_filters=(lambda self: self.config_inst.x.met_filters),
->>>>>>> 56b88832
+    get_met_filters=get_met_filters_default,
 )
 def met_filters(
     self: Selector,
     events: ak.Array,
     **kwargs,
 ) -> ak.Array:
-    """Compute a selection mask to filter out noisy/anomalous high-MET events
+    """
+    Compute a selection mask to filter out noisy/anomalous high-MET events
     (MET filters).
 
     Individual filter decisions based on different criteria are stored as bool-valued columns
