# coding: utf-8

"""
Selectors for applying golden JSON in data.
"""

from __future__ import annotations

from columnflow.selection import Selector, selector
from columnflow.util import maybe_import, InsertableDict


ak = maybe_import("awkward")
np = maybe_import("numpy")
sp = maybe_import("scipy")
maybe_import("scipy.sparse")


@selector(
    uses={"run", "luminosityBlock"},
    # function to determine the golden lumi file
    get_lumi_file=(lambda self, external_files: external_files.lumi.golden),
)
def json_filter(
    self: Selector,
    events: ak.Array,
    data_only=True,
    **kwargs,
) -> ak.Array:
    """Select only events from certified luminosity blocks included in the
    "golden" JSON. This filter can only be applied in recorded data.

    By default, the JSON file should specified in the config as an external file under
    ``lumi.golden``:

    .. code-block:: python

        cfg.x.external_files = DotDict.wrap({
            "lumi": {
                "golden": "/afs/cern.ch/cms/CAF/CMSCOMM/COMM_DQM/certification/Collisions17/13TeV/Legacy_2017/Cert_294927-306462_13TeV_UL2017_Collisions17_GoldenJSON.txt",  # noqa
            },
        })

    *get_lumi_file* can be adapted in a subclass in case it is stored differently in the external
    files.

    This :py:class:`~columnflow.selection.Selector` instance is initialized with
    the following parameters:
        
    
    **uses**
        
        ``"run"``, ``"luminosityBlock"``.

    **get_lumi_file**

        .. code-block:: python

            lambda self, external_files: external_files.lumi.golden

    :param self: This Selector instance
    :type self: Selector
    :param events: Array containing events in the NanoAOD format
    :type events: ak.Array
    :param data_only: boolean flag to indicate that this selector should only
        run on observed data, defaults to True
    :type data_only: bool, optional
    :return: Array containing boolean masks to accept or reject given events
    :rtype: ak.Array
    """
    lookup_result = self.run_ls_lookup[events.run, events.luminosityBlock].todense()
    return np.squeeze(np.array(lookup_result))


@json_filter.requires
def json_filter_requires(self: Selector, reqs: dict) -> None:
    """Requirements for json_filter Selector that adds external files
    bundle to dependencies.

    Adds the requirements for task :py:class:`~columnflow.tasks.external.BundleExternalFiles`
    as keyword ``external_files`` to the dictionary of requirements *reqs*.

    :param self: This :py:class:`~columnflow.selection.Selector` instance
    :type self: Selector
    :param reqs: Contains requirements for this task
    :type reqs: dict
    """
    if "external_files" in reqs:
        return

    from columnflow.tasks.external import BundleExternalFiles
    reqs["external_files"] = BundleExternalFiles.req(self.task)


@json_filter.setup
<<<<<<< HEAD
def json_filter_setup(self: Selector, reqs: dict, inputs: dict, reader_targets: InsertableDict) -> None:
    """
    Load golden JSON and set up run/luminosity block lookup table.
=======
def json_filter_setup(self: Selector, reqs: dict, inputs: dict) -> None:
    """Setup function for json_filter Selector. Load golden JSON and set up
    run/luminosity block lookup table.

    The look-up table is provided as a
    :external+scipy:py:class:`scipy.sparse.lil_matrix`.

    :param self: This :py:class:`~columnflow.selection.Selector` instance
    :type self: Selector
    :param reqs: Contains requirements for this task
    :type reqs: dict
    :param inputs: Additional inputs, currently not used
    :type inputs: dict
>>>>>>> 3b7966a4
    """
    bundle = reqs["external_files"]

    # import the correction sets from the external file
    json = self.get_lumi_file(bundle.files).load(formatter="json")

    # determine range of run/luminosity block values
    max_ls = max(ls for ls_ranges in json.values() for ls in ak.ravel(ls_ranges))
    max_run = max(map(int, json.keys()))

    # build lookup table
    self.run_ls_lookup = sp.sparse.lil_matrix((max_run + 1, max_ls + 1), dtype=bool)
    for run, ls_ranges in json.items():
        run = int(run)
        for ls_range in ls_ranges:
            for ls in range(ls_range[0], ls_range[1] + 1):
                self.run_ls_lookup[run, ls] = True<|MERGE_RESOLUTION|>--- conflicted
+++ resolved
@@ -93,12 +93,7 @@
 
 
 @json_filter.setup
-<<<<<<< HEAD
 def json_filter_setup(self: Selector, reqs: dict, inputs: dict, reader_targets: InsertableDict) -> None:
-    """
-    Load golden JSON and set up run/luminosity block lookup table.
-=======
-def json_filter_setup(self: Selector, reqs: dict, inputs: dict) -> None:
     """Setup function for json_filter Selector. Load golden JSON and set up
     run/luminosity block lookup table.
 
@@ -111,7 +106,8 @@
     :type reqs: dict
     :param inputs: Additional inputs, currently not used
     :type inputs: dict
->>>>>>> 3b7966a4
+    :param reader_targets: TODO: update docs
+    :type reader_targets: InsertableDict
     """
     bundle = reqs["external_files"]
 
