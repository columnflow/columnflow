--- conflicted
+++ resolved
@@ -46,8 +46,9 @@
     data_only=True,
     **kwargs,
 ) -> ak.Array:
-    """Select only events from certified luminosity blocks included in the
-    "golden" JSON. This filter can only be applied in recorded data.
+    """
+    Select only events from certified luminosity blocks included in the "golden" JSON. This filter
+    can only be applied in recorded data.
 
     By default, the JSON file should specified in the config as an external file under
     ``lumi.golden``:
@@ -63,36 +64,10 @@
     *get_lumi_file* can be adapted in a subclass in case it is stored differently in the external
     files.
 
-<<<<<<< HEAD
-    This :py:class:`~columnflow.selection.Selector` instance is initialized with
-    the following parameters:
-        
-    
-    **uses**
-        
-        ``"run"``, ``"luminosityBlock"``.
-
-    **get_lumi_file**
-
-        .. code-block:: python
-
-            lambda self, external_files: external_files.lumi.golden
-
-    :param self: This Selector instance
-    :type self: Selector
-    :param events: Array containing events in the NanoAOD format
-    :type events: ak.Array
-    :param data_only: boolean flag to indicate that this selector should only
-        run on observed data, defaults to True
-    :type data_only: bool, optional
-    :return: Array containing boolean masks to accept or reject given events
-    :rtype: ak.Array
-=======
     :param events: Array containing events in the NanoAOD format
     :param data_only: boolean flag to indicate that this selector should only run on observed data,
         defaults to True
     :return: Array containing boolean masks to accept or reject given events
->>>>>>> 72bc88be
     """
     # handle out-of-bounds values
     run_out_of_bounds = (events.run >= self.run_ls_lookup.shape[0])
@@ -116,20 +91,6 @@
 
 @json_filter.requires
 def json_filter_requires(self: Selector, reqs: dict) -> None:
-<<<<<<< HEAD
-    """Requirements for json_filter Selector that adds external files
-    bundle to dependencies.
-
-    Adds the requirements for task :py:class:`~columnflow.tasks.external.BundleExternalFiles`
-    as keyword ``external_files`` to the dictionary of requirements *reqs*.
-
-    :param self: This :py:class:`~columnflow.selection.Selector` instance
-    :type self: Selector
-    :param reqs: Contains requirements for this task
-    :type reqs: dict
-    """
-=======
->>>>>>> 72bc88be
     if "external_files" in reqs:
         return
 
@@ -138,21 +99,6 @@
 
 
 @json_filter.setup
-<<<<<<< HEAD
-def json_filter_setup(self: Selector, reqs: dict, inputs: dict) -> None:
-    """Setup function for json_filter Selector. Load golden JSON and set up
-    run/luminosity block lookup table.
-
-    The look-up table is provided as a
-    :external+scipy:py:class:`scipy.sparse.lil_matrix`.
-
-    :param self: This :py:class:`~columnflow.selection.Selector` instance
-    :type self: Selector
-    :param reqs: Contains requirements for this task
-    :type reqs: dict
-    :param inputs: Additional inputs, currently not used
-    :type inputs: dict
-=======
 def json_filter_setup(
     self: Selector,
     reqs: dict,
@@ -166,7 +112,6 @@
     :param reqs: Contains requirements for this task
     :param inputs: Additional inputs, currently not used
     :param reader_targets: Additional targets, currently not used
->>>>>>> 72bc88be
     """
     bundle = reqs["external_files"]
 
