--- conflicted
+++ resolved
@@ -104,14 +104,8 @@
     strategy: str = "inclusive",
     only_first: bool = True,
     check_deep: bool = False,
-<<<<<<< HEAD
-) -> list[od.Dataset]:
-    """
-    Given a *process* and the *config* it belongs to, returns a list of order dataset objects that
-=======
 ) -> list[order.dataset.Dataset]:
     r"""Given a *process* and the *config* it belongs to, returns a list of order dataset objects that
->>>>>>> dc0d9ed3
     contain matching processes. This is done by walking through *process* and its child processes
     and checking whether they are contained in known datasets. *strategy* controls how possible
     ambiguities are resolved:
@@ -127,7 +121,6 @@
 
     As an example, consider the process tree
 
-<<<<<<< HEAD
     .. mermaid::
         :align: center
         :zoom:
@@ -169,29 +162,6 @@
     7. single top - tw channel - tbar
 
     in the *config*. Depending on *strategy*, the returned datasets for process ``single top``are:
-=======
-    .. code-block:: none
-
-               --- single_top ---
-              /        |         \
-             /         |          \
-        s_channel  t_channel  tw_channel
-           / \        / \         / \
-          /   \      /   \       /   \
-         t   tbar   t   tbar    t   tbar
-
-    and datasets existing for
-
-    1. single_top__s_channel_t
-    2. single_top__s_channel_tbar
-    3. single_top__t_channel
-    4. single_top__t_channel_t
-    5. single_top__tw_channel
-    6. single_top__tw_channel_t
-    7. single_top__tw_channel_tbar
-
-    in the *config*. Depending on *strategy*, the returned datasets for process ``single_top`` are:
->>>>>>> dc0d9ed3
 
         - ``"all"``: ``[1, 2, 3, 4, 5, 6, 7]``. Simply all datasets matching any subprocess.
         - ``"inclusive"``: ``[1, 2, 3, 5]``. Skipping ``single top - t channel - t``,
