# coding: utf-8

"""
Collection of general helpers and utilities.
"""

from __future__ import annotations

__all__ = [
    "get_root_processes_from_campaign", "add_shift_aliases", "get_shifts_from_sources",
    "create_category_combinations",
]

import re
import itertools
from typing import Callable, Any

import order as od


def get_root_processes_from_campaign(campaign: od.Campaign) -> od.UniqueObjectIndex:
    """
    Extracts all root process objects from datasets contained in an order campaign and returns them
    in a unique object index.
    """
    # get all dataset processes
    processes = set.union(*map(set, (dataset.processes for dataset in campaign.datasets)))

    # get their root processes
    root_processes = set.union(*map(set, (process.get_root_processes() for process in processes)))

    # create an empty index and fill subprocesses via walking
    index = od.UniqueObjectIndex(cls=od.Process)
    for root_process in root_processes:
        for process, _, _ in root_process.walk_processes(include_self=True):
            index.add(process, overwrite=True)

    return index


def add_shift_aliases(
    config: od.Config,
    shift_source: str,
    aliases: dict,
) -> None:
    """
    Extracts the two up and down shift instances from a *config* corresponding to a *shift_source*
    (i.e. the name of a shift without directions) and assigns *aliases* to their auxiliary data.

    Aliases should be given in a dictionary, mapping alias targets (keys) to sources (values). In
    both strings, template variables are injected with fields corresponding to all
    :py:class:`od.Shift` attributes, such as *name*, *id*, and *direction*.

    Example:

    .. code-block:: python

        add_shift_aliases(config, "pdf", {"pdf_weight": "pdf_weight_{direction}"})
        # adds {"pdf_weight": "pdf_weight_up"} to the "pdf_up" shift in "config"
        # plus {"pdf_weight": "pdf_weight_down"} to the "pdf_down" shift in "config"
    """
    for direction in ["up", "down"]:
        shift = config.get_shift(od.Shift.join_name(shift_source, direction))
        _aliases = shift.x("column_aliases", {})
        # format keys and values
        inject_shift = lambda s: re.sub(r"\{([^_])", r"{_\1", s).format(**shift.__dict__)
        _aliases.update({inject_shift(key): inject_shift(value) for key, value in aliases.items()})
        # extend existing or register new column aliases
        shift.x.column_aliases = _aliases


def get_shifts_from_sources(config: od.Config, *shift_sources: str) -> list[od.Shift]:
    """
    Takes a *config* object and returns a list of shift instances for both directions given a
    sequence *shift_sources*.
    """
    return sum(
        (
            [config.get_shift(f"{s}_up"), config.get_shift(f"{s}_down")]
            for s in shift_sources
        ),
        [],
    )


def create_category_combinations(
    config: od.Config,
    categories: dict[str, list[od.Categories]],
    name_fn: Callable[[Any], str],
    kwargs_fn: Callable[[Any], dict],
<<<<<<< HEAD
=======
    skip_existing: bool = True,
>>>>>>> 11b5af39
) -> int:
    """
    TODO.
    """
    n_groups = len(categories)
    group_names = list(categories.keys())
    assert n_groups > 1

    n_created_categories = 0
    for _n_groups in range(2, n_groups + 1):
        for _group_names in itertools.combinations(group_names, _n_groups):
            _categories = [categories[group_name] for group_name in _group_names]
            for root_cats in itertools.product(*_categories):
                root_cats = dict(zip(_group_names, root_cats))
                cat_name = name_fn(**{
                    group_name: cat.name
                    for group_name, cat in root_cats.items()
                })
<<<<<<< HEAD
=======
                if skip_existing and config.get_category(cat_name, default=None):
                    continue

>>>>>>> 11b5af39
                cat = od.Category(name=cat_name, **kwargs_fn(root_cats))
                n_created_categories += 1

                # find direct parents
                for _parent_group_names in itertools.combinations(_group_names, _n_groups - 1):
                    parent_cat_name = name_fn(**{
                        group_name: root_cats[group_name].name
                        for group_name in _parent_group_names
                    })
                    parent_cat = config.get_category(parent_cat_name, deep=True)
                    parent_cat.add_category(cat)

    return n_created_categories<|MERGE_RESOLUTION|>--- conflicted
+++ resolved
@@ -88,38 +88,80 @@
     categories: dict[str, list[od.Categories]],
     name_fn: Callable[[Any], str],
     kwargs_fn: Callable[[Any], dict],
-<<<<<<< HEAD
-=======
     skip_existing: bool = True,
->>>>>>> 11b5af39
 ) -> int:
     """
-    TODO.
+    Given a *config* object and sequences of *categories* in a dict, creates all combinations of
+    possible leaf categories at different depths, connects them with parent - child relations
+    (see :py:class:`order.Category`) and returns the number of newly created categories.
+
+    *categories* should be a dictionary that maps string names to sequences of categories that
+    should be combined. The names are used as keyword arguments in a callable *name_fn* that is
+    supposed to return the name of newly created categories (see example below).
+
+    Each newly created category is instantiated with this name as well as arbitrary keyword
+    arguments as returned by *kwargs_fn*. This function is called with the categories (in a
+    dictionary, mapped to the sequence names as given in *categories*) that contribute to the newly
+    created category and should return a dictionary with at least one field ``"id"``.
+
+    If the name of a new category is already known to *config* it skipped unless *skip_existing* is
+    *False*.
+
+    Example:
+
+    .. code-block:: python
+
+        categories = {
+            "lepton": [cfg.get_category("e"), cfg.get_category("mu")],
+            "n_jets": [cfg.get_category("1j"), cfg.get_category("2j")],
+            "n_tags": [cfg.get_category("0t"), cfg.get_category("1t")],
+        }
+
+        def name_fn(lepton=None, n_jets=None, n_tags=None):
+            # simple implementation: join names in defined order if existing
+            parts = [lepton, n_jets, n_tags]
+            return "__".join(part for part in parts if part is not None)
+
+        def kwargs_fn(categories):
+            # return arguments that are forwarded to the category init
+            # (use id "+" here which simply increments the last taken id, see order.Category)
+            return {"id": "+"}
+
+        create_category_combinations(cfg, category, name_fn, kwargs_fn)
     """
+    n_created_categories = 0
     n_groups = len(categories)
     group_names = list(categories.keys())
-    assert n_groups > 1
 
-    n_created_categories = 0
+    # nothing to do when there are less than 2 groups
+    if n_groups < 2:
+        return n_created_categories
+
+    # start combining, considering one additional groups for combinatorics at a time
     for _n_groups in range(2, n_groups + 1):
+
+        # build all group combinations
         for _group_names in itertools.combinations(group_names, _n_groups):
+
+            # build the product of all categories for the given groups
             _categories = [categories[group_name] for group_name in _group_names]
             for root_cats in itertools.product(*_categories):
+                # build the name
                 root_cats = dict(zip(_group_names, root_cats))
                 cat_name = name_fn(**{
                     group_name: cat.name
                     for group_name, cat in root_cats.items()
                 })
-<<<<<<< HEAD
-=======
-                if skip_existing and config.get_category(cat_name, default=None):
+
+                # skip when already existing
+                if skip_existing and config.has_category(cat_name, deep=True):
                     continue
 
->>>>>>> 11b5af39
+                # create the new category
                 cat = od.Category(name=cat_name, **kwargs_fn(root_cats))
                 n_created_categories += 1
 
-                # find direct parents
+                # find direct parents and connect them
                 for _parent_group_names in itertools.combinations(_group_names, _n_groups - 1):
                     parent_cat_name = name_fn(**{
                         group_name: root_cats[group_name].name
