# coding: utf-8

"""
Column production methods related to higher-level features.
"""

from functools import partial

from columnflow.production import Producer, producer
from columnflow.production.categories import category_ids
from columnflow.production.normalization import normalization_weights
from columnflow.production.cms.seeds import deterministic_seeds
from columnflow.production.cms.mc_weight import mc_weight
from columnflow.production.cms.muon import muon_weights
from columnflow.selection.util import create_collections_from_masks
from columnflow.util import maybe_import
from columnflow.columnar_util import EMPTY_FLOAT, Route, set_ak_column
from columnflow.production.util import attach_coffea_behavior

np = maybe_import("numpy")
ak = maybe_import("awkward")


# helper
set_ak_f32 = partial(set_ak_column, value_type=np.float32)


@producer(
<<<<<<< HEAD
    uses={"Jet.{pt,phi}"},
    produces={"ht", "n_jet"},
=======
    uses={
        # nano columns
        attach_coffea_behavior, "Jet.{pt,eta,phi,mass}",
    },
    produces={
        # new columns
        attach_coffea_behavior, "ht", "n_jet", "dijet.{pt,mass,dr}",
    },
>>>>>>> 0d48d704
)
def jet_features(self: Producer, events: ak.Array, **kwargs) -> ak.Array:

    # event observables
    events = set_ak_column(events, "ht", ak.sum(events.Jet.pt, axis=1))
    events = set_ak_column(events, "n_jet", ak.num(events.Jet.pt, axis=1), value_type=np.int32)

    # attach coffea behaviour
    events = self[attach_coffea_behavior](events, collections={}, **kwargs)
    # object padding (Note that after padding, ak.num(events.Jet.pt, axis=1) would always be >= 2)
    events = set_ak_column(events, "Jet", ak.pad_none(events.Jet, 2))

    # dijet features
    dijet = ak.with_name(events.Jet[:, 0] + events.Jet[:, 1], "Jet")
    dijet = set_ak_f32(dijet, "dr", events.Jet[:, 0].delta_r(events.Jet[:, 1]))
    dijet_columns = ("pt", "mass", "dr")
    for col in dijet_columns:
        events = set_ak_f32(events, f"dijet.{col}", ak.fill_none(getattr(dijet, col), EMPTY_FLOAT))

    return events


@producer(
    uses={mc_weight, category_ids, "Jet.{pt,phi}"},
    produces={mc_weight, category_ids, "cutflow.jet1_pt"},
)
def cutflow_features(
    self: Producer,
    events: ak.Array,
    object_masks: dict[str, dict[str, ak.Array]],
    **kwargs,
) -> ak.Array:
    if self.dataset_inst.is_mc:
        events = self[mc_weight](events, **kwargs)

    # apply object masks and create new collections
    reduced_events = create_collections_from_masks(events, object_masks)

    # create category ids per event and add categories back to the
    events = self[category_ids](reduced_events, target_events=events, **kwargs)

    # add cutflow columns
    events = set_ak_column(
        events,
        "cutflow.jet1_pt",
        Route("Jet.pt[:,0]").apply(events, EMPTY_FLOAT),
    )

    return events


@producer(
    uses={
        jet_features, category_ids, normalization_weights, muon_weights, deterministic_seeds,
    },
    produces={
        jet_features, category_ids, normalization_weights, muon_weights, deterministic_seeds,
    },
)
def example(self: Producer, events: ak.Array, **kwargs) -> ak.Array:
    # jet_features
    events = self[jet_features](events, **kwargs)

    # category ids
    events = self[category_ids](events, **kwargs)

    # deterministic seeds
    events = self[deterministic_seeds](events, **kwargs)

    # mc-only weights
    if self.dataset_inst.is_mc:
        # normalization weights
        events = self[normalization_weights](events, **kwargs)

        # muon weights
        events = self[muon_weights](events, **kwargs)

    return events<|MERGE_RESOLUTION|>--- conflicted
+++ resolved
@@ -26,19 +26,8 @@
 
 
 @producer(
-<<<<<<< HEAD
-    uses={"Jet.{pt,phi}"},
-    produces={"ht", "n_jet"},
-=======
-    uses={
-        # nano columns
-        attach_coffea_behavior, "Jet.{pt,eta,phi,mass}",
-    },
-    produces={
-        # new columns
-        attach_coffea_behavior, "ht", "n_jet", "dijet.{pt,mass,dr}",
-    },
->>>>>>> 0d48d704
+    uses={"Jet.{pt,eta,phi,mass}"},
+    produces={"ht", "n_jet", "dijet.{pt,mass,dr}"},
 )
 def jet_features(self: Producer, events: ak.Array, **kwargs) -> ak.Array:
 
@@ -47,7 +36,7 @@
     events = set_ak_column(events, "n_jet", ak.num(events.Jet.pt, axis=1), value_type=np.int32)
 
     # attach coffea behaviour
-    events = self[attach_coffea_behavior](events, collections={}, **kwargs)
+    events = attach_coffea_behavior(events, collections={}, **kwargs)
     # object padding (Note that after padding, ak.num(events.Jet.pt, axis=1) would always be >= 2)
     events = set_ak_column(events, "Jet", ak.pad_none(events.Jet, 2))
 
