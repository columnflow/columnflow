{
  "projectName": "columnflow",
  "projectOwner": "columnflow",
  "repoType": "github",
  "repoHost": "https://github.com",
  "contributorsPerLine": 7,
  "skipCi": true,
  "imageSize": 100,
  "commit": false,
  "commitConvention": "angular",
  "files": [
    "README.md"
  ],
  "contributors": [
    {
      "login": "riga",
      "name": "Marcel Rieger",
      "avatar_url": "https://avatars.githubusercontent.com/u/1908734?v=4",
      "profile": "https://github.com/riga",
      "contributions": [
        "code",
        "review",
        "doc",
        "test"
      ]
    },
    {
      "login": "mafrahm",
      "name": "Mathis Frahm",
      "avatar_url": "https://avatars.githubusercontent.com/u/49306645?v=4",
      "profile": "https://github.com/mafrahm",
      "contributions": [
        "code",
        "review"
      ]
    },
    {
      "login": "dsavoiu",
      "name": "Daniel Savoiu",
      "avatar_url": "https://avatars.githubusercontent.com/u/17005255?v=4",
      "profile": "https://github.com/dsavoiu",
      "contributions": [
        "code",
        "review"
      ]
    },
    {
      "login": "pkausw",
      "name": "pkausw",
      "avatar_url": "https://avatars.githubusercontent.com/u/26219567?v=4",
      "profile": "https://github.com/pkausw",
      "contributions": [
        "code",
        "review"
      ]
    },
    {
      "login": "nprouvost",
      "name": "nprouvost",
      "avatar_url": "https://avatars.githubusercontent.com/u/49162277?v=4",
      "profile": "https://github.com/nprouvost",
      "contributions": [
        "code",
        "test"
      ]
    },
    {
      "login": "Bogdan-Wiederspan",
      "name": "Bogdan-Wiederspan",
      "avatar_url": "https://avatars.githubusercontent.com/u/79155113?v=4",
      "profile": "https://github.com/Bogdan-Wiederspan",
      "contributions": [
        "code",
        "test"
      ]
    },
    {
      "login": "kramerto",
      "name": "Tobias Kramer",
      "avatar_url": "https://avatars.githubusercontent.com/u/18616159?v=4",
      "profile": "https://github.com/kramerto",
      "contributions": [
        "code",
        "review"
      ]
    },
    {
      "login": "mschrode",
      "name": "Matthias Schroeder",
      "avatar_url": "https://avatars.githubusercontent.com/u/5065234?v=4",
      "profile": "https://github.com/mschrode",
      "contributions": [
        "code"
      ]
    },
    {
      "login": "jolange",
      "name": "Johannes Lange",
      "avatar_url": "https://avatars.githubusercontent.com/u/6584443?v=4",
      "profile": "https://github.com/jolange",
      "contributions": [
        "code"
      ]
    },
    {
      "login": "BalduinLetzer",
      "name": "BalduinLetzer",
      "avatar_url": "https://avatars.githubusercontent.com/u/70058868?v=4",
      "profile": "https://github.com/BalduinLetzer",
      "contributions": [
        "code"
      ]
    },
    {
      "login": "JanekMoels",
      "name": "JanekMoels",
      "avatar_url": "https://avatars.githubusercontent.com/u/116348923?v=4",
      "profile": "https://github.com/JanekMoels",
      "contributions": [
        "ideas"
      ]
    },
    {
      "login": "haddadanas",
      "name": "haddadanas",
      "avatar_url": "https://avatars.githubusercontent.com/u/103462379?v=4",
      "profile": "https://github.com/haddadanas",
      "contributions": [
        "code"
      ]
    },
    {
      "login": "jomatthi",
      "name": "jomatthi",
      "avatar_url": "https://avatars.githubusercontent.com/u/82223346?v=4",
      "profile": "https://github.com/jomatthi",
      "contributions": [
        "code"
      ]
    },
    {
      "login": "JulesVandenbroeck",
      "name": "JulesVandenbroeck",
      "avatar_url": "https://avatars.githubusercontent.com/u/93740577?v=4",
      "profile": "https://github.com/JulesVandenbroeck",
      "contributions": [
        "code"
      ]
    },
    {
<<<<<<< HEAD
      "login": "philippgadow",
      "name": "philippgadow",
      "avatar_url": "https://avatars.githubusercontent.com/u/6804366?v=4",
      "profile": "https://github.com/philippgadow",
=======
      "login": "aalvesan",
      "name": "Ana Andrade",
      "avatar_url": "https://avatars.githubusercontent.com/u/99343616?v=4",
      "profile": "https://github.com/aalvesan",
>>>>>>> d97e494d
      "contributions": [
        "code"
      ]
    }
  ],
  "commitType": "docs"
}<|MERGE_RESOLUTION|>--- conflicted
+++ resolved
@@ -148,17 +148,18 @@
       ]
     },
     {
-<<<<<<< HEAD
+      "login": "aalvesan",
+      "name": "Ana Andrade",
+      "avatar_url": "https://avatars.githubusercontent.com/u/99343616?v=4",
+      "profile": "https://github.com/aalvesan",
+      "contributions": [
+        "code"
+      ]
+    }, {
       "login": "philippgadow",
       "name": "philippgadow",
       "avatar_url": "https://avatars.githubusercontent.com/u/6804366?v=4",
       "profile": "https://github.com/philippgadow",
-=======
-      "login": "aalvesan",
-      "name": "Ana Andrade",
-      "avatar_url": "https://avatars.githubusercontent.com/u/99343616?v=4",
-      "profile": "https://github.com/aalvesan",
->>>>>>> d97e494d
       "contributions": [
         "code"
       ]
